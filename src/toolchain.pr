--- conflicted
+++ resolved
@@ -143,13 +143,9 @@
     dependants: &Vector(&Module)
     // List of Type
     // This is a list of functions that are generated for dynamic dispatch
-<<<<<<< HEAD
     dyn_dispatch: &Vector(&typechecking::Type)
-=======
-    dyn_dispatch: *vector::Vector
     // This is needed to generate functions from create_destructor
     compiler_state: *compiler::State
->>>>>>> ece00c42
 }
 
 export def make_module(filename: string, modulename: string, node: *parser::Node, scpe: *scope::Scope) -> *Module {
