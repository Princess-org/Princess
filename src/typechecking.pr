// TODO Many of these function will error twice with misleading errors
// Every function needs to check for possible null types and null nodes
// and abort in those cases

import map
import set
import vector
import parser
import util
import scope
import builtins
import debug
import toolchain
import compiler
import consteval
import errors
import runtime
import eval

export type TypeKind = enum {
    TYPE
    WORD
    FLOAT
    BOOL
    STRUCT
    UNION
    ENUM
    FUNCTION
    TUPLE
    POINTER
    REFERENCE
    WEAK_REF
    ARRAY
    STATIC_ARRAY
    RANGE
    RANGE_INC
    // Used for enums
    NAMESPACE
    // Auto cast, this type will convert to anything
    // AUTO_CAST // TODO Actually implement this
    // Forward declaration
    STUB
    // Placeholder for arguments with polymorphic type parameter in function definition
    TYPE_DEF
    // Null
    NULL
    UNDEF
    CHAR
    STRUCTURAL
    // This is a type with arguments
    TYPE_CONSTRUCTOR
    // This is used as a function parameter that is generic
    GENERIC
    // This is used to express types that may by resolved to multiple types
    // Right now this is only used for looking up functions in generic interfaces
    // but it could be turned into actual union types
    VARIANT
    VOID
}

export type TypeMember = struct {
    tpe: &Type
    offset: size_t
}

export type StructMember = struct {
    // Source line
    line: int
    node: &parser::Node
    name: &string
    tpe: &Type
    // index into the field_types vector
    index: size_t

    is_bitfield: bool
    bit_size: size_t
    bit_offset: size_t
}

export type StructuralTypeMember = struct {
    name: &string
    // Vector of NamedParameter
    parameter_t: &Vector(NamedParameter)
    // Vector of Type
    return_t: &Vector(&Type)
}

export type Type = struct {
    kind: TypeKind
    // Source line
    line: int
<<<<<<< HEAD
    module: &toolchain::Module
=======
    module: *toolchain::Module
    state: *State
>>>>>>> 9f371b06
    // Name of the type as used by the source code
    // Might be the name of a typedef
    name: &string
    // Unique name of the type
    type_name: &string
    // Size in bytes
    size: size_t
    align: size_t
    unsig: bool
    // Static array
    length: size_t
    kw: parser::VarDecl
    // Type both used for array/pointer and enum
    // This is also used for type arguments to specify the actual type
    tpe: &Type
    packed: bool
    // Fields for struct, array of StructMember
    fields: [StructMember]
    // Vector of TypeMember
    field_types: &Vector(TypeMember)
    // Function and Tuple
    // TODO This really doesn't belong on here, it's an attribute of a value
    dllimport: bool
    // Vector of Type
    return_t: &Vector(&Type)
    // Vector of NamedParameter
    parameter_t: &Vector(NamedParameter)
    // Enum scope
    scope: &scope::Scope
    // For functions
    imported: bool
    // Structural types
    // Vector of StructuralTypeMember
    members: &Vector(StructuralTypeMember)
    share: parser::ShareMarker
<<<<<<< HEAD
    // Type constructors save a template of a type
    node: &parser::Node
=======
    node: *parser::Node
    // Type constructors save a template of a type
    tc_node: *parser::Node
>>>>>>> 9f371b06
    // Cache of specialized type constructor
    cache: &SMap(&Type)
    // Type constructor instances have a type and arguments
    tc_tpe: &Type
    // Vector of Type, also used by GENERIC
    tc_args: &Vector(&Type)
    // True if some parameters weren't set yet
    tc_incomplete: bool
    // null means any, Vector of Type
    variants: &Vector(&Type)
    has_destructor: int8
    has_copy_constructor: int8
}

export type NamedParameter = struct {
    // Might be empty for positional parameters
    name: &string
    tpe: &Type
    varargs: bool
    node: &parser::Node
    value: *compiler::Value
}

export type Function = struct {
    is_global: bool
    tpe: &Type
    locals: &SMap(&Type)
    has_defer: bool
}

export type State = struct {
    module: &toolchain::Module
    counter: int
    scope: &scope::Scope
    // Vector of Type
    function_stack: &Vector(&Function)
    // Used by consteval
    is_static: bool
    in_defer: bool
}

export def current_function(state: &State) -> &Function {
    let length = vector::length((@state).function_stack)
    if length == 0 {
        return null
    } else {
        return (@state).function_stack[length - 1]
    }
}

export def push_function(state: &State, function: &Function) {
    (@state).function_stack.push(function)
}

export def pop_function(state: &State) -> &Function {
    return vector::pop((@state).function_stack)
}

export def is_function(tpe: &Type) -> bool {
    if not tpe { return false }
    return (@tpe).kind == TypeKind::FUNCTION
}

export def is_function_pointer(tpe: &Type) -> bool {
    if not tpe { return false }
    return (@tpe).kind == TypeKind::POINTER and 
        is_function((@tpe).tpe)
}

export def is_integer(tpe: &Type) -> bool {
    if not tpe { return false }
    return (@tpe).kind == TypeKind::WORD or 
        (@tpe).kind == TypeKind::BOOL or 
        tpe.kind == TypeKind::ENUM or
        tpe.kind == TypeKind::CHAR
}

export def is_arithmetic(tpe: &Type) -> bool {
    if not tpe { return false }
    return is_integer(tpe) or 
        (@tpe).kind == TypeKind::FLOAT
}

export def is_float(tpe: &Type) -> bool {
    if not tpe { return false }
    return (@tpe).kind == TypeKind::FLOAT
}

// TODO Also allow arrays and strings
export def is_boolean(tpe: &Type) -> bool {
    if not tpe { return false }
    return (@tpe).kind == TypeKind::BOOL or
        (@tpe).kind == TypeKind::WORD or
        (@tpe).kind == TypeKind::FLOAT or
        (@tpe).kind == TypeKind::POINTER or
        (@tpe).kind == TypeKind::REFERENCE or
        (@tpe).kind == TypeKind::WEAK_REF or
        tpe.kind == TypeKind::CHAR
}

export def is_pointer(tpe: &Type) -> bool {
    if not tpe { return false }
    return (@tpe).kind == TypeKind::POINTER
    // TODO What about references?
}

export def is_ref(tpe: &Type) -> bool {
    if not tpe { return false }
    return tpe.kind == TypeKind::REFERENCE
}


export def is_weak_ref(tpe: &Type) -> bool {
    if not tpe { return false }
    return tpe.kind == TypeKind::WEAK_REF
}

export def is_ref_or_weak(tpe: &Type) -> bool {
    if not tpe { return false }
    return tpe.kind == TypeKind::WEAK_REF or
        tpe.kind == TypeKind::REFERENCE
}

export def is_box(tpe: &Type) -> bool {
    if not tpe { return false }
    return tpe.kind == TypeKind::POINTER or
        tpe.kind == TypeKind::REFERENCE or
        tpe.kind == TypeKind::WEAK_REF or
        tpe.kind == TypeKind::STATIC_ARRAY or
        tpe.kind == TypeKind::ARRAY
}

export def is_struct(tpe: &Type) -> bool {
    if not tpe { return false }
    return (@tpe).kind == TypeKind::STRUCT or
        (@tpe).kind == TypeKind::UNION
}

export def is_enum(tpe: &Type) -> bool {
    if not tpe { return false }
    return (@tpe).kind == TypeKind::ENUM
}

export def is_type(tpe: &Type) -> bool {
    if not tpe { return false }
    return (@tpe).kind == TypeKind::TYPE
}

export def is_array(tpe: &Type) -> bool {
    if not tpe { return false }
    return (@tpe).kind == TypeKind::ARRAY or
        (@tpe).kind == TypeKind::STATIC_ARRAY
}

export def is_range(tpe: &Type) -> bool {
    if not tpe { return false }
    return (@tpe).kind == TypeKind::RANGE or
        (@tpe).kind == TypeKind::RANGE_INC
}

export def is_stub(tpe: &Type) -> bool {
    if not tpe { return true }
    return tpe.kind == TypeKind::STUB
}

export def is_interface(tpe: &Type) -> bool {
    if not tpe { return false }
    return tpe.kind == TypeKind::STRUCTURAL
}

export def get_interface(tpe: &Type) -> &Type {
    if not tpe { return null }
    if is_array(tpe) or is_ref(tpe) or is_pointer(tpe) {
        return get_interface(tpe.tpe)
    }
    if tpe.kind == TypeKind::STRUCTURAL {
        return tpe
    }
    return null
}

export def append_module(name: &string, module: &string) -> &string {
    var res: &string = ""
    if module {
        res += module + "::"
    }
    res += name
    return res
}

export def make_type_raw(kind: TypeKind) -> &Type {
    return {
        line = -1,
        kind = kind
    } !Type
}

export def make_type(kind: TypeKind, node: &parser::Node) -> &Type {
    assert(node.kind == parser::NodeKind::IDENTIFIER)
    let name = parser::identifier_to_str(node)
    var t = make_type_raw(kind)
    t.line = node.loc.line
    t.type_name = append_module(name, node.loc.module)
    t.name = name

    return t
}

export def make_function_type() -> &Type {
    let tpe = make_type_raw(TypeKind::FUNCTION)
    tpe.size = size_of type () -> ()
    tpe.align = align_of type () -> ()
    tpe.imported = false
    return tpe
}

export def make_function_type_n(
    name: &parser::Node, 
    parameter_t: &Vector(NamedParameter), 
    return_t: &Vector(&Type), 
    module: &toolchain::Module = null,
    extern: bool = false, 
    imported: bool = false, 
    dllimport: bool = false
) -> &Type {

    let tpe = make_function_type()
    tpe.parameter_t = parameter_t
    tpe.return_t = return_t
    tpe.name = parser::identifier_to_str(name, false)
    if extern {
        tpe.type_name = tpe.name
    } else {
        let name = append_module(tpe.name, module.module) if module else tpe.name
        tpe.type_name = mangle_function_name(name, parameter_t)
    }
    tpe.line = name.loc.line
    tpe.imported = imported
    tpe.dllimport = dllimport
    tpe.module = module
    return tpe
}

export def pointer(tpe: &Type, kw: parser::VarDecl) -> &Type {
    var t = make_type_raw(TypeKind::POINTER)
    t.tpe = tpe
    t.kw = kw
    t.size = (size_of type *)
    t.align = (align_of type *)
    return t
}

// TODO Use default arguments for this, right now its bugged (it doesn't define the type)
export def pointer(tpe: &Type) -> &Type {
    return pointer(tpe, parser::VarDecl::VAR)
}

export def reference(tpe: &Type, kw: parser::VarDecl) -> &Type {
    var t = make_type_raw(TypeKind::REFERENCE)
    t.tpe = tpe
    t.kw = kw
    // TODO replace with correct size_of once this is implemented
    t.size = (size_of runtime::Ref)
    t.align = (align_of runtime::Ref)
    return t
}

export def reference(tpe: &Type) -> &Type {
    return reference(tpe, parser::VarDecl::VAR)
}

export def weak_reference(tpe: &Type, kw: parser::VarDecl) -> &Type {
    var t = make_type_raw(TypeKind::WEAK_REF)
    t.tpe = tpe
    t.kw = kw
    t.size = (size_of runtime::Ref)
    t.align = (align_of runtime::Ref)
    return t
}

export def weak_reference(tpe: &Type) -> &Type {
    return weak_reference(tpe, parser::VarDecl::VAR)
}

export def array(tpe: &Type, kw: parser::VarDecl) -> &Type {
    var t = make_type_raw(TypeKind::ARRAY)
    (@t).tpe = tpe
    // TODO This is really bad, sure string is an array but we can do better than this
    (@t).size = (size_of string)
    (@t).align = (align_of string)
    (@t).kw = kw
    return t
}

export def array(tpe: &Type) -> &Type {
    return array(tpe, parser::VarDecl::VAR)
}

export def make_static_array(array_tpe: &Type, size: size_t, kw: parser::VarDecl) -> &Type {
    let tpe = make_type_raw(TypeKind::STATIC_ARRAY)
    (@tpe).tpe = array_tpe
    (@tpe).length = size
    (@tpe).size = (@tpe).length * (@array_tpe).size
    (@tpe).align = (@array_tpe).align
    (@tpe).kw = kw
    return tpe
}

export def make_static_array(array_tpe: &Type, size: size_t) -> &Type {
    return make_static_array(array_tpe, size, parser::VarDecl::VAR)
}

def make_unique_name(name: &string, state: &State) -> &string {
    let counter = state.counter
    state.counter += 1
    return name + '.' + counter
}

// Map of type names to identify which ones
// implement structural types
// Map of TypeEntry
export let types_map = map::make(type &TypeEntry)

// The repl needs to invalidate the cache
export def clear_type_cache {
    let keys = map::keys(types_map)
    for var i in 0..keys.size {
        let key = keys[i]
        let type_entry = types_map[key]
        map::clear(type_entry.cached)
    }
}

def do_get_member_functions(name: &string, vec: &Vector(TypeEntryMember)) {
    let type_entry = types_map.get_or_default(name, null)
    if not type_entry { return }
    if type_entry.functions {
        vector::insert(vec, 0, type_entry.functions)
    }
}

export def get_member_functions(tpe: &Type) -> &Vector(TypeEntryMember) {
    if not tpe { return vector::make(TypeEntryMember) }

    tpe = copy(tpe)
    var tpe2 = get_generic(tpe)
    if tpe2 {
        let vec = vector::make(TypeEntryMember)
        let name = debug::type_to_str(tpe, full_name = true)
        do_get_member_functions(name, vec)

        let tc_args = vector::copy(tpe2.tc_args)
        let len = vector::length(tpe2.tc_args)

        // TODO The complexity of this increases rapidly
        for var i in 0..len {
            tpe2.tc_args = vector::copy(tc_args)
            for var j in i..len {
                let type_def = make_type_raw(TypeKind::TYPE_DEF)
                tpe2.tc_args[i] = type_def
                tpe2.tc_incomplete = true
                let name = debug::type_to_str(tpe2, full_name = true)
                do_get_member_functions(name, vec)
            }
        }
        return vec
    } else {
        let vec = vector::make(TypeEntryMember)
        let name = debug::type_to_str(tpe, full_name = true)
        do_get_member_functions(name, vec)
        return vec
    }
}

type CacheEntry = enum {
    CONTAINS
    NOT_CONTAINS
}

export type TypeEntry = struct {
    tpe: &Type
    // Vector of TypeEntryMember
    functions: &Vector(TypeEntryMember)
    cached: &SMap(CacheEntry)
}

export type TypeEntryMember = struct {
    function: &Type
    exported: bool
    module: &toolchain::Module
}

export def create_type_entry(tpe: &Type) -> &TypeEntry {
    let name = debug::type_to_str(tpe, full_name = true)
    var type_entry = types_map.get_or_default(name, null)
    if not type_entry {
        type_entry = {
            tpe = tpe,
            functions = vector::make(TypeEntryMember),
            cached = map::make(CacheEntry)
        } !&TypeEntry
        types_map[name] = type_entry
    }
    return type_entry
}

export def create_type_entry(tpe: &Type, exported: bool, entry: &Type, module: &toolchain::Module, overwrite: bool = false) -> bool {
    let type_entry = create_type_entry(tpe)

    let member_function = {
        function = shallow_copy(entry),
        exported = exported,
        module = module
    } !TypeEntryMember

    // TODO Use a set for this
    for var i in 0..vector::length(type_entry.functions) {
        let fun = type_entry.functions[i]
        if fun.function.type_name == entry.type_name {
            if overwrite { type_entry.functions[i] = member_function }
            return false 
        }
    }

    type_entry.functions.push(member_function)
    return true
}

// TODO Remove this
export def copy_parameter_t(parameter_t: &Vector(NamedParameter)) -> &Vector(NamedParameter) {
    let new = vector::make(NamedParameter)
    for var i in 0..vector::length(parameter_t) {
        let np = parameter_t[i]
        np.tpe = copy(np.tpe)
        new.push(np)
    }
    return new
}

// TODO Remove this
export def copy_return_t(return_t: &Vector(&Type)) -> &Vector(&Type) {
    let new = vector::make(type &Type)
    for var i in 0..vector::length(return_t) {
        vector::push(new, copy(return_t[i]))
    }
    return new
}

// TODO Not a deep copy
export def copy(a: &Type) -> &Type {
    if not a { return null }
    var t: &Type = @a

    if a.tc_args {
        t.tc_args = vector::make(type &Type)
        for var i in 0..vector::length(a.tc_args) {
            let arg = a.tc_args[i]
            t.tc_args.push(copy(arg))
        }
    }

    if a.kind == TypeKind::FUNCTION {
        t.return_t = copy_return_t(a.return_t)
        t.parameter_t = copy_parameter_t(a.parameter_t)
    } else if is_box(a) or
        a.kind == TypeKind::TYPE_DEF or
        a.kind == TypeKind::TYPE {
        t.tpe = copy(a.tpe)
    }

    return t
}

export def shallow_copy(tpe: &Type) -> &Type {
    let ret: &Type = @tpe
    if tpe.kind == TypeKind::FUNCTION {
        ret.return_t = vector::copy(tpe.return_t)
        ret.parameter_t = vector::copy(tpe.parameter_t)
    }
    return ret
}

export def equals(a: &Type, b: &Type) -> bool {
    if a == b {
        return true
    }
    if not a or not b { return false }

    if a.tc_args and b.tc_args and a.tc_tpe and b.tc_tpe and equals(a.tc_tpe, b.tc_tpe) {
        for var i in 0..vector::length(a.tc_args) {
            let x = a.tc_args[i]
            let y = b.tc_args[i]
            if not equals(x, y) { return false }
        }
        return true
    }

    if a.kind == TypeKind::STUB or b.kind == TypeKind::STUB {
        return a.type_name == b.type_name
    }
    if a.kind == TypeKind::VARIANT or b.kind == TypeKind::VARIANT and a.kind != b.kind {
        if b.kind == TypeKind::VARIANT {
            let c = a; a = b; b = c;
        }
        if not a.variants { return true }
        for var i in 0..vector::length(a.variants) {
            if equals(a.variants[i], b) { return true }
        }
        return false
    }

    if (@a).kind != (@b).kind { return false }

    let kind = (@a).kind
    if kind == TypeKind::BOOL or kind == TypeKind::TYPE or kind == TypeKind::CHAR { return true }
    if kind == TypeKind::WORD {
        return (@a).size == (@b).size and (@a).unsig == (@b).unsig
    }
    if kind == TypeKind::FLOAT {
        return (@a).size == (@b).size
    }
    if kind == TypeKind::ENUM or
        kind == TypeKind::STRUCT or
        kind == TypeKind::UNION or
        kind == TypeKind::STUB or
        kind == TypeKind::STRUCTURAL or
        kind == TypeKind::TYPE_CONSTRUCTOR {
        
        return (@a).type_name == (@b).type_name
    }
    if kind == TypeKind::ARRAY or
        kind == TypeKind::POINTER or
        kind == TypeKind::REFERENCE or
        kind == TypeKind::WEAK_REF {
        
        return equals((@a).tpe, (@b).tpe)
    }
    if kind == TypeKind::STATIC_ARRAY {
        return (@a).length == (@b).length and equals((@a).tpe, (@b).tpe)
    }
    if kind == TypeKind::FUNCTION {
        if vector::length((@a).parameter_t) != vector::length((@b).parameter_t) or
            vector::length((@a).return_t) != vector::length((@b).return_t) {
            return false        
        }
        for var i in 0..vector::length((@a).parameter_t) {
            let param_a = (@a).parameter_t[i]
            let param_b = (@b).parameter_t[i]
            if not equals(param_a.tpe, param_b.tpe) {
                return false
            }
        }
        for var i in 0..vector::length((@a).return_t) {
            if not equals(a.return_t[i], b.return_t[i]) {
                return false
            }
        }
        return true
    }
    if kind == TypeKind::TYPE_DEF {
        return equals(a.tpe, b.tpe)
    }
    if kind == TypeKind::GENERIC {
        if equals(a.tpe, b.tpe) {
            if vector::length(a.tc_args) != vector::length(b.tc_args) { return false }
            for var i in 0..vector::length(a.tc_args) {
                let arg_a = a.tc_args[i]
                let arg_b = b.tc_args[i]
                if not equals(arg_a, arg_b) { return false }
            }
            return true
        }
        return false
    }

    assert(false)
}

def has_function(entry: &TypeEntry, mb: StructuralTypeMember, module: &toolchain::Module) -> bool {
    for var i in 0..vector::length(entry.functions) {
        let member = entry.functions[i]
        let function = member.function
        if function.name != mb.name { continue }
        if module != member.module and not member.exported { continue }

        if vector::length(function.parameter_t) != vector::length(mb.parameter_t) + 1 { continue }
        var mismatch = false
        for var k in 0..vector::length(mb.parameter_t) {
            let npa = function.parameter_t[k + 1]
            let npb = mb.parameter_t[k]
            if not equals(npa.tpe, npb.tpe) {
                mismatch = true
                break
            }
        }
        if mismatch { continue }

        if vector::length(function.return_t) != vector::length(mb.return_t) { continue }
        for var k in 0..vector::length(mb.return_t) {
            let ta = function.return_t[k]
            let tb = mb.return_t[k]
            if not equals(ta, tb) {
                mismatch = true
                break
            }
        }
        if mismatch { continue }
        return true
    }
    return false
}

// Returns true if a implements b
// b needs to be a structural type
export def implements(a: &Type, b: &Type, module: &toolchain::Module) -> bool {
    assert b.kind == TypeKind::STRUCTURAL

    var type_entry = create_type_entry(a)
    let nameb = debug::type_to_str(b, full_name = true)
    if type_entry.cached.contains(nameb) {
        return type_entry.cached[nameb] == CacheEntry::CONTAINS
    }

    if a.kind == TypeKind::STRUCTURAL {
        for var i in 0..vector::length(b.members) {
            let mb = b.members[i]

            var found = false
            for var j in 0..vector::length(a.members) {
                let ma = a.members[j]
                if ma.name != mb.name { continue }
                if vector::length(ma.parameter_t) != vector::length(mb.parameter_t) { continue }

                var mismatch = false
                for var k in 0..vector::length(ma.parameter_t) {
                    let npa = ma.parameter_t[k]
                    let npb = mb.parameter_t[k]
                    if not equals(npa.tpe, npb.tpe) {
                        mismatch = true
                        break
                    }
                }
                if mismatch { continue }

                if vector::length(ma.return_t) != vector::length(mb.return_t) { continue }
                
                for var k in 0..vector::length(ma.return_t) {
                    let ta = ma.return_t[k]
                    let tb = mb.return_t[k]
                    if not equals(ta, tb) {
                        mismatch = true
                        break
                    }
                }
                if mismatch { continue }
            
                found = true
            }
            if not found {
                found = has_function(type_entry, mb, module)
            }
            if not found { 
                type_entry.cached[nameb] = CacheEntry::NOT_CONTAINS
                return false 
            }
        }
        type_entry.cached[nameb] = CacheEntry::CONTAINS
        return true
    } else {
        for var i in 0..vector::length(b.members) {
            let mb = b.members[i]
            if not has_function(type_entry, mb, module) { 
                type_entry.cached[nameb] = CacheEntry::NOT_CONTAINS
                return false 
            }
        }
        type_entry.cached[nameb] = CacheEntry::CONTAINS
        return true
    }
}

// Returns true if b is assignable to a
export def is_assignable(a: &Type, b: &Type, module: &toolchain::Module) -> bool {
    return convert_type_score(a, b, module) >= 0
}

// TODO This needs caching
def infer_interface_types(a: &Type, b: &Type, module: &toolchain::Module) -> &Type {
    assert a.kind == TypeKind::GENERIC
    // TODO We might want to pass a state instead
    let node = a.tpe.node
    if not node or node.kind != parser::NodeKind::STRUCTURAL_T {
        return null
    }

    let state = module.state

    let variants = map::make(type &Type)
    state.scope = scope::enter_scope(state.scope)
    for var i in 0..vector::length(a.tpe.parameter_t) {
        let par = a.tpe.parameter_t[i]
        let variant_tpe = make_type_raw(TypeKind::VARIANT)
        variant_tpe.name = par.name
        variants[variant_tpe.name] = variant_tpe
        scope::create_type(state.scope, parser::make_identifier(par.name), parser::ShareMarker::NONE, variant_tpe)
    }

    var found_all = true
    for var i in 0..vector::length(node.value.body) {
        let member = node.value.body[i]
        let function = make_function_type()
        function.parameter_t = vector::make(NamedParameter)
        function.return_t = vector::make(type &Type)
        function.type_name = function.name = parser::identifier_to_str(member.value.structural_member.name)
 
        function.parameter_t.push({ tpe = b } !NamedParameter)

        for var j in 0..vector::length(member.value.structural_member.params) {
            let param = member.value.structural_member.params[j]
            function.parameter_t.push({
                name = parser::identifier_to_str(param.value.param.name),
                tpe = type_lookup(param.value.param.tpe, state)
<<<<<<< HEAD
            } !NamedParameter)
        }
        for var j in 0..vector::length(member.value.structural_member.returns) {
            let ret = member.value.structural_member.returns[j]
            let tpe = type_lookup(ret, state)
            function.return_t.push(tpe)
=======
            }
            vector::push(function.parameter_t, np)
        }
        for var j in 0..vector::length(member.value.structural_member.returns) {
            let ret = vector::get(member.value.structural_member.returns, j) !*parser::Node
            let tpe = type_lookup(ret, state)
            vector::push(function.return_t, tpe)
>>>>>>> 9f371b06
        }

        let functions, result = scope::find_functions(state.scope, member.value.structural_member.name, function)
        if vector::length(functions) == 0 {
            return null
        }
        let keys = map::keys(result)
        for var i in 0..keys.size {
            let key = keys[i]
            let variant_tpe = variants[key]
            let variants2 = result[key]
            if variant_tpe.variants {
                let new_variants = vector::make(type &Type)
                for var i in 0..vector::length(variant_tpe.variants) {
                    let a = variant_tpe.variants[i]
                    var contains_both = false
                    for var j in 0..vector::length(variants2) {
                        let b = variants2[j]
                        if equals(a, b) {
                            contains_both = true
                            break
                        }
                    }
                    if contains_both {
                        new_variants.push(a)
                    }
                }
                if vector::length(new_variants) == 0 {
                    return null
                } else {
                    variant_tpe.variants = new_variants
                }
            } else {
                variant_tpe.variants = variants2
            }
        }
    }

    if found_all {
        let keys = map::keys(variants) 
        for var i in 0..keys.size {
            let key = keys[i]
            let variant = variants[key]
            if not variant.variants or vector::length(variant.variants) > 1  {
                return null
            }
        }
    }

    let tpe = copy(b)
    tpe.tc_args = vector::make(type &Type)
    let keys = map::keys(variants)
    for var i in 0..keys.size {
        let key = keys[i]
        let variant = variants[key]
        vector::push(tpe.tc_args, variant.variants[0])
    }

    return tpe
}

// TODO This isn't very reliable. Especially when returning bigger numbers than 1, integer conversions can interfere with to reference
// Tries to convert type b to type a
// The return value is -1 if b can't be converted to a
// if the types are equal, 0 is returned.
// Otherwise a positive integer is returned.
def convert_type_score(a: &Type, b: &Type, module: &toolchain::Module, is_type: bool = false) -> int {
    if not a or not b { return 0 }
    if equals(a, b) {
        return 0
    }
    if a.kind == TypeKind::UNDEF or b.kind == TypeKind::UNDEF { return 0 }

    if (a.kind == TypeKind::REFERENCE or a.kind == TypeKind::WEAK_REF) and 
        (b.kind == TypeKind::REFERENCE or b.kind == TypeKind::WEAK_REF) and 
        (equals(a.tpe, b.tpe) or not a.tpe) {

        return 0 if a.kind == b.kind else 1
    }
    
    let intfp = get_interface(a)
    if intfp {
        if implements(b, intfp, module) { return 1 }
        if a.kind == TypeKind::REFERENCE and implements(reference(b), intfp, module) { return 1 }
        if a.kind == TypeKind::REFERENCE and b.kind == TypeKind::REFERENCE and implements(b.tpe, intfp, module) { return 1 }
        return -1
    }

    // We need to check if they are actually compatible elsewhere
    if a.kind == TypeKind::TYPE_DEF {
        return convert_type_score(a.tpe, b, module, true)
    }
    if a.kind == TypeKind::TYPE and equals(b, pointer(builtins::Type_)) { 
        return 1 
    }
    if (a.kind == TypeKind::POINTER or a.kind == TypeKind::REFERENCE or a.kind == TypeKind::WEAK_REF) and (@b).kind == TypeKind::NULL {
        return 0
    }
    if a.kind == TypeKind::REFERENCE and (is_assignable(a.tpe, b, module) or a.tpe == null or equals(b, builtins::Ref_)) {
        return 5
    }
    if equals(a, builtins::Ref_) and b.kind == TypeKind::REFERENCE {
        return 5
    }
    if ((@a).kind == TypeKind::WORD or a.kind == TypeKind::CHAR) and 
        ((@b).kind == TypeKind::WORD or b.kind == TypeKind::CHAR) and
        (@a).size >= (@b).size {
        
        // TODO if we are ever going to allow a 24 bit value this is going to fail
        return log2((@a).size) !int - log2((@b).size) !int
    }
    if (@a).kind == TypeKind::FLOAT and (@b).kind == TypeKind::FLOAT {
        // TODO This works because there are only two float sizes
        return 1
    }
    if (@a).kind == TypeKind::FLOAT and
        ((@b).kind == TypeKind::WORD or b.kind == TypeKind::CHAR) {
        return 10
    }
    if ((@a).kind == TypeKind::POINTER and (@b).kind == TypeKind::POINTER or
        (@a).kind == TypeKind::REFERENCE and (@b).kind == TypeKind::REFERENCE) and
        (@a).tpe == null {
        
        return 1
    }
    if a.kind == TypeKind::POINTER and b.kind == TypeKind::POINTER or
        a.kind == TypeKind::REFERENCE and b.kind == TypeKind::REFERENCE or
        a.kind == TypeKind::WEAK_REF and b.kind == TypeKind::WEAK_REF or
        a.kind == TypeKind::ARRAY and b.kind == TypeKind::ARRAY or
        a.kind == TypeKind::STATIC_ARRAY and b.kind == TypeKind::STATIC_ARRAY {

        if a.tpe and a.tpe.kind == TypeKind::GENERIC {
            return convert_type_score(a.tpe, b.tpe, module, is_type)
        }
    } 

    if a.kind == TypeKind::STATIC_ARRAY and b.kind == TypeKind::STATIC_ARRAY {
        if equals(a.tpe, b.tpe) and 
            (a.length == b.length or a.length !uint64 == util::MAX_UINT64) {
            return 0
        }
    }
    if (@a).kind == TypeKind::ARRAY {
        if (@b).kind == TypeKind::STATIC_ARRAY and equals((@a).tpe, (@b).tpe) {
            return 1
        }
        if (@a).tpe == null and ((@b).kind == TypeKind::ARRAY or (@b).kind == TypeKind::STATIC_ARRAY) {
            return 1
        }
    }
    if a.kind == TypeKind::GENERIC {
        if a.kind != b.kind {
            if b.tc_args and equals(a.tpe, b.tc_tpe) {
                if vector::length(a.tc_args) != vector::length(b.tc_args) { return -1 }
                for var i in 0..vector::length(a.tc_args) {
                    let arg_a = a.tc_args[i]
                    let arg_b = b.tc_args[i]
                    if arg_a.kind == TypeKind::TYPE_DEF { continue }
                    if not equals(arg_a, arg_b) { return -1 }
                }
                return 1
            } else {
                return 1 if infer_interface_types(a, b, module) != null else -1
            }
        } else {
            return 0 if equals(a.tpe, b.tpe) else -1
        }
    }

    if is_type { 
        if a.kind == TypeKind::ARRAY {
            if (b.kind == TypeKind::ARRAY or b.kind == TypeKind::STATIC_ARRAY) {
                return convert_type_score(a.tpe, b.tpe, module, true)
            }
            return -1
        }
        if a.kind == TypeKind::POINTER or a.kind == TypeKind::REFERENCE or a.kind == TypeKind::WEAK_REF or a.kind == TypeKind::STATIC_ARRAY {
            if a.kind == b.kind {
                return convert_type_score(a.tpe, b.tpe, module, true)
            }
            if convert_type_score(a.tpe, b, module, true) >= 0 {
                return 10
            }
            return -1
        }
        return 5
    }
    return -1
}

export def get_type_constructor(tpe: &Type) -> &Type {
    if not tpe { return null }
    if tpe.tc_tpe { return tpe.tc_tpe }
    if tpe.kind == TypeKind::GENERIC {
        return tpe.tpe
    }
    if is_box(tpe) {
        return get_type_constructor(tpe.tpe)
    }
    return null
}

export def get_generic(tpe: &Type) -> &Type {
    if not tpe { return null }
    if tpe.tc_args { return tpe }
    if is_box(tpe) {
        return get_generic(tpe.tpe)
    }
    return null
}

export def is_polymorph(tpe: &Type, is_ref: bool = false) -> bool {
    if not tpe { return false }
    else if tpe.kind == TypeKind::STRUCTURAL {
        return not is_ref 
    } else if tpe.tc_args {
        return tpe.tc_incomplete
    } else if tpe.kind == TypeKind::TYPE_DEF {
        return true
    } else if tpe.kind == TypeKind::GENERIC {
        return tpe.tc_incomplete
    } else if tpe.kind == TypeKind::TYPE {
        return tpe.tpe == null
    } else if tpe.kind == TypeKind::POINTER or
        tpe.kind == TypeKind::STATIC_ARRAY or tpe.kind == TypeKind::ARRAY {
        return is_polymorph(tpe.tpe)
    } else if tpe.kind == TypeKind::REFERENCE {
        return is_polymorph(tpe.tpe, true)
    } else if tpe.kind == TypeKind::FUNCTION or tpe.kind == TypeKind::TUPLE {
        for var i in 0..vector::length(tpe.parameter_t) {
            let np = tpe.parameter_t[i]
            if is_polymorph(np.tpe) {
                return true
            }
        }
    }
    return false
}

export def has_destructor(tpe: &Type) -> bool {
    if not tpe { return false }
    if tpe.has_destructor != 0 {
        return tpe.has_destructor == 1
    }
    if is_ref(tpe) {
        let generic = get_generic(tpe)
        if not generic { return true }
        return not generic.tc_incomplete
    }
    if tpe.kind == TypeKind::STATIC_ARRAY { return has_destructor(tpe.tpe) }
    if tpe.module {
        let args = vector::make(NamedParameter)
        args.push({
            tpe = pointer(tpe)
        } !NamedParameter)
        let destructor = scope::get_function(tpe.module.scope, parser::make_identifier("destruct"), args)
        if destructor { 
            tpe.has_destructor = 1
            return true 
        }
    }
    if tpe.kind == TypeKind::STRUCT {
        for var i in 0..tpe.fields.size {
            let field = tpe.fields[i]
            if has_destructor(field.tpe) {
                tpe.has_destructor = 1
                return true
            }
        }
    }
    tpe.has_destructor = -1
    return false
}

export def has_user_defined_copy_constructor(tpe: &Type) -> bool {
    if not tpe { return false }
    if tpe.has_copy_constructor != 0 {
        return tpe.has_copy_constructor == 1
    }
    if tpe.kind == TypeKind::STATIC_ARRAY { return has_user_defined_copy_constructor(tpe.tpe) }
    if tpe.module {
        let args = vector::make(NamedParameter)
        let arg = {
            tpe = pointer(tpe)
        } !NamedParameter
        args.push(arg)
        args.push(arg)
        let constructor = scope::get_function(tpe.module.scope, parser::make_identifier("construct"), args)
        if constructor {
            tpe.has_copy_constructor = 1
            return true 
        }
    }
    tpe.has_copy_constructor = -1
    return false
}


// TODO also cache this maybe?
export def has_copy_constructor(tpe: &Type) -> bool {
    if not tpe { return false }
    if has_user_defined_copy_constructor(tpe) { return true }
    if tpe.kind == TypeKind::STRUCT {
        for var i in 0..tpe.fields.size {
            let field = tpe.fields[i]
            if has_copy_constructor(field.tpe) or is_ref(field.tpe) { return true }
        }
    } else if tpe.kind == TypeKind::STATIC_ARRAY {
        while tpe != null and tpe.kind == TypeKind::STATIC_ARRAY {
            tpe = tpe.tpe
        }
        if has_copy_constructor(tpe) or is_ref(tpe) { return true }
    }
    return false
}

def find_type_defs(module: &toolchain::Module, left: &Type, right: &Type, types: &SMap(&Type), replace: bool = true, is_type: bool = false) {
    if not left or not right { return }

    if left.kind == TypeKind::TYPE_DEF and right.kind != TypeKind::TYPE_DEF {
        find_type_defs(module, left.tpe, right, types, replace, true)
        if replace {
            if left.tpe.kind == TypeKind::ARRAY and right.kind == TypeKind::STATIC_ARRAY {
                // Turn static array into a dynamic array
                @left = @right
                left.kind = TypeKind::ARRAY
            } else if left.tpe.kind == TypeKind::STUB or 
                left.tpe.kind == TypeKind::STRUCT or 
                left.tpe.kind == right.kind {
                
                @left = @right
            }
        }
    } else if is_box(left) {
        find_type_defs(module, left.tpe, right.tpe, types, replace, is_type)
    } else if left.kind == TypeKind::FUNCTION or left.kind == TypeKind::TUPLE {
        for var i in 0..vector::length(left.parameter_t) {
            let l = left.parameter_t[i]
            let r = right.parameter_t[i]
            find_type_defs(module, l.tpe, r.tpe, types, replace, is_type)
        }
    } else if left.kind == TypeKind::GENERIC {
        if right.tc_args {
            for var i in 0..vector::length(left.tc_args) {
                let l = left.tc_args[i]
                var r = right.tc_args[i]
                var is_type = false
                if r and r.kind == TypeKind::TYPE_DEF {
                    is_type = true
                    r = r.tpe
                }
                find_type_defs(module, l, r, types, replace, is_type)
            }
            if replace {
                @left = @right
            }
        } else {
            right = infer_interface_types(left, right, module)
            if right {
                for var i in 0..vector::length(left.tc_args) {
                    let l = left.tc_args[i]
                    var r = right.tc_args[i]
                    var is_type = false
                    if r and r.kind == TypeKind::TYPE_DEF {
                        is_type = true
                        r = r.tpe
                    }
                    find_type_defs(module, l, r, types, replace, is_type)
                }
                if replace {
                    @left = @right
                }
            }
        }
    }
    if is_type {
        types[left.name] = right
    }
}

def replace_parameter(tpe: &Type, types: &SMap(&Type)) -> &Type {
    if not tpe { return null }
    if tpe.tc_args {
        for var i in 0..vector::length(tpe.tc_args) {
            let arg = tpe.tc_args[i]
            tpe.tc_args[i] = replace_parameter(arg, types)
        }
    } else if is_box(tpe) {
        if tpe.tpe {
            tpe.tpe = replace_parameter(tpe.tpe, types)
        }
    } else if tpe.kind == TypeKind::FUNCTION or tpe.kind == TypeKind::TUPLE {
        for var i in 0..vector::length(tpe.parameter_t) {
            let np = tpe.parameter_t[i]
            np.tpe = replace_parameter(np.tpe, types)
        }
    } else if tpe.kind != TypeKind::TYPE_DEF and tpe.name {
        let ntpe = types.get_or_default(tpe.name, null)
        if ntpe { return ntpe }
    }
    return tpe
}

// NOTE: This function mutates param_a and return_t, watch out!
export def replace_type_defs(
    param_a: &Vector(NamedParameter), 
    return_t: &Vector(&Type), 
    param_b: &Vector(NamedParameter), 
    types_map: &SMap(&Type), 
    module: &toolchain::Module, 
    replace: bool = true) {

    if not types_map {
        types_map = map::make(type &Type)
    }

    for var i in 0..vector::length(param_a) {
        let left = param_a[i]
        
        let ltpe = left.tpe
        if not ltpe { continue }

        var right: *NamedParameter = null
        for var j in 0..vector::length(param_b) {
            let r = param_b.get(j)
            if r.name and r.name == left.name {
                right = r
                break
            }
        }
        if not right and i < vector::length(param_b) {
            right = param_b.get(i)
        }

        var rtpe: &Type = null
        if right {
            rtpe = right.tpe
        }
        if not right and left.value {
            rtpe = left.value.tpe
        }
        
        if not rtpe { return }
        if convert_type_score(ltpe, rtpe, module) < 0 { return }

        let intf = get_interface(ltpe)
        if intf and replace {
            @ltpe = @rtpe
            continue
        }

        if ltpe.kind == TypeKind::TYPE {
            if ltpe.name and right and right.value {
                types_map[ltpe.name] = right.value.value_tpe
                ltpe.tpe = right.value.value_tpe
            }
        } else {
            find_type_defs(module, ltpe, rtpe, types_map, replace)
        }

        for var j in (i + 1)..vector::length(param_a) {
            // FIXME 
            let np = param_a[j]
            if np.tpe {
                np.tpe = replace_parameter(np.tpe, types_map)
            }
        }
        for var j in 0..vector::length(return_t) {
            let rtpe = return_t[j]
            return_t[j] = replace_parameter(rtpe, types_map)
        }
    }
}

export def overload_score(a: &Type, param_b: &Vector(NamedParameter), module: &toolchain::Module, positional: bool) -> int {
    return overload_score(a.parameter_t, a.return_t, param_b, module, positional)
}

// Calculates a score for overload resultion, the result is 0 for an exact match
// and a positive integer if the argument types need to be converted.
// -1 is returned if the argument types don't match.

export def overload_score(param_a: &Vector(NamedParameter), return_t: &Vector(&Type), param_b: &Vector(NamedParameter), module: &toolchain::Module, positional: bool) -> int {
    param_a = copy_parameter_t(param_a)
    return_t = copy_return_t(return_t)
    
    if vector::length(param_a) > vector::length(param_b) {
        let not_default_param = (param_a[vector::length(param_b)]).value == null
        if vector::length(param_a) == vector::length(param_b) + 1 {
            if not vector::peek(param_a).varargs and not_default_param {
                return -1
            }
        } else if not_default_param {
            return -1
        }
    }

    replace_type_defs(param_a, return_t, param_b, null, module, false)

    var sum = 0
    for var i in 0..vector::length(param_b) {
        let right = param_b[i]
        var left: *NamedParameter = null
        if right.name and not positional {
            for var i in 0..vector::length(param_a) {
                let param = param_a.get(i)
                if right.name == param.name {
                    left = param
                    break
                }
            }
            if not left { return -1 }
        } else {
            if i < vector::length(param_a) {
                left = param_a.get(i)
            } else if vector::length(param_a) > 0 {
                left = param_a.get(param_a.length - 1)
                if not left.varargs {
                    return -1
                } 
            } else {
                return -1
            }
        }
        var lvalue = left.tpe
        if i == vector::length(param_a) - 1 and 
            left.varargs and left.tpe and
            convert_type_score(array(left.tpe), right.tpe, module) >= 0 {

            lvalue = array(left.tpe)
        }
        var score = -1
        if lvalue and lvalue.kind == TypeKind::TYPE {
            if equals(right.tpe, pointer(builtins::Type_)) {
                if left.value {
                    if equals(left.value.value_tpe, right.tpe.tpe.tpe) {
                        score = 0
                    }
                } else {
                    score = 1
                }
            } else if is_type(right.tpe) and left.value and right.value and equals(left.value.value_tpe, right.value.value_tpe) {
                score = 0
            }
        } else {
            score = convert_type_score(lvalue, right.tpe, module)
        }
        if score < 0 { return -1 }
        sum += score
    }
    return sum
}

export def mangle_function_name(name: &string, parameter_t: &Vector(NamedParameter)) -> &string {
    var res = name + "::("

    let len = vector::length(parameter_t)
    for var i in 0..len {
        let np = parameter_t[i]
        if np.varargs and not np.tpe {
            res += "..."
            break
        }
        if np.varargs {
            res += '['
        }
        if np.tpe and np.tpe.kind == TypeKind::TYPE {
            // TODO This should be handled by type_to_str
            res += "type"
            if np.value {
                res += '<' + debug::type_to_str(np.value.value_tpe, true) + '>'
            }
        } else {
            res += debug::type_to_str(np.tpe, true)
        }
        if np.varargs {
            res += ']'
        }
        if i < len - 1 {
            res += ", "
        }
    }
    res += ')'

    return res
}

// TODO Move this into parser
export def last_ident_to_str(node: &parser::Node) -> string {
    if not node { return "" }
    assert(node.kind == parser::NodeKind::IDENTIFIER)
    if vector::length(node.value.identifier.path) > 1 {
        errors::errorn(node, "Expected plain identifier without path")
    }
    return @(node.value.identifier.path[0])
}

def flatten_return_type(node: &parser::Node, return_t: &Vector(&Type)) -> &Type {
    let len = vector::length(return_t) 
    if len > 1 {
        // TODO size and alignment! Same as a struct,
        // also refactor type_lookup and compiler (functions with multiple return types)
        // into a single function for calculating the size and alignmenet of a struct
        let return_tpe = make_type_raw(TypeKind::TUPLE)
        (@return_tpe).line = node.loc.line
        (@return_tpe).return_t = return_t
        return return_tpe
    } else if len == 1 {
        return vector::peek(return_t)
    }

    return make_type_raw(TypeKind::VOID)
}

def check_is_identifier_assignable(node: &parser::Node, state: &State) -> bool {
    if node.kw != parser::VarDecl::VAR {
        errors::errorn(node, "Assignment to non var")
        return false
    }
    return true
}


export def make_struct_type(fields: [StructMember], current_type: &Type = null) -> &Type {
    let struct_tpe = make_type_raw(TypeKind::STRUCT) if not current_type else current_type
    let field_types = vector::make(TypeMember)

    var j = 0
    var bit_offset = 0
    var offset = 0 !size_t
    var align = 1 !size_t
    var bit_type: &Type = null

    for var i in 0..fields.size {
        let field = *fields[i]
        let tpe = field.tpe
        if not tpe { continue }
        field.index = j
        
        // TODO This is the msvc way of doing bit fields, on Linux the ABI might differ
        if field.is_bitfield {
            field.bit_offset = bit_offset
            if i < fields.size - 1 {
                if not bit_type {
                    bit_type = tpe
                } 
                if field.bit_size > 0 and
                    bit_type.size == tpe.size and 
                    bit_offset + field.bit_size < bit_type.size * 8 {
                    
                    bit_offset += field.bit_size
                    continue
                }
            }
        }

        if field.tpe.kind == TypeKind::TYPE_CONSTRUCTOR {
            errors::errorn(field.node, "Can't use type constructor as field type")
            continue
        }
        if tpe.align > 0 {
            offset = (ceil(offset / tpe.align !double) * tpe.align) !int
            align = util::lcm(align !int, tpe.align !int)
        }

        let type_member = {
            tpe = tpe,
            offset = offset
        } !TypeMember

        offset += tpe.size
        field_types.push(type_member)
        
        j += 1
        bit_offset = 0
        bit_type = null
    }

    offset = (ceil(offset / align !double) * align) !int

    struct_tpe.size = offset
    struct_tpe.align = align
    struct_tpe.fields = fields
    struct_tpe.field_types = field_types

    return struct_tpe
}

def lookup_type_constructor(tc: &parser::Node, node: &parser::Node, state: &State) -> &Type {
    if not node { return null }
    let name = tc.value.type_constructor.name
    let tpe = make_type(TypeKind::TYPE_CONSTRUCTOR, name)
    tpe.parameter_t = vector::make(NamedParameter)

    let args = tc.value.type_constructor.args
    for var i in 0..vector::length(args) {
        let arg = args[i]
        assert arg.kind == parser::NodeKind::PARAMETER
        tpe.parameter_t.push({ 
            name = parser::identifier_to_str(arg.value.param.name), 
            tpe = builtins::type_ 
        } !NamedParameter)
    }
    tpe.tc_node = node
    tpe.tc_node.module = state.module
    tpe.module = state.module
    tpe.cache = map::make(type &Type)
    return tpe
}

// This generates concrete functons when refering to type constructors
export def generate_concrete_functions(type_constructor: &Type, tpe: &Type, state: &State) {
    let functions = get_member_functions(tpe)
    for var j in 0..vector::length(functions) {
        let function = functions[j]
        let ftpe = copy(function.function)

        let pars = vector::make(NamedParameter)
        pars.push({ tpe = tpe } !NamedParameter)
        
        replace_type_defs(ftpe.parameter_t, ftpe.return_t, pars, null, state.module)
        ftpe.type_name = mangle_function_name(append_module(ftpe.name, ftpe.module.module), ftpe.parameter_t)
        let new_entry = create_type_entry(tpe, function.exported, ftpe, function.module)
        if not is_polymorph(tpe) and not is_polymorph(ftpe) and new_entry {
            let scpe = state.scope
            let module = state.module
            state.scope = ftpe.node.module.scope
            state.module = ftpe.node.module
            if not scope::has_function(state.scope, ftpe) {
                walk_Def_with_type_argument(ftpe.node, pars, state)
            }
            state.scope = scpe
            state.module = module
        }
    }
}

export def type_lookup(node: &parser::Node, state: &State, current_type: &Type = null, lookup_default: bool = false, cache: &SMap(&Type) = null) -> &Type {
    var tpe = do_type_lookup(node, state, current_type, lookup_default, cache)
    if tpe == current_type { return current_type }
    
    let type_constructor = get_type_constructor(tpe)
    if tpe and type_constructor and type_constructor.kind != TypeKind::STUB {
        let type_name = debug::type_to_str(tpe, full_name = true)

        if not map::contains(type_constructor.cache, type_name) {
            generate_concrete_functions(type_constructor, tpe, state)
<<<<<<< HEAD
            type_constructor.cache[type_name] = tpe

            let tpe2 = get_generic(tpe)
            if tpe.kind != TypeKind::GENERIC and tpe2 and not tpe2.tc_incomplete {
                // We need to generate the destructor and copy constructor here
                // TODO This is probably not needed anymore, see compiler::create_destructor
                let args = vector::make(NamedParameter)
                args.push({ tpe = pointer(tpe) } !NamedParameter)
                
                scope::get_function(type_constructor.node.module.scope, parser::make_identifier("destruct"), args)

                let args2 = vector::make(NamedParameter)
                let np2 = { tpe = pointer(tpe) } !NamedParameter
                args2.push(np2)
                args2.push(np2)

                scope::get_function(type_constructor.node.module.scope, parser::make_identifier("construct"), args2)
            }
=======
            map::put(type_constructor.cache, type_name, tpe)
>>>>>>> 9f371b06
        }
    }
    if tpe and (tpe.kind == TypeKind::STRUCT or tpe.kind == TypeKind::UNION) {
        if check_is_recursive(tpe) {
            if not tpe.node.is_recursive_type { 
                errors::errorn(tpe.node, "Recursive type declaration!")
            }
            tpe.node.is_recursive_type = true
            tpe = make_type_raw(TypeKind::STUB)
        }
    }

    if tpe { 
        tpe.node = node 
        tpe.module = state.module
    }
    node.tpe = tpe
    return tpe
}

def lookup_field_type(node: *parser::Node, state: *State, current_type: *Type, cache: *map::Map) -> *Type {
    if scope::is_global(state.scope) and node.kind == parser::NodeKind::PTR_T or
        node.kind == parser::NodeKind::REF_T or
        node.kind == parser::NodeKind::ARRAY_T or
        node.kind == parser::NodeKind::WEAK_REF_T {
        
        var stub: *Type = null
        if node.value.t_parr.tpe {
            stub = make_type_raw(TypeKind::STUB)
            stub.state = consteval::copy_state(state)
            stub.module = state.module
            stub.node = node.value.t_parr.tpe
        }

        if node.kind == parser::NodeKind::PTR_T {
            stub = pointer(stub, node.value.t_parr.kw)
        } else if node.kind == parser::NodeKind::REF_T {
            stub = reference(stub, node.value.t_parr.kw)
        } else if node.kind == parser::NodeKind::ARRAY_T {
            stub = array(stub, node.value.t_parr.kw)
        } else if node.kind == parser::NodeKind::WEAK_REF_T {
            stub = weak_reference(stub, node.value.t_parr.kw)
        }
        stub.module = state.module
        stub.node = node
        return stub
    } else {
        return type_lookup(node, state, current_type, false, cache)
    }
}

// TODO current_type is basically a hack, there's really no reason why you should already have a type and then look it up again
export def do_type_lookup(node: &parser::Node, state: &State, current_type: &Type = null, lookup_default: bool = false, cache: &map::SMap(&Type) = null) -> &Type {
    if not node { return null }
    if node.kind == parser::NodeKind::IDENTIFIER {
        let name = parser::identifier_to_str(node)
        if current_type and not lookup_default and current_type.kind != TypeKind::STUB {
            return current_type
        }
        if not lookup_default {
            return scope::get_type(state.scope, node)
        } else {
            let value = scope::get(state.scope, node, false, false)
            var tpe: &Type = null
            if value {
                if value.modifier != parser::VarDecl::TYPE {
                    errors::errorn(node, "`", parser::identifier_to_str(node), "` is not a type")
                    return null
                }
                tpe = value.value.value_tpe
            } else {
                tpe = make_type_raw(TypeKind::STUB)
                tpe.name = @(node.value.identifier.path[vector::length(node.value.identifier.path) - 1])
                tpe.type_name = name
                if vector::length(node.value.identifier.path) == 1 {
                    tpe.type_name = append_module(tpe.type_name, state.module.module)
                }
                tpe = scope::create_type(state.scope, node, parser::ShareMarker::NONE, tpe, scope::Phase::DECLARED, null, null)
            }
            return tpe
        }
    } else if node.kind == parser::NodeKind::PTR_T {
        if current_type { current_type = current_type.tpe }
        var tpe = type_lookup(node.value.t_parr.tpe, state, current_type, lookup_default, cache)
        tpe = pointer(tpe, node.value.t_parr.kw)
        return tpe
    } else if node.kind == parser::NodeKind::REF_T {
        if current_type { current_type = current_type.tpe }
        var tpe = type_lookup(node.value.t_parr.tpe, state, current_type, lookup_default, cache)
        tpe = reference(tpe, node.value.t_parr.kw)
        return tpe
    } else if node.kind == parser::NodeKind::WEAK_REF_T {
        if current_type { current_type = current_type.tpe }
        var tpe = type_lookup(node.value.t_parr.tpe, state, current_type, lookup_default, cache)
        tpe = weak_reference(tpe, node.value.t_parr.kw)
        return tpe
    } else if node.kind == parser::NodeKind::STRUCT_T {
        
        let length = vector::length(node.value.body)
        let fields = allocate(StructMember, length)
        for var i in 0..length {
            let field = node.value.body[i]
            if not field { continue }
            let line = (@field).loc.line

            var field_tpe: &Type = null
            var name: &string
            var is_bitfield = false
            var bit_size = 0 !size_t

            var field_type: &Type = null
            if current_type and current_type.kind != TypeKind::STUB { field_type = current_type.fields[i].tpe }

            if (@field).kind == parser::NodeKind::ID_DECL_STRUCT {
                let ident = (@field).value.id_decl_struct.ident
                name = last_ident_to_str(ident)
                field_tpe = lookup_field_type((@field).value.id_decl_struct.tpe, state, field_type, cache)
                if field.value.id_decl_struct.is_bitfield {
                    is_bitfield = true
                    bit_size = field.value.id_decl_struct.bit_size
                }
            } else if (@field).kind == parser::NodeKind::STRUCT_T or
                (@field).kind == parser::NodeKind::UNION_T {
                field_tpe = type_lookup(field, state, field_type, false, cache)
            }
            
            fields[i] = { 
                node = field,
                line = line, 
                name = name, 
                tpe = field_tpe,
                is_bitfield = is_bitfield, 
                bit_size = bit_size
            } !StructMember
        }
        
        let tpe = make_struct_type(fields, current_type)
        tpe.type_name = make_unique_name("<anonymous>", state)
        tpe.name = "<anonymous>"
        tpe.line = node.loc.line

        return tpe
    } else if node.kind == parser::NodeKind::UNION_T {
        let tpe = make_type_raw(TypeKind::UNION) if not current_type else current_type
        (@tpe).type_name = make_unique_name("<anonymous>", state)
        (@tpe).name = "<anonymous>"

        let length = vector::length(node.value.body)
        let fields = allocate(StructMember, length)
        let field_types = vector::make(TypeMember)

        var size = 0 !size_t
        var align = 1 !size_t
        var biggest_type: &Type = null
        for var i in 0..length {
            let field = node.value.body[i]
            let line = (@field).loc.line
            
            var field_tpe: &Type = null
            var name: &string
            var is_bitfield = false
            var bit_size = 0 !size_t

<<<<<<< HEAD
            var field_type: &Type = null
            if current_type { field_type = current_type.fields[i].tpe }
=======
            var field_type: *Type = null
            if current_type and current_type.kind != TypeKind::STUB { field_type = current_type.fields[i].tpe }
>>>>>>> 9f371b06

            if (@field).kind == parser::NodeKind::ID_DECL_STRUCT {
                let ident = (@field).value.id_decl_struct.ident
                name = last_ident_to_str(ident)
                field_tpe = lookup_field_type((@field).value.id_decl_struct.tpe, state, field_type, cache)
                if field.value.id_decl_struct.is_bitfield {
                    is_bitfield = true
                    bit_size = field.value.id_decl_struct.bit_size
                }
            } else if (@field).kind == parser::NodeKind::STRUCT_T or
                (@field).kind == parser::NodeKind::UNION_T {
                field_tpe = type_lookup(field, state, field_type, false, cache)
            }

            fields[i] = {
                line = line,
                node = field, 
                name = name, 
                tpe = field_tpe,
                is_bitfield = is_bitfield, 
                bit_size = bit_size
            } !StructMember

            if field_tpe {
                if field_tpe.size > size {
                    size = field_tpe.size
                    biggest_type = field_tpe
                }
                if field_tpe.kind == TypeKind::TYPE_CONSTRUCTOR {
                    errors::errorn(field, "Can't use type constructor as field type")
                }
            }
            
            // TODO Alignment of bit fields on Windows is strange
            align = max(field_tpe.align, align) !size_t
        }

        let type_member = { biggest_type, 0 } !TypeMember
        field_types.push(type_member)

        tpe.line = node.loc.line
        tpe.size = size
        tpe.align = align
        tpe.fields = fields
        tpe.field_types = field_types

        return tpe
    } else if node.kind == parser::NodeKind::ENUM_T {
        if current_type { current_type = current_type.tpe }
        var enum_tpe = builtins::int_
        if node.value.t_enum.tpe {
            enum_tpe = type_lookup(node.value.t_enum.tpe, state, current_type, lookup_default, cache)
        }
        let tpe = make_type_raw(TypeKind::ENUM)
        (@tpe).line = node.loc.line
        (@tpe).tpe = enum_tpe
        (@tpe).size = (@enum_tpe).size
        (@tpe).align = (@enum_tpe).align

        return tpe
    } else if node.kind == parser::NodeKind::ARRAY_T {
        if current_type { current_type = current_type.tpe }
        let array_tpe = type_lookup(node.value.t_parr.tpe, state, current_type, lookup_default, cache)
        let tpe = array(array_tpe, node.value.t_parr.kw)
        tpe.module = state.module
        return tpe
    } else if node.kind == parser::NodeKind::ARRAY_STATIC_T {
        if current_type { current_type = current_type.tpe }
        let array_tpe = type_lookup(node.value.t_arrs.tpe, state, current_type, lookup_default, cache)

        var n = util::MAX_UINT64 !int64
        if node.value.t_arrs.n {
            n = 0
            let value = consteval::expr(node.value.t_arrs.n, state)
            if value.tpe.kind != TypeKind::WORD {
                errors::errorn(node.value.t_arrs.n, "Type needs to be a positive integer, got ", debug::type_to_str(value.tpe))
            } else if not value.tpe.unsig and value.i < 0 {
                errors::errorn(node.value.t_arrs.n, "Negative array size not allowed")
            } else {
                n = value.i
            }
        }

        let tpe = make_static_array(array_tpe, n, node.value.t_arrs.kw)
        return tpe
    } else if node.kind == parser::NodeKind::FUNCTION_T {
        var tpe = make_function_type()
        (@tpe).line = node.loc.line
        (@tpe).parameter_t = vector::make(NamedParameter)
        for var i in 0..vector::length(node.value.t_func.args) {
            var arg_type: &Type = null
            if current_type { 
                arg_type = (current_type.parameter_t[i]).tpe 
            }

            let arg = node.value.t_func.args[i]
            let np = {
                tpe = type_lookup(arg, state, arg_type, lookup_default, cache),
                node = arg
            } !NamedParameter
            tpe.parameter_t.push(np)
        }
        (@tpe).return_t = vector::make(type &Type)
        for var i in 0..vector::length(node.value.t_func.ret) {
            var return_type: &Type = null
            if current_type { 
                return_type = return_type.return_t[i]
            }

            let arg = node.value.t_func.ret[i]
            vector::push((@tpe).return_t, type_lookup(arg, state, return_type, lookup_default, cache))
        }
        tpe.module = state.module
        tpe = pointer(tpe)
        return tpe
    } else if node.kind == parser::NodeKind::TYPE_T {
        if current_type { return current_type }
        let wrapped = type_lookup(node.value.expr, state, current_type, lookup_default, cache)
        let tpe = make_type_raw(TypeKind::TYPE_DEF)
        if node.value.expr.kind == parser::NodeKind::IDENTIFIER {
            tpe.name = parser::identifier_to_str(node.value.expr)
        }
        tpe.line = node.loc.line
        tpe.tpe = wrapped
        return tpe
    } else if node.kind == parser::NodeKind::UNSIGNED_T {
        let signed = copy(type_lookup(node.value.expr, state, current_type, lookup_default, cache)) if not current_type else current_type
        if not is_arithmetic(signed) or signed.unsig {
            errors::errorn(node, "Expected arithmetic type, got ", debug::type_to_str(signed))
            return null
        }
        signed.unsig = true
        return signed
    } else if node.kind == parser::NodeKind::WORD_T {
        let n = node.value.i / 8
        let tpe = make_type_raw(TypeKind::WORD)
        tpe.size = n
        tpe.align = n
        return tpe
    } else if node.kind == parser::NodeKind::TYPE_OF_T {
        if current_type { return current_type }
        walk(node, node.value.expr, state)
        return node.value.expr.tpe
    } else if node.kind == parser::NodeKind::STRUCTURAL_T {
        let tpe = make_type_raw(TypeKind::STRUCTURAL) if not current_type else current_type
        tpe.kind = TypeKind::STRUCTURAL
        tpe.type_name = make_unique_name("<anonymous>", state)
        tpe.name = "<anonymous>"

        let members = vector::make(StructuralTypeMember)

        for var i in 0..vector::length(node.value.body) {
            let member = node.value.body[i]
            var current_member: *StructuralTypeMember = null
            if current_type { current_member = current_type.members.get(i) }

            let name = parser::identifier_to_str(member.value.structural_member.name)
            let parameter_t = vector::make(NamedParameter)
            let return_t = vector::make(type &Type)

            for var i in 0..vector::length(member.value.structural_member.params) {
                let parameter_node = member.value.structural_member.params[i]
                let current_parameter_type = (current_member.parameter_t[i]).tpe if current_member else null !&Type
                parameter_t.push({
                    name = parser::identifier_to_str(parameter_node.value.param.name),
                    tpe = type_lookup(parameter_node.value.param.tpe, state, current_parameter_type, false, cache)
                } !NamedParameter)
            }

            for var i in 0..vector::length(member.value.structural_member.returns) {
                let return_node = member.value.structural_member.returns[i]
                let current_return_type = current_member.return_t[i] if current_member else null !&Type
                vector::push(return_t, type_lookup(return_node, state, current_return_type, false, cache))
            }

            let structural_type_member = {
                name,
                parameter_t,
                return_t
            } !StructuralTypeMember
            members.push(structural_type_member)
        }
        tpe.members = members

        return tpe
    } else if node.kind == parser::NodeKind::TYPE_CONSTRUCTOR {
        if current_type and current_type.kind != TypeKind::STUB and not current_type.tc_incomplete and 
            (not current_type.tc_tpe or current_type.tc_tpe.kind != TypeKind::STUB) { 
            return current_type 
        }

        var tpe = current_type
        let name = node.value.type_constructor.name

        var type_constructor = type_lookup(name, state, null, lookup_default, cache)
        if not type_constructor { return current_type }

        if type_constructor.kind != TypeKind::STUB {
            if type_constructor.kind != TypeKind::TYPE_CONSTRUCTOR {
                errors::errorn(node, "Not a type constructor")
                return null
            }
            if vector::length(type_constructor.parameter_t) != vector::length(node.value.type_constructor.args) {
                errors::errorn(node, "Wrong amount of arguments to type constructor, expected ",
                    to_string(vector::length(type_constructor.parameter_t) !&size_t),
                    " got ",
                    to_string(vector::length(node.value.type_constructor.args) !&size_t))
                return null
            }
        }

        var type_name = type_constructor.type_name + '('
       
        var tc_args = vector::make(type &Type)
        var is_incomplete = type_constructor.kind == TypeKind::STUB
        var is_generic = false

        let len = vector::length(node.value.type_constructor.args)
        let scpe = state.scope
        var inner_scope: &scope::Scope = null
        if type_constructor.module { 
            inner_scope = scope::enter_scope(type_constructor.module.scope)
        } else {
            inner_scope = scope::enter_scope(state.scope)
        }
        for var i in 0..len {
            let arg = node.value.type_constructor.args[i]
            var np: *NamedParameter = null
            if type_constructor.kind != TypeKind::STUB {
                np = type_constructor.parameter_t.get(i)
            }

            let argtpe = type_lookup(arg, state, null, lookup_default, cache)
            if argtpe {
                if argtpe.kind == TypeKind::TYPE_DEF { is_generic = true }
                else if argtpe.kind == TypeKind::STUB { is_incomplete = true }
                if np {
                    scope::create_type(inner_scope, parser::make_identifier(np.name), parser::ShareMarker::NONE, argtpe)
                }
            } else { is_incomplete = true }
            tc_args.push(argtpe)

            type_name += debug::type_to_str(argtpe, full_name = true)
            if i < len -1 {
                type_name += ", "
            }
        }
        type_name += ')'
        state.scope = inner_scope

        if is_generic {
            if type_constructor.tc_node and type_constructor.tc_node.kind == parser::NodeKind::TYPE_CONSTRUCTOR {
                tpe = type_lookup(type_constructor.tc_node, state, null, lookup_default, cache)
            } else {
                tpe = make_type_raw(TypeKind::GENERIC)
                tpe.tpe = type_constructor
                tpe.tc_args = tc_args
                tpe.tc_incomplete = true
            }

            state.scope = scpe
            return tpe
        }
        if not cache { cache = map::make(type &Type) }
        var cached_type = cache.get_or_default(type_name, null)
        if cached_type != null {
            state.scope = scpe
            return cached_type
        }
        cached_type = make_type_raw(TypeKind::STUB)
        cache[type_name] = cached_type

        if type_constructor.tc_node {
            tpe = type_lookup(type_constructor.tc_node, state, null, lookup_default, cache)
            if type_constructor.tc_node.kind == parser::NodeKind::TYPE_CONSTRUCTOR {
                type_name = tpe.type_name
                tc_args = tpe.tc_args
                type_constructor = tpe.tc_tpe
                is_incomplete = tpe.tc_incomplete
            }
        } else {
            tpe = make_type_raw(TypeKind::STUB)
        }
        
        tpe.tc_tpe = type_constructor
        tpe.tc_args = tc_args
        tpe.tc_incomplete = is_incomplete
        // TODO use type_to_string by default
        tpe.type_name = type_name
        tpe.name = debug::type_to_str(tpe)

        state.scope = scpe
        @cached_type = @tpe
        return cached_type
    }

    return null
}

// Returns the common type of two arithmetic types
// byte -> ubyte -> short -> ushort -> int -> uint -> long -> ulong
export def common_type(a: &Type, b: &Type) -> &Type {
    if not a or not b { return null }

    //TODO Should cause an error
    //assert(is_arithmetic(a) and is_arithmetic(b))

    if (@a).kind == TypeKind::FLOAT and ((@b).kind == TypeKind::WORD or b.kind == TypeKind::CHAR) {
        return a
    } else if ((@a).kind == TypeKind::WORD or a.kind == TypeKind::CHAR) and (@b).kind == TypeKind::FLOAT {
        return b
    } else if a.kind == TypeKind::BOOL and is_arithmetic(b) {
        return a
    } else if b.kind == TypeKind::BOOL and is_arithmetic(a) {
        return b
    }

    if is_arithmetic(a) and is_arithmetic(b) {
        if (@a).size == (@b).size {
            if (@b).unsig {
                return b
            } else {
                return a
            }
        } else if (@a).size > (@b).size {
            return a 
        } else {
            return b
        }
    }
    return null
}

def walk_ArrayStaticT(node: &parser::Node, state: &State) {
    let n = node.value.t_arrs.n
    let expr = node.value.t_arrs.tpe
    if not n {
        errors::errorn(n, "Type needs to be sized")
        return
    }

    var size = 0 !int64
    let value = consteval::expr(n, state)
    if value.tpe.kind != TypeKind::WORD {
        errors::errorn(n, "Type needs to be a positive integer, got ", debug::type_to_str(value.tpe))
    } else if not value.tpe.unsig and value.i < 0 {
        errors::errorn(n, "Negative array size not allowed")
    } else {
        size = value.i
    }

    let tpe = expr.svalue.value.value_tpe
    let tpe2 = copy(builtins::Type_)
    tpe2.tpe = type_lookup(node, state)
    node.tpe = tpe2
}

def walk_TypeOfT(node: &parser::Node, state: &State) {
    let expr = node.value.expr
    walk(node, expr, state)
    let tpe = copy(builtins::Type_)
    tpe.tpe = expr.tpe
    node.tpe = pointer(tpe)
}

def walk_Null(node: &parser::Node, state: &State) {
    let tpe = make_type_raw(TypeKind::NULL)
    node.tpe = tpe
}

def walk_Undef(node: &parser::Node, state: &State) {
    let tpe = make_type_raw(TypeKind::UNDEF)
    node.tpe = tpe
}

def walk_Integer(node: &parser::Node, state: &State) {
    node.tpe = builtins::int_
}

def walk_Boolean(node: &parser::Node, state: &State) {
    node.tpe = builtins::bool_
}

def walk_Float(node: &parser::Node, state: &State) {
    node.tpe = builtins::double_
}

def walk_String(node: &parser::Node, state: &State) {
    node.tpe = builtins::string_
}

def walk_Char(node: &parser::Node, state: &State) {
    node.tpe = builtins::char_
}

def walk_Range(node: &parser::Node, state: &State) {
    walk(node, node.value.bin_op.left, state)
    walk(node, node.value.bin_op.right, state)

    var kind = TypeKind::RANGE
    if node.kind == parser::NodeKind::RANGE_INC {
        kind = TypeKind::RANGE_INC
    }
    let tpe = make_type_raw(kind)
    (@tpe).line = node.loc.line
    
    node.tpe = tpe
}

export def lookup_identifier_types(node: &parser::Node, state: &State) {
    if node.value.identifier.args {
        node.value.identifier.types = vector::make(NamedParameter)
        for var i in 0..vector::length(node.value.identifier.args) {
            let arg = node.value.identifier.args[i]
            let tpe = type_lookup(arg, state, null, true)
            node.value.identifier.types.push({
                tpe = tpe
            } !NamedParameter)
        }
    }
}

def walk_Identifier(node: &parser::Node, state: &State) {
    lookup_identifier_types(node, state)

    var value = scope::get(state.scope, node) !&scope::Value
    if not value {
        errors::errorn(node, "Unknown identifier `", parser::identifier_to_str(node), "`")
        return
    }

    if value.tpe and value.tpe.kind == TypeKind::TYPE {
        let tpe = copy(builtins::Type_)
        tpe.tpe = value.value.value_tpe
        node.tpe = pointer(tpe)
    } else {
        node.tpe = value.tpe
    }
    
    node.svalue = value
    node.kw = value.modifier
    
    if is_function(node.tpe) and 
        (@node.parent).kind != parser::NodeKind::FUNC_CALL and
        (@node.parent).kind != parser::NodeKind::PTR {

        let parent = node.parent
        let old_node = parser::copy_node(node)
        (@old_node).tpe = flatten_return_type(old_node, (@node.tpe).return_t)

        @node = {
            kind = parser::NodeKind::FUNC_CALL,
            loc = node.loc
        } !parser::Node
        node.value.func_call = {
            left = old_node,
            args = vector::make(type &parser::Node),
            kwargs = vector::make(type &parser::Node)
        } !parser::NodeFuncCall
        walk(parent, node, state)
    }
}

def implicit_conversion(node: &parser::Node, tpe: &Type, state: &State) {
    if not tpe { return }
    // TODO For integers we need to check the boundaries
    // TODO What about stuff like --10? I mean its kinda useless but for completeness
    if node.kind == parser::NodeKind::NULL and is_pointer(tpe) or
        is_arithmetic(tpe) and (node.kind == parser::NodeKind::INTEGER or
        (node.kind == parser::NodeKind::USUB or node.kind == parser::NodeKind::UADD) and 
        (@node.value.expr).kind == parser::NodeKind::INTEGER) {

        node.tpe = tpe
    } else if is_function_pointer(tpe) and 
        node.kind == parser::NodeKind::PTR and 
        node.value.expr and node.value.expr.kind == parser::NodeKind::IDENTIFIER {
        node.tpe = tpe
    }
}

def infer_struct_type(node: &parser::Node, tpe: &Type) {
    if node.kind != parser::NodeKind::STRUCT_LIT { return }
    if not (is_struct(tpe) or is_ref(tpe) and is_struct(tpe.tpe)) {
        errors::errorn(node, "Incompatible types ", debug::type_to_str(tpe), " is not a structure type")
        return
    }
    if is_ref(tpe) {
        node.tpe = tpe.tpe
    } else {
        node.tpe = tpe
    }
}

def collapse_types(node: &parser::Node, ltypes: &Vector(&Type), right: &Vector(&parser::Node), state: &State) -> &Vector(&Type) {
    let rtypes = vector::make(type &Type)
    var k = 0
    for var i in 0..vector::length(right) {
        let value = right[i]
        if not value { continue }

        var ltpe: &Type = null
        if k < vector::length(ltypes) {
            ltpe = ltypes[k]
            infer_struct_type(value, ltpe)
        }
        
        walk(node, value, state)
        let rtpe = (@value).tpe
        if rtpe and (@rtpe).kind == TypeKind::TUPLE {
            for var j in 0..vector::length((@rtpe).return_t) {
                let t = (@rtpe).return_t[j]
                rtypes.push(t)
                k += 1
            }
        } else {
            implicit_conversion(value, ltpe, state)
            rtypes.push(value.tpe)
            k += 1
        }
    }
    return rtypes
}

def walk_Assign(node: &parser::Node, state: &State) {
    let left = node.value.assign.left
    let right = node.value.assign.right

    let ltypes = vector::make(type &Type)
    for var i in 0..vector::length(left) {
        let l = left[i]
        if l.kind == parser::NodeKind::IDENTIFIER and scope::last_path_element(l) == "_" {
            l.is_initializer = true
        } else {
            walk(node, l, state)
        }
        ltypes.push((@l).tpe)
    }
    let rtypes = collapse_types(node, ltypes, right, state)

    if vector::length(ltypes) != vector::length(rtypes) {
        errors::errorn(node, "Unbalanced assignment")
        return
    }

    for var i in 0..vector::length(left) {
        let l = left[i]
        var ltpe = (@l).tpe
        if not check_is_identifier_assignable(l, state) {
            continue
        }
        var rtpe = rtypes[i]

        if l.kind == parser::NodeKind::IDENTIFIER and scope::last_path_element(l) == "_" {
            ltpe = rtpe
            l.tpe = rtpe
            l.svalue = scope::create_underscore(state.scope, rtpe)
        }

        if not ltpe or not rtpe { continue }
        if not is_assignable(ltpe, rtpe, state.module) {
            errors::errorn(l, "Incompatible types ", debug::type_to_str(rtpe), " and ", debug::type_to_str(ltpe))
        }
    }
    node.tpe = vector::peek(ltypes)
}

// This is getting called from consteval for constants
export def walk_VarDecl(node: &parser::Node, state: &State, set_constant: bool = false) {
    let share = node.value.var_decl.share
    let kw = node.value.var_decl.kw
    let left = node.value.var_decl.left
    let right = node.value.var_decl.right
    let extern = node.value.var_decl.extern
    let parent = node.parent

    if kw == parser::VarDecl::CONST and not set_constant {
        for var i in 0..vector::length(left) {
            let id = left[i]
            assert(id.kind == parser::NodeKind::ID_DECL)
            
            let ident = id.value.id_decl.value
            ident.svalue = scope::get(state.scope, ident)
        }
        return 
    }

    let function = current_function(state)
    if not function.is_global {
        if share != parser::ShareMarker::NONE {
            errors::errorn(node, "Can't share non top level variable")
        }
    }
    
    let ltypes = vector::make(type &Type)
    for var i in 0..vector::length(left) {
        let node = left[i]
        if node.kind == parser::NodeKind::ID_DECL {
            let tpe_node = node.value.id_decl.tpe
            if tpe_node {
                let tpe = type_lookup(tpe_node, state)
                ltypes.push(tpe)
            } else {
                ltypes.push(null)
            }
        } else {
            let n = node.value.expr
            walk(node, n, state)
            ltypes.push((@n).tpe)
        }
    }

    let rtypes = collapse_types(node, ltypes, right, state)
    	
    var balanced = true
    if (kw == parser::VarDecl::CONST or 
        kw == parser::VarDecl::LET) and 
        vector::length(ltypes) != vector::length(rtypes) {
        
        errors::errorn(node, "Unbalanced assignment")
        balanced = false
    }

    for var i in 0..vector::length(left) {
        var ltpe = ltypes[i]

        let node = left[i]
        if node.kind == parser::NodeKind::ID_DECL {
            if not ltpe and i < vector::length(rtypes) {
                ltpe = rtypes[i]
            }
            if balanced and not ltpe and i >= vector::length(rtypes) {
                errors::errorn(node, "Need to specify a type")
            }

            let ident = node.value.id_decl.value
            let is_underscore = scope::last_path_element(ident) == "_"

            var rtpe: &Type = null
            if i < vector::length(rtypes) {
                rtpe = rtypes[i]
                
                if is_underscore {
                    ltpe = rtpe
                } else if not is_assignable(ltpe, rtpe, state.module) {
                    errors::errorn(node, "Incompatible types ", debug::type_to_str(rtpe), " and ", debug::type_to_str(ltpe))
                } else if ltpe and ltpe.kind == TypeKind::STATIC_ARRAY and ltpe.length == util::MAX_UINT64 {
                    ltpe.length = rtpe.length
                    ltpe.size = rtpe.size
                }
                if rtpe and rtpe.kind == TypeKind::TYPE_CONSTRUCTOR {
                    errors::errorn(node, "Can't use type constructor as variable type")
                    ltpe = null
                }
            }

            if not rtpe and ltpe and ltpe.kind == TypeKind::STATIC_ARRAY and ltpe.length == util::MAX_UINT64 {
                errors::errorn(node, "Array size indeterminate")
            }

            ident.scope = state.scope
            ident.tpe = ltpe

            if is_underscore {
                ident.svalue = scope::create_underscore(state.scope, ltpe)
            } else {
                ident.svalue = scope::create_variable(state.scope, ident, share, kw, ltpe, extern, null)
            }

            if parent.kind != parser::NodeKind::PROGRAM {
                function.locals[ident.svalue.assembly_name] = ltpe
            }
        } else {
            let n = node.value.expr
            if not check_is_identifier_assignable(n, state) {
                continue
            }

            if i >= vector::length(rtypes) {
                errors::errorn(node, "Must assign a value")
                continue
            }
            let rtpe = rtypes[i]

            if node.kind == parser::NodeKind::IDENTIFIER and scope::last_path_element(node) == "_" {
                ltpe = rtpe
                node.tpe = rtpe
                node.svalue = scope::create_underscore(state.scope, rtpe)
            }

            if not ltpe or not rtpe { continue }
            if not is_assignable(ltpe, rtpe, state.module) {
                errors::errorn(node, "Incompatible types ", debug::type_to_str(rtpe), " and ", debug::type_to_str(ltpe))
            }
        }
    }
}

def walk_Not(node: &parser::Node, state: &State) {
    walk(node, node.value.expr, state)
    let tpe = (@node.value.expr).tpe
    if not tpe { return }
    if not is_boolean(tpe) {
        errors::errorn(node, "Incompatible type ", debug::type_to_str(tpe), ", must be boolean type")
    }
    node.tpe = tpe
}

def walk_BNot(node: &parser::Node, state: &State) {
    walk(node, node.value.expr, state)
    let tpe = (@node.value.expr).tpe
    if not tpe { return }

    let args = vector::make(NamedParameter)
    args.push({
        tpe = tpe
    } !NamedParameter)
    convert_to_call(node, "__invert__", args, state)

    if node.kind != parser::NodeKind::FUNC_CALL and not is_integer(tpe) {
        errors::errorn(node, "Incompatible type ", debug::type_to_str(tpe), ", must be integer type")
    }
    node.tpe = tpe
}

def walk_UAdd(node: &parser::Node, state: &State) {
    walk(node, node.value.expr, state)
    let tpe = (@node.value.expr).tpe
    if not tpe { return }

    let args = vector::make(NamedParameter)
    args.push({
        tpe = tpe
    } !NamedParameter)
    convert_to_call(node, "__pos__", args, state)

    if node.kind != parser::NodeKind::FUNC_CALL and not is_arithmetic(tpe) {
        errors::errorn(node, "Incompatible type ", debug::type_to_str(tpe), ", must be arithmetic type")
    }
    node.tpe = tpe
}

def walk_USub(node: &parser::Node, state: &State) {
    walk(node, node.value.expr, state)
    let tpe = (@node.value.expr).tpe
    if not tpe { return }

    let args = vector::make(NamedParameter)
    args.push({ tpe = tpe } !NamedParameter)
    convert_to_call(node, "__neg__", args, state)

    if node.kind != parser::NodeKind::FUNC_CALL and not is_arithmetic(tpe) {
        errors::errorn(node, "Incompatible type ", debug::type_to_str(tpe), ", must be arithmetic type")
    }
    node.tpe = tpe
}

def make_function_call(node: &parser::Node, ident: &parser::Node) -> &parser::Node {
    let args = vector::make(type &parser::Node)
    args.push(node.value.bin_op.left)
    args.push(node.value.bin_op.right)

    let function = {
        kind = parser::NodeKind::FUNC_CALL,
        loc = node.loc
    } !&parser::Node
    function.value.func_call = {
        left = ident,
        args = args,
        kwargs = vector::make(type &parser::Node)
    } !parser::NodeFuncCall
    function.parent = node.parent

    return function
}

def convert_to_call(node: &parser::Node, name: &string, args: &Vector(NamedParameter), state: &State) {
    let ident = parser::make_identifier(name)
    let fun = scope::get_function(state.scope, ident, args, true)
    if fun { 
        let parent = node.parent
        @node = @make_function_call(node, ident) 
        walk(parent, node, state)
    }
}

def convert_to_icall(node: &parser::Node, name: &string, args: &Vector(NamedParameter), state: &State) {
    let ident = parser::make_identifier(name)
    let fun = scope::get_function(state.scope, ident, args, true)
    if fun { 
        let parent = node.parent
        let assign = allocate(parser::Node)
        @assign = {
            kind = parser::NodeKind::ASSIGN,
            loc = node.loc
        }
        let left = vector::make(type &parser::Node)
        let right = vector::make(type &parser::Node)
        assign.value.assign = {
            left = left,
            right = right
        } !parser::NodeAssign

        vector::push(right, make_function_call(node, ident))
        left.push(node.value.bin_op.left)
        @node = @assign
        walk(parent, node, state)
    }
}

def create_args(left: &parser::Node, right: &parser::Node) -> &Vector(NamedParameter) {
    let args = vector::make(NamedParameter)
    args.push({ tpe = left.tpe } !NamedParameter)
    args.push({ tpe = right.tpe } !NamedParameter)
    return args
}

def walk_ArithmeticOp(node: &parser::Node, state: &State) {
    let left = node.value.bin_op.left
    let right = node.value.bin_op.right
    if not left or not right { return }

    walk(node, left, state)
    walk(node, right, state)

    if not (@left).tpe or not (@right).tpe { return }
    node.tpe = common_type((@left).tpe, (@right).tpe)

    let args = create_args(left, right)
    switch node.kind {
        case parser::NodeKind::ADD:
            convert_to_call(node, "__add__", args, state)
        case parser::NodeKind::SUB:
            convert_to_call(node, "__sub__", args, state)
        case parser::NodeKind::MUL:
            convert_to_call(node, "__mul__", args, state)
        case parser::NodeKind::DIV:
            convert_to_call(node, "__div__", args, state)
        case parser::NodeKind::MOD:
            convert_to_call(node, "__mod__", args, state)
    }

    if not node.tpe {
        // TODO better error message
        errors::errorn(node, "Invalid operation")
    }
}
    

def walk_BitwiseOp(node: &parser::Node, state: &State) {
    let left = node.value.bin_op.left
    let right = node.value.bin_op.right
    if not left or not right { return }

    walk(node, left, state)
    walk(node, right, state)

    if not (@left).tpe or not (@right).tpe { return }
    node.tpe = common_type((@left).tpe, (@right).tpe)

    let args = create_args(left, right)
    switch node.kind {
        case parser::NodeKind::BAND:
            convert_to_call(node, "__and__", args, state)
        case parser::NodeKind::BOR:
            convert_to_call(node, "__or__", args, state)
        case parser::NodeKind::BXOR:
            convert_to_call(node, "__xor__", args, state)
        case parser::NodeKind::SHR:
            convert_to_call(node, "__rshift__", args, state)
        case parser::NodeKind::SHL:
            convert_to_call(node, "__lshift__", args, state)
    }

    if node.kind != parser::NodeKind::FUNC_CALL {
        if not is_integer((@left).tpe) or not is_integer((@right).tpe) {
            errors::errorn(node, "Invalid operands of type ", debug::type_to_str((@left).tpe), " and ", debug::type_to_str((@right).tpe), " to bitwise operator")
        }
    }
}

def walk_BooleanOp(node: &parser::Node, state: &State) {
    let left = node.value.bin_op.left
    let right = node.value.bin_op.right
    if not left or not right { return }

    walk(node, left, state)
    walk(node, right, state)

    if not (@left).tpe or not (@right).tpe { return }
    if not is_boolean((@left).tpe) or not is_boolean((@right).tpe) {
        errors::errorn(node, "Invalid operands of type ", debug::type_to_str((@left).tpe), " and ", debug::type_to_str((@right).tpe), " to boolean operator")
    }

    node.tpe = builtins::bool_
}

// TODO implicit conversions here too
def walk_AssignEqArithmetic(node: &parser::Node, state: &State) {
    let left = node.value.bin_op.left
    let right = node.value.bin_op.right
    if not left or not right { return }

    walk(node, left, state)
    walk(node, right, state)
    if not check_is_identifier_assignable(left, state) {
        return
    }

    if not (@left).tpe or not (@right).tpe { return }

    let args = create_args(left, right)
    switch node.kind {
        case parser::NodeKind::ADD_EQ:
            convert_to_icall(node, "__iadd__", args, state)
        case parser::NodeKind::SUB_EQ:
            convert_to_icall(node, "__isub__", args, state)
        case parser::NodeKind::MUL_EQ:
            convert_to_icall(node, "__imul__", args, state)
        case parser::NodeKind::DIV_EQ:
            convert_to_icall(node, "__idiv__", args, state)
        case parser::NodeKind::MOD_EQ:
            convert_to_icall(node, "__imod__", args, state)
    } 

    if node.kind != parser::NodeKind::ASSIGN {
        if not is_arithmetic((@right).tpe) {
            errors::errorn(right, "Incompatible type, expected arithmetic type, got ", debug::type_to_str((@right).tpe))
        }
        if not is_arithmetic((@left).tpe) {
            errors::errorn(right, "Incompatible type, expected arithmetic type, got ", debug::type_to_str((@left).tpe))
        }
        node.tpe = (@left).tpe
    }
}

def walk_AssignEqBitwise(node: &parser::Node, state: &State) {
    let left = node.value.bin_op.left
    let right = node.value.bin_op.right
    if not left or not right { return }

    walk(node, left, state)
    walk(node, right, state)
    if not check_is_identifier_assignable(left, state) {
        return
    }

    if not (@left).tpe or not (@right).tpe { return }

    let args = create_args(left, right)
    switch node.kind {
        case parser::NodeKind::AND_EQ:
            convert_to_icall(node, "__iand__", args, state)
        case parser::NodeKind::OR_EQ:
            convert_to_icall(node, "__ior__", args, state)
        case parser::NodeKind::XOR_EQ:
            convert_to_icall(node, "__ixor__", args, state)
        case parser::NodeKind::SHL_EQ:
            convert_to_icall(node, "__ilshift__", args, state)
        case parser::NodeKind::SHR_EQ:
            convert_to_icall(node, "__irshift__", args, state)
    } 

    if node.kind != parser::NodeKind::ASSIGN {
        if not is_integer((@right).tpe) {
            errors::errorn(right, "Incompatible type, expected integer type, got ", debug::type_to_str((@right).tpe))
        }
        if not is_integer((@left).tpe) {
            errors::errorn(right, "Incompatible type, expected integer type, got ", debug::type_to_str((@left).tpe))
        }

        node.tpe = (@left).tpe
    }
}

def walk_AssignEqPtr(node: &parser::Node, state: &State) {
    let left = node.value.bin_op.left
    let right = node.value.bin_op.right
    if not left or not right { return }

    walk(node, left, state)
    walk(node, right, state)
    if not check_is_identifier_assignable(left, state) {
        return
    }

    if not (@left).tpe or not (@right).tpe { return }
    if not is_integer((@right).tpe) {
        errors::errorn(right, "Incompatible type, expected integer type, got ", debug::type_to_str((@right).tpe))
    }
    if not is_pointer((@left).tpe) {
        errors::errorn(right, "Incompatible type, expected pointer type, got ", debug::type_to_str((@left).tpe))
    }

    node.tpe = (@left).tpe
}

def walk_Cast(node: &parser::Node, state: &State) {
    let left = node.value.bin_op.left
    let right = node.value.bin_op.right
    if not left or not right { return }
    
    var rtpe = type_lookup(right, state)
    if not rtpe { return }
    if rtpe.kind == TypeKind::TYPE_CONSTRUCTOR {
        errors::errorn(right, "Can't cast to type constructor")
        return
    }

    if (@left).kind == parser::NodeKind::STRUCT_LIT {
        if (@rtpe).kind != TypeKind::STRUCT and
            (@rtpe).kind != TypeKind::UNION and 
            not (rtpe.kind == TypeKind::REFERENCE and rtpe.tpe and 
                (rtpe.tpe.kind == TypeKind::STRUCT or rtpe.tpe.kind == TypeKind::UNION)) {
            errors::errorn(left, "Invalid cast")
            return
        }
        node.tpe = rtpe
        (@left).tpe = node.tpe
        walk(node, left, state)
        return
    }
    if (@left).kind == parser::NodeKind::ARRAY_LIT {
        if (@rtpe).kind != TypeKind::ARRAY and 
            (@rtpe).kind != TypeKind::STATIC_ARRAY {
            errors::errorn(left, "Invalid cast")
            return
        }
        walk(node, left, state)
        node.tpe = rtpe
        return
    }

    walk(node, left, state)
    var ltpe = left.tpe
    if not ltpe { return }

    if equals(ltpe, rtpe) or (equals(ltpe, builtins::Ref_) and (is_ref(rtpe) or is_weak_ref(rtpe))) {
    } else if equals(rtpe, builtins::Ref_) {
        if not (is_ref(ltpe) or is_weak_ref(ltpe)) {
            errors::errorn(left, "Invalid cast")
            return
        }   
    } else if is_struct(ltpe) or is_struct(rtpe) {
        if ltpe.kind != rtpe.kind and not is_ref(rtpe) { 
            errors::errorn(left, "Invalid cast") 
            return
        }
    } else if is_struct(ltpe) and is_struct(rtpe) {
        if not equals(ltpe, rtpe) { 
            errors::errorn(left, "Invalid cast") 
            return
        }
    }

    node.tpe = rtpe

    var initial_ltpe = copy(left.tpe)
    ltpe = initial_ltpe

    while ltpe and rtpe and ltpe.kind == rtpe.kind and is_box(ltpe) {            
        ltpe = ltpe.tpe
        rtpe = rtpe.tpe
    }

    if ltpe and rtpe and rtpe.tc_args {
        node.tpe = initial_ltpe
        ltpe.tc_args = rtpe.tc_args
        ltpe.tc_tpe = rtpe.tc_tpe
    } 
}

def walk_Import(node: &parser::Node, state: &State) {
    if not current_function(state).is_global {
        errors::errorn(node, "Can only import at top level")
        return
    }

    let imports = node.value.body
    for var i in 0..vector::length(imports) {
        let imprt = imports[i]
        var name = (@imprt).value.import_module.name
        toolchain::typecheck_module(name)
    }
}

def put_type_defs(tpe: &Type, parameter_types: &SSet) {
    if not tpe { return }
    if tpe.kind == TypeKind::TYPE_DEF or tpe.kind == TypeKind::TYPE {
        parameter_types.add(tpe.name)
    } else if tpe.kind == TypeKind::POINTER or
        tpe.kind == TypeKind::REFERENCE or
        tpe.kind == TypeKind::STATIC_ARRAY or
        tpe.kind == TypeKind::ARRAY {
        put_type_defs(tpe.tpe, parameter_types)
    } else if tpe.kind == TypeKind::GENERIC {
        for var i in 0..vector::length(tpe.tc_args) {
            let arg = tpe.tc_args[i]
            put_type_defs(arg, parameter_types)
        }
    }
}

// Redefine function parameters to get rid of the stub types
export def lookup_parameters(node: &parser::Node, state: &State) -> &Type {
    let share = node.value.def_.share
    let params = node.value.def_.params
    let returns = node.value.def_.returns
    let tpe = node.tpe

    if node.value.def_.has_lookup { return tpe }
    node.value.def_.has_lookup = true

    for var i in 0..vector::length(params) {
        let param = params[i]
        let named = tpe.parameter_t[i]
        if not named.tpe or named.tpe.kind != TypeKind::TYPE {
            let new_type = type_lookup(param.value.param.tpe, state, named.tpe, false)
            if new_type {
                named.tpe = new_type
            }
        }
    }
    for var i in 0..vector::length(returns) {
        let n = returns[i]
        let current_return_type = tpe.return_t[i]
        let new_type = type_lookup(n, state, current_return_type, false)
        if new_type {
            @current_return_type = @new_type
        }
    }

    tpe.type_name = mangle_function_name(append_module(tpe.name, tpe.module.module), tpe.parameter_t)
    node.tpe = tpe

    return tpe
}

def check_is_valid_function(ident: &parser::Node, par: &Vector(NamedParameter), state: &State) {
    let name = parser::identifier_to_str(ident)
    if name == "destruct" {
        if vector::length(par) != 1 {
            errors::errorn(ident, "Destructor takes exactly one parameter of a pointer type")
            return
        }
        let first = (par[0]).tpe
        if not first or first.kind != TypeKind::POINTER {
            errors::errorn(ident, "Destructor takes exactly one parameter of a pointer type")
            return
        }
        // TODO This is a useful restriction but its problematic with polymorphic types
        /*if not first.tpe or first.tpe.module != state.module {
            errors::errorn(ident, "Argument type needs to be defined in the same file as the destructor")
            return
        }*/
    } else if name == "construct" {
        if vector::length(par) != 2 {
            errors::errorn(ident, "Copy constructor takes exactly two parameters of the same pointer type")
            return
        }
        let first = (par[0]).tpe
        let second = (par[1]).tpe
        if first.kind != TypeKind::POINTER or not equals(first, second) {
            errors::errorn(ident, "Copy constructor takes two parameters of the same pointer type")
            return
        }
        /*if not first.tpe or first.tpe.module != state.module {
            errors::errorn(ident, "Argument types need to be defined in the same file as the copy constructor")
            return
        }*/
    }
}

export def walk_Def(node: &parser::Node, state: &State) {
    let share = node.value.def_.share
    let body = node.value.def_.body
    let name = node.value.def_.name
    let params = node.value.def_.params
    let returns = node.value.def_.returns
    let extern = node.value.def_.extern
    let dllimport = node.value.def_.dllimport
    let outer_scope = node.scope
    let inner_scope = node.inner_scope
    let imported = (share !int & parser::ShareMarker::IMPORT !int) !bool

    if not name or not params or not returns { return }

    // TODO
    /*if not current_function(state).is_global {
        if share != parser::ShareMarker::NONE {
            errors::errorn(node, "Can't share non top level function")
        }
    }*/
    
    if not node.tpe { return }
    let tpe = make_function_type_n(name, node.tpe.parameter_t, node.tpe.return_t, state.module, extern, imported, dllimport)
    tpe.node = node
    check_is_valid_function(name, node.tpe.parameter_t, state)

    var phase = scope::Phase::DECLARED
    if body {
        phase = scope::Phase::COMPILED
        for var i in 0..vector::length(tpe.parameter_t) {
            let np = tpe.parameter_t[i]
            var tpe2 = np.tpe
            if tpe2 {
                if tpe2.kind == TypeKind::TYPE { continue }
                if tpe2.kind == TypeKind::TYPE_CONSTRUCTOR {
                    errors::errorn(np.node, "Can't use type constructor as function argument")
                    np.tpe = null
                }
            }
            if np.varargs {
                if np.tpe {
                    scope::create_variable(inner_scope, np.node, parser::ShareMarker::NONE, parser::VarDecl::VAR, array(np.tpe), null)
                }
            } else {
                scope::create_variable(inner_scope, np.node, parser::ShareMarker::NONE, parser::VarDecl::VAR, np.tpe, null)
            }
        }
    }

    //if not current_function(state).is_global {
        // This is so that we don't create overloaded functions
        // inside of a function
        // TODO what about forward declarations?
    //    scope::create_variable(outer_scope, name, share, parser::VarDecl::CONST, tpe, null)
    //} else {
        scope::create_function(outer_scope, name, share, tpe, phase, node, state)
    //}
    
    if body {
        let function = {
            tpe = tpe,
            locals = map::make(type &Type)
        } !&Function

        state.scope = inner_scope
        push_function(state, function)

        let body_copy = vector::copy(body)
        for var i in 0..vector::length(body_copy) {
            // Eval constant expressions
            consteval::walk(node, body_copy[i], state)
        }
        for var i in 0..vector::length(body) {
            walk(node, body[i], state)
        }

        pop_function(state)
        state.scope = outer_scope

        node.value.def_.locals = function.locals
        node.value.def_.has_defer = function.has_defer
    }

    node.tpe = tpe
}

def check_is_recursive(tpe: &Type, types: &SMap(&Type) = null) -> bool {
    if not tpe { return false }
    if not types { types = map::make(type &Type) }
    if tpe.kind == TypeKind::STATIC_ARRAY {
        return check_is_recursive(tpe.tpe, types)
    }
    if tpe.kind == TypeKind::STRUCT or tpe.kind == TypeKind::UNION {
        if tpe.name != "<anonymous>" {
            if map::contains(types, tpe.type_name) { return true }
            types[tpe.type_name] = tpe
        }
        for var i in 0..tpe.fields.size {
            let new_types = map::make(type &Type)
            let keys = map::keys(types)
            for var j in 0..keys.size {
                new_types[keys[j]] = types[keys[j]]
            }
            if check_is_recursive(tpe.fields[i].tpe, new_types) { return true }
        }
    }
    return false
}

def walk_TypeDecl(node: &parser::Node, state: &State) {
    let share = node.value.type_decl.share
    let left = node.value.type_decl.left
    let right = node.value.type_decl.right

    if vector::length(left) < vector::length(right) {
        errors::errorn(node, "Too many values to assign")
        return
    }

    for var i in 0..vector::length(left) {
        let left = left[i]
        var name = left
        if left.kind == parser::NodeKind::TYPE_CONSTRUCTOR {
            name = left.value.type_constructor.name
        }

        var value: &parser::Node = null
        if i < vector::length(right) {
            value = right[i]
        }
        
        var tpe = make_type(TypeKind::STUB, name)
        if value {
            tpe = scope::create_type(state.scope, name, share, tpe, scope::Phase::COMPILED, null, null)
            if not tpe {
                continue
            }
            
            if left.kind == parser::NodeKind::TYPE_CONSTRUCTOR {
                tpe = lookup_type_constructor(left, value, state)
            } else {
                tpe = copy(type_lookup(value, state))
            }

            if not tpe { continue }
            tpe.name = parser::identifier_to_str(name)
            if value.kind != parser::NodeKind::TYPE_CONSTRUCTOR {
                tpe.type_name = append_module(tpe.name, node.loc.module)
            }
            tpe = scope::create_type(state.scope, name, share, tpe, scope::Phase::COMPILED, null, null)
        }
        name.tpe = tpe
        name.tpe.share = share
    }
}

def walk_Return(node: &parser::Node, state: &State) {
    let current_fun = current_function(state)
    let body = node.value.body
    if current_fun.is_global {
        // TODO This is actually allowed, I just need to infer the types
        // and assign to some sort of internal variable
        errors::errorn(node, "return outside of a function")
        return
    }
    let tpe = current_fun.tpe

    let ltypes = tpe.return_t
    let rtypes = collapse_types(node, ltypes, body, state)

    if vector::length(ltypes) != vector::length(rtypes) {
        // TODO Improve error message
        errors::errorn(node, "Wrong number of arguments to return")
    }

    for var i in 0..vector::length(ltypes) {
        let argtpe = ltypes[i]
        if i >= vector::length(rtypes) { return }

        var rettpe = rtypes[i]
        
        if not argtpe or not rettpe { continue }
        if not is_assignable(argtpe, rettpe, state.module) {
            // TODO This doesn't point to the actual value
            errors::errorn(node, "Wrong type of return argument, got ", debug::type_to_str(rettpe), ", expected ", debug::type_to_str(argtpe))
        }
    }
    node.tpe = tpe
}

def append_arguments(arguments: &Vector(NamedParameter)) -> &string {
    let len = vector::length(arguments)
    var res: &string = null
    if len > 0 {
        res = "Arguments were of type "
    } else {
        res = "No arguments."
    }
    for var i in 0..len {
        let arg = arguments[i]
        res += debug::type_to_str(arg.tpe)
        if i < len - 1 {
            res += ", "
        }
    }
    return res
}

export def walk_Call(node: &parser::Node, dry_run: bool, state: &State) -> bool {
    var left = node.value.func_call.left
    if not left { return false }
    if not dry_run {
        if left.kind != parser::NodeKind::IDENTIFIER {
            walk(node, left, state)
        } else {
            let value = scope::get(state.scope, left, true, false, true)
            if value {
                left.svalue = value
                left.tpe = value.tpe
            }
        }
    }
    // We need to do this because member access overwrites the parent node
    left = node.value.func_call.left
    var tpe = (@left).tpe

    var arguments = vector::make(NamedParameter)
    for var i in 0..vector::length(node.value.func_call.args) {
        let n = node.value.func_call.args[i]
        walk(node, n, state)
        let np = {
            tpe = (@n).tpe,
            varargs = false,
            node = n
        } !NamedParameter
        
        if equals(np.tpe, pointer(builtins::Type_)) {
            np.value = allocate(compiler::Value)
            @np.value = { kind = compiler::ValueKind::TYPE, tpe = builtins::type_, value_tpe = np.tpe.tpe.tpe } !compiler::Value
        }

        arguments.push(np)
    }

    let parameter_map = set::make()
    for var i in 0..vector::length(node.value.func_call.kwargs) {
        let n = node.value.func_call.kwargs[i]
        walk(node, (@n).value.named_arg.value, state)
        let name = last_ident_to_str((@n).value.named_arg.name)

        if map::contains(parameter_map, name) {
            // and we cannot have two things with the same name so just error here...
            errors::errorn(n, "Cannot have the same parameter name multiple times in a function call. Parameter name was `", name, "`.")
            break
        } else {
            parameter_map.add(name)
            let np = {
                name = name,
                tpe = (@(@n).value.named_arg.value).tpe,
                varargs = false,
                node = (@n).value.named_arg.name
            } !NamedParameter

            if equals(np.tpe, builtins::Type_) {
                np.value = allocate(compiler::Value)
                @np.value = { kind = compiler::ValueKind::TYPE, tpe = builtins::type_, value_tpe = np.tpe.tpe } !compiler::Value
            }

            arguments.push(np)
        }
    }

    if not is_function_pointer(tpe) {
        let args = vector::copy(arguments)
        vector::insert(args, 0, { name = "", tpe = tpe } !NamedParameter)

        let ident = parser::make_identifier("apply")
        let fun = scope::get_function(state.scope, ident, args, true)
        if fun { 
            @node = @make_function_call(node, ident) 
            walk_Call(node, state)
            return true
        } else {
            if (@left).kind == parser::NodeKind::IDENTIFIER {
                var exists, function = scope::get_function_check(state.scope, left, arguments, false, dry_run)
                left.svalue = function

                if not function and dry_run { return false }

                if left.value.identifier.types {
                    if not function {
                        errors::errorn(left, "Function overload not found")
                        return false
                    }
                    if overload_score(function.tpe, arguments, state.module, false) < 0 {
                        var msg: &string = "Incorrect arguments to overloaded function. "
                        msg += append_arguments(arguments)
                        errors::errorn(left, msg)
                        return false
                    }
                }

                if not function and not exists {
                    for var i in 0..vector::length(arguments) {
                        // Suppress error message if we got invalid parameters
                        let np = arguments[i]
                        if not np.tpe { return false }
                    }

                    var msg: &string = "Function `" + parser::identifier_to_str(left) + "` not found. "
                    msg += append_arguments(arguments)
                    errors::errorn(left, msg)
                }
                if not function { return false }

                // Check if all arguments were provided
                for var i in 0..vector::length(function.tpe.parameter_t) {
                    let np = function.tpe.parameter_t[i]
                    if i < vector::length(node.value.func_call.args) { continue }
                    if not map::contains(parameter_map, np.name) and not np.value and not np.varargs {
                        errors::errorn(node, "Missing argument `", np.name, "` at position ", to_string(i !&size_t))
                    }
                }

                tpe = copy(function.tpe)
            } else {
                errors::errorn(left, "Can't call expression")
                return false
            }
        }
    }

    node.function = tpe
    if is_function_pointer(tpe) {
        tpe = (@tpe).tpe
    }
    
    let parameter_t = (@tpe).parameter_t

    // Implicit conversions, this also removes type parameters from the argument list
    for var i in 0..vector::length(node.value.func_call.args) {
        let n = node.value.func_call.args[i]
        var rhstpe: &Type = null
        if i < vector::length(parameter_t) {
            rhstpe = parameter_t[i].tpe
        } else if vector::length(parameter_t) > 0 {
            let np = vector::peek(parameter_t)
            assert np.varargs
            rhstpe = np.tpe
        }

        implicit_conversion(n, rhstpe, state)
    }
    for var i in 0..vector::length(node.value.func_call.kwargs) {
        let n = node.value.func_call.kwargs[i]
        let name = last_ident_to_str((@n).value.named_arg.name)
        let arg = (@n).value.named_arg.value

        var rhstpe: &Type = null
        for var j in 0..vector::length(parameter_t) {
            let param = parameter_t[j]
            if param.name == name {
                rhstpe = param.tpe
                break
            }
        }

        implicit_conversion(arg, rhstpe, state)
    }

    node.tpe = flatten_return_type(node, tpe.return_t)
    return true
}

def walk_Call(node: &parser::Node, state: &State) {
    walk_Call(node, false, state)
}

def walk_Case(node: &parser::Node, state: &State) {
    for var i in 0..vector::length(node.value.case_.expr) {
        let expr = node.value.case_.expr[i]
        walk(node, expr, state)
        if not (is_arithmetic((@expr).tpe) or is_enum((@expr).tpe) or is_range((@expr).tpe)){
            errors::errorn(expr, "Incompatible type, expected arithmetic type, range or enum, got ", debug::type_to_str((@expr).tpe))
            return
        }

        if expr.kind == parser::NodeKind::RANGE or expr.kind == parser::NodeKind::RANGE_INC {
            let left = expr.value.bin_op.left
            let right = expr.value.bin_op.right
            left.svalue = consteval::make_value(consteval::expr(left, state))
            right.svalue = consteval::make_value(consteval::expr(right, state))
        } else {
            expr.svalue = consteval::make_value(consteval::expr(expr, state))
        }
    }

    for var i in 0..vector::length(node.value.case_.body) {
        let expr = node.value.case_.body[i]
        walk(node, expr, state)
    }
}

def walk_Switch(node: &parser::Node, state: &State) {
    let expr = node.value.switch_.expr
    walk(node, expr, state)
    if not (is_arithmetic((@expr).tpe) or is_enum((@expr).tpe) ){
        errors::errorn(expr, "Incompatible type, expected arithmetic type or enum, got ", debug::type_to_str((@expr).tpe))
        return
    }

    for var i in 0..vector::length(node.value.switch_.body) {
        walk(node, node.value.switch_.body[i], state)
    }
}

def walk_If(node: &parser::Node, state: &State) {
    let cond = node.value.if_.cond
    walk(node, cond, state)
    let tpe = (@cond).tpe
    if not tpe { return }
    if not is_boolean(tpe) {
        errors::errorn(node, "Incompatible type ", debug::type_to_str(tpe), ", must be boolean type")
    }
    
    for var i in 0..vector::length(node.value.if_.body) {
        let n = node.value.if_.body[i]
        walk(node, n, state)
    }

    for var i in 0..vector::length(node.value.if_.else_if) {
        let n = node.value.if_.else_if[i]
        
        let cond = (@n).value.else_if.cond
        walk(node, cond, state)
        let tpe = (@cond).tpe
        
        if not is_boolean(tpe) {
            errors::errorn(n, "Incompatible type ", debug::type_to_str(tpe), ", must be boolean type")
        }

        for var i in 0..vector::length((@n).value.else_if.body) {
            let n2 = (@n).value.else_if.body[i]
            walk(node, n2, state)
        }   
    }

    let else_ = node.value.if_.else_
    if else_ {
        for var i in 0..vector::length((@else_).value.body) {
            let n = (@else_).value.body[i]
            walk(node, n, state)
        }
    }
}

def walk_IfExpr(node: &parser::Node, state: &State) {
    let cond = node.value.if_expr.cond
    walk(node, cond, state)

    let tpe = cond.tpe
    if not tpe { return }
    if not is_boolean(tpe) {
        errors::errorn(node, "Incompatible type ", debug::type_to_str(tpe), ", must be boolean type")
    }

    let if_true = node.value.if_expr.if_true
    let if_false = node.value.if_expr.if_false
    state.scope = scope::enter_scope(state.scope)
    walk(node, if_true, state)
    state.scope = scope::exit_scope(state.scope)
    state.scope = scope::enter_scope(state.scope)
    walk(node, if_false, state)
    state.scope = scope::exit_scope(state.scope)

    if not equals(if_true.tpe, if_false.tpe) {
        errors::errorn(node, "If expression needs to have a single type")
    }

    node.tpe = if_true.tpe
}

def walk_Loop(node: &parser::Node, state: &State) {
    for var i in 0..vector::length(node.value.body) {
        let n = node.value.body[i]
        walk(node, n, state)
    }
}

def walk_While(node: &parser::Node, state: &State) {
    let expr = node.value.while_loop.expr
    if not expr { return }
    walk(node, expr, state)
    if not is_boolean((@expr).tpe) {
        errors::errorn(node, "Incompatible type ", debug::type_to_str((@expr).tpe), ", must be boolean type")
    }

    for var i in 0..vector::length(node.value.while_loop.body) {
        let n = node.value.while_loop.body[i]
        walk(node, n, state)
    }
}

def walk_For(node: &parser::Node, state: &State) {
    let expr = node.value.for_loop.expr
    walk(node, expr, state)

    let iddecl = node.value.for_loop.iddecl
    var tpe = builtins::int_
    if is_array((@expr).tpe) {
        tpe = (@(@expr).tpe).tpe
    }
    if (@iddecl).kind == parser::NodeKind::FOR_ID_DECL {
        (@iddecl).tpe = tpe
        (@iddecl).scope = node.inner_scope
        let ident = (@iddecl).value.for_id_decl.ident
        scope::create_variable(
            node.inner_scope, 
            ident, 
            parser::ShareMarker::NONE, 
            (@iddecl).value.for_id_decl.kw, 
            tpe, null
        )
        let svalue = scope::get(node.inner_scope, ident)
        
        current_function(state).locals[svalue.assembly_name] = tpe
    } else {
        walk(node, iddecl, state)
        if not equals(tpe, (@iddecl).tpe) {
            errors::errorn(iddecl, "Type didn't match, expected ", debug::type_to_str(tpe), ", got ", debug::type_to_str((@iddecl).tpe))
        }
    }

    for var i in 0..vector::length(node.value.for_loop.body) {
        let n = node.value.for_loop.body[i]
        walk(node, n, state)
    }
}

def walk_Deref(node: &parser::Node, state: &State) {
    walk(node, node.value.expr, state)
    let tpe = (@node.value.expr).tpe
    if not tpe { return }
    if not is_pointer(tpe) and not is_ref_or_weak(tpe) {
        errors::errorn(node, "Needs to be a pointer or reference type, got ", debug::type_to_str(tpe))
        return
    }
    node.tpe = tpe.tpe
    node.kw = tpe.kw
}

def walk_Ptr(node: &parser::Node, state: &State) {
    walk(node, node.value.expr, state)
    let tpe = (@node.value.expr).tpe
    if not tpe { return }
    node.tpe = pointer(tpe, tpe.kw)
}

def walk_MemberAccess_ucs(node: &parser::Node, state: &State) -> bool {
    let right = node.value.bin_op.right
    let left = node.value.bin_op.left
    let parent = node.parent
    let tpe = (@left).tpe

    if (@parent).kind == parser::NodeKind::FUNC_CALL and
        (@parent).value.func_call.left == node {
        let old_parent = @parent
        let old_args = vector::copy((@parent).value.func_call.args)
        parent.value.func_call.left = right
        vector::prepend((@parent).value.func_call.args, left)

        if not walk_Call(parent, true, state) {
            @parent = old_parent
            parent.value.func_call.args = old_args
            return false 
        }
    } else {
        let parameter_t = vector::make(NamedParameter)
        parameter_t.push({
            tpe = (@left).tpe
        } !NamedParameter)

        let function = scope::get_function(node.scope, right, parameter_t, false)
        if not function { return false }

        let args = vector::make(type &parser::Node)
        args.push(left)
        @node = {
            kind = parser::NodeKind::FUNC_CALL,
            loc = node.loc,
            parent = parent
        } !parser::Node
        node.value.func_call = {
            left = right,
            args = args,
            kwargs = vector::make(type &parser::Node)
        } !parser::NodeFuncCall
        
        walk(parent, node, state)
    }
    return true
}

<<<<<<< HEAD
def resolve_member(fields: [StructMember], name: &string) -> &Type {
=======
export def lookup_struct_member(member: StructMember) {
    let tpe = member.tpe
    if tpe.kind == TypeKind::POINTER or
        tpe.kind == TypeKind::REFERENCE or
        tpe.kind == TypeKind::WEAK_REF or
        tpe.kind == TypeKind::ARRAY {
        if tpe.tpe and tpe.tpe.kind == TypeKind::STUB and tpe.tpe.state {
            @tpe.tpe = @type_lookup(tpe.tpe.node, tpe.tpe.state)
        }
    }
}

def resolve_member(fields: [StructMember], name: string) -> *Type {
>>>>>>> 9f371b06
    for var i in 0..fields.size {
        let member = fields[i]
        if member.name {
            if member.name == name {
                lookup_struct_member(member)
                return member.tpe   
            }
        } else {
            let member = resolve_member((@member.tpe).fields, name)
            if member { return member }
        }
    }
    return null
}

def walk_MemberAccess(node: &parser::Node, state: &State) {
    let left = node.value.bin_op.left
    let right = node.value.bin_op.right
    walk(node, left, state)
    let tpe = (@left).tpe

    if is_pointer(tpe) or is_ref_or_weak(tpe) {
        let old_left = parser::copy_node(left)
        let new_left = {
            kind = parser::NodeKind::DEREF,
            loc = (@left).loc,
            tpe = tpe.tpe
        } !parser::Node
        new_left.value.expr = old_left
        @left = new_left
        if walk_MemberAccess_aggregate(node, false, state) { return }
        
        @left = @old_left
        if walk_MemberAccess_ucs(node, state) { return }

        @left = new_left
        if not walk_MemberAccess_ucs(node, state) {
            errors::errorn(node, "Unknown field `", last_ident_to_str(right), "`")
        }
        return
    }

    walk_MemberAccess_aggregate(node, true, state)
}

def walk_MemberAccess_aggregate(node: &parser::Node, ucs: bool, state: &State) -> bool {
    let right = node.value.bin_op.right
    let left = node.value.bin_op.left
    let tpe = left.tpe
    if not tpe { return false }

    if (@tpe).kind == TypeKind::STRUCT or (@tpe).kind == TypeKind::UNION {
        let name = last_ident_to_str(right)

        let rtpe = resolve_member((@tpe).fields, name)
        if not rtpe {
            if ucs {
                if walk_MemberAccess_ucs(node, state) { return true }
                errors::errorn(node, "Unknown field `", name, "`")
            }
            return false
        }
        node.tpe = rtpe
    } else if (@tpe).kind == TypeKind::ARRAY or (@tpe).kind == TypeKind::STATIC_ARRAY {
        let name = last_ident_to_str(right)
        if name == "size" {
            node.tpe = builtins::size_t_
        } else if name == "value" {
            node.tpe = pointer((@tpe).tpe)
        } else {
            if ucs {
                if walk_MemberAccess_ucs(node, state) { return true }
                errors::errorn(node, "Expected size or value")
            }
            return false
        }
    // TODO Enums might have ordinal and some other information
    } else {
        if ucs {
            if walk_MemberAccess_ucs(node, state) { return true }
            errors::errorn(node, "Expected aggregate type, got ", debug::type_to_str(tpe), )
        }
        return false
    }
    return true
}

def walk_ArraySubscript(node: &parser::Node, state: &State) {
    let left = node.value.bin_op.left
    let right = node.value.bin_op.right

    walk(node, left, state)
    walk(node, right, state)

    if not left or not right { return }
    let tpe = (@left).tpe
    if not tpe { return }

    if node.parent.kind == parser::NodeKind::ASSIGN {
        let index = vector::index_of(node.parent.value.assign.left, node)
        if index == -1 {
            let args = create_args(left, right)
            convert_to_call(node, "get_item", args, state)
        } else if index < vector::length(node.parent.value.assign.right) {
            // TODO This is done twice
            let value = node.parent.value.assign.right[index]
            walk(node.parent, value, state)

            let args = vector::make(NamedParameter)
            args.push({ tpe = left.tpe } !NamedParameter)
            args.push({ tpe = right.tpe } !NamedParameter)
            args.push({ tpe = value.tpe } !NamedParameter)

            let set_item = scope::get_function(state.scope, parser::make_identifier("set_item"), args)
            if set_item {
                return
            } 
        }
    } else {
        let args = create_args(left, right)
        convert_to_call(node, "get_item", args, state)
    }
    
    
    if node.kind != parser::NodeKind::FUNC_CALL {
        if is_pointer(tpe) or (@tpe).kind == TypeKind::ARRAY or
            (@tpe).kind == TypeKind::STATIC_ARRAY {
            node.kw = tpe.kw
            node.tpe = tpe.tpe
        } else if is_ref(tpe) and tpe.tpe and is_array(tpe.tpe) {
            node.kw = tpe.kw
            node.tpe = tpe.tpe.tpe
        } else {
            errors::errorn(left, "Expected array or pointer type, got ", debug::type_to_str(tpe))
        }
        if not is_arithmetic((@right).tpe) {
            errors::errorn(right, "Expected arithmetic type, got ", debug::type_to_str((@right).tpe))
        }
    }
}

def walk_StructLit(node: &parser::Node, state: &State) {
    let prev_tpe = node.tpe
    var tpe = prev_tpe

    // This instructs compile to skip the struct literal completely
    node.tpe = null

    if is_ref(tpe) {
        tpe = tpe.tpe
    }

    if not tpe {
        errors::errorn(node, "Need to specify a type for struct literal")
        return
    }

    for var i in 0..tpe.fields.size {
        lookup_struct_member(tpe.fields[i])
    }

    for var i in 0..vector::length(node.value.struct_lit.args) {
        let n = node.value.struct_lit.args[i]
        if i > (@tpe).fields.size {
            errors::errorn(n, "Too many arguments to struct literal")
            return
        }

        var ntpe = (@tpe).fields[i].tpe
        if is_struct(ntpe) {
            n.tpe = ntpe
        }

        walk(node, n, state)
        implicit_conversion(n, ntpe, state)

        if not ntpe or not (@n).tpe { continue }
        if not is_assignable(ntpe, (@n).tpe, state.module) {
            errors::errorn(n, "Incompatible types ", debug::type_to_str((@n).tpe), " and ", debug::type_to_str(ntpe))
            return
        }
    }
    for var i in 0..vector::length(node.value.struct_lit.kwargs) {
        let kwarg = node.value.struct_lit.kwargs[i]
        let n = (@kwarg).value.named_arg.value
        walk(node, n, state)
        let name = last_ident_to_str((@kwarg).value.named_arg.name)

        var found = false
        for var j in 0..(@tpe).fields.size {
            let field = (@tpe).fields[j]
            if field.name == name {
                found = true

                var ntpe = field.tpe
                implicit_conversion(n, ntpe, state)

                if not ntpe or not (@n).tpe { continue }
                if not is_assignable(ntpe, (@n).tpe, state.module) {
                    errors::errorn(n, "Incompatible types ", debug::type_to_str((@n).tpe), " and ", debug::type_to_str(ntpe), )
                    return
                }
                break
            }
        }
        if not found {
            errors::errorn(n, "Unknown field `", name, "`")
            return
        }
    }

    node.tpe = prev_tpe
}

// TODO We might want to allow assignments like
// let array: [double] = [1, 2, 3, 4] // And convert to double here
def walk_ArrayLit(node: &parser::Node, state: &State) {
    var tpe: &Type = null
    let len = vector::length(node.value.body)
    for var i in 0..len {
        let n = node.value.body[i]
        walk(node, n, state)
        let t = (@n).tpe
        if not tpe { tpe = t }
        else {
            if not equals(tpe, t) {
                errors::errorn(n, "Incompatible types, all array elements need to have the same type. Array type ", 
                    debug::type_to_str(tpe), ", got ", debug::type_to_str(t))
                // It might be confusing to get multiple errors here
                break
            }
        }
    }
    if not tpe {
        tpe = builtins::char_
    }
    
    let ret_tpe = make_type_raw(TypeKind::STATIC_ARRAY)
    (@ret_tpe).line = node.loc.line
    (@ret_tpe).length = len
    (@ret_tpe).tpe = tpe
    (@ret_tpe).size = len * (@tpe).size
    (@ret_tpe).align = (@tpe).align

    node.tpe = ret_tpe
}

def walk_SizeOf(node: &parser::Node, state: &State) {
    let expr = node.value.expr
    if not expr { return }
    expr.tpe = type_lookup(expr, state)
    node.tpe = builtins::size_t_
}

def walk_AlignOf(node: &parser::Node, state: &State) {
    let expr = node.value.expr
    if not expr { return }
    expr.tpe = type_lookup(expr, state)
    node.tpe = builtins::size_t_
}

// TODO the operator overloading breaks a > b > c chains
// Do the conversion inside of the parser
def walk_ComparisionOp(node: &parser::Node, state: &State) {
    let left = node.value.bin_op.left
    let right = node.value.bin_op.right
    walk(node, left, state)
    walk(node, right, state)

    let args = create_args(left, right)

    switch node.kind {
        case parser::NodeKind::EQ:
            convert_to_call(node, "__eq__", args, state)
        case parser::NodeKind::NEQ:
            convert_to_call(node, "__ne__", args, state)
        case parser::NodeKind::GT:
            convert_to_call(node, "__gt__", args, state)
        case parser::NodeKind::LT:
            convert_to_call(node, "__lt__", args, state)
        case parser::NodeKind::GEQ:
            convert_to_call(node, "__ge__", args, state)
        case parser::NodeKind::LEQ:
            convert_to_call(node, "__le__", args, state)
    }

    if node.kind != parser::NodeKind::FUNC_CALL {
        if builtins::Type_ and equals(left.tpe, pointer(builtins::Type_)) {
            let equals = scope::get(toolchain::runtime.scope, parser::make_identifier("equals"))
            consteval::compile_function(equals.node, equals.state)
        }

        // TODO We can compare almost everything
        node.tpe = builtins::bool_
    }
}

def walk_PAdd(node: &parser::Node, state: &State) {
    let left = node.value.bin_op.left
    let right = node.value.bin_op.right
    walk(node, left, state)
    walk(node, right, state)
    if not is_pointer((@left).tpe) {
        errors::errorn(left, "Must be pointer type, got ", debug::type_to_str((@left).tpe))
    }
    if not is_arithmetic((@right).tpe) {
        errors::errorn(left, "Must be arithmetic type, got ", debug::type_to_str((@right).tpe))
    }
    // TODO should probably not set this to a garbage value
    node.tpe = (@left).tpe
}

def walk_PSub(node: &parser::Node, state: &State) {
    walk_PAdd(node, state)
}

def walk_Defer(node: &parser::Node, state: &State) {
    let function = current_function(state)
    function.has_defer = true

    if state.in_defer { 
        errors::errorn(node, "Can't nest defers!")
    }

    state.in_defer = true
    for var i in 0..vector::length(node.value.body) {
        let n = node.value.body[i]
        walk(node, n, state)
    }
    state.in_defer = false
}

def walk_Assert(node: &parser::Node, state: &State) {
    let cond = node.value.assert_.cond
    let msg = node.value.assert_.message
    walk(node, cond, state)
    walk(node, msg, state)

    if cond and not is_boolean(cond.tpe) {
        errors::errorn(cond, "Incompatible type ", debug::type_to_str(cond.tpe), ", must be boolean type")
    }
    if msg and not equals(msg.tpe, builtins::string_) {
        errors::errorn(msg, "Incompatible type ", debug::type_to_str(msg.tpe), ", must be string type")
    }

    // Compile stderr function
    let std_module = toolchain::modules["std"] 
    scope::get(std_module.scope, parser::make_identifier("stderr"))
}

export def walk(parent: &parser::Node, node: &parser::Node, state: &State) {
    if not node { return }
    node.parent = parent

    let scpe = state.scope
    if node.scope {
        state.scope = node.scope
    }

    switch node.kind !int {
        case parser::NodeKind::NULL:
            walk_Null(node, state)
        case parser::NodeKind::UNDEF:
            walk_Undef(node, state)
        case parser::NodeKind::INTEGER:
            walk_Integer(node, state)
        case parser::NodeKind::BOOLEAN:
            walk_Boolean(node, state)
        case parser::NodeKind::STRING:
            walk_String(node, state)
        case parser::NodeKind::CHAR:
            walk_Char(node, state)
        case parser::NodeKind::FLOAT:
            walk_Float(node, state)
        case parser::NodeKind::RANGE..=parser::NodeKind::RANGE_INC:
            walk_Range(node, state)
        case parser::NodeKind::IDENTIFIER:
            walk_Identifier(node, state)
        case parser::NodeKind::SIZE_OF:
            walk_SizeOf(node, state)
        case parser::NodeKind::ALIGN_OF:
            walk_AlignOf(node, state)
        case parser::NodeKind::LOOP:
            walk_Loop(node, state)
        case parser::NodeKind::WHILE:
            walk_While(node, state)
        case parser::NodeKind::FOR:
            walk_For(node, state)
        case parser::NodeKind::IF_EXPR:
            walk_IfExpr(node, state)
        case parser::NodeKind::IF:
            walk_If(node, state)
        case parser::NodeKind::SWITCH:
            walk_Switch(node, state)
        case parser::NodeKind::CASE:
            walk_Case(node, state)
        case parser::NodeKind::DEF:
            walk_Def(node, state)
        case parser::NodeKind::IMPORT:
            walk_Import(node, state)
        case parser::NodeKind::CAST:
            walk_Cast(node, state)
        case parser::NodeKind::ASSIGN:
            walk_Assign(node, state)
        case parser::NodeKind::VAR_DECL:
            walk_VarDecl(node, state)
        case parser::NodeKind::UADD:
            walk_UAdd(node, state)
        case parser::NodeKind::USUB:
            walk_USub(node, state)
        case parser::NodeKind::BNOT:
            walk_BNot(node, state)
        case parser::NodeKind::NOT:
            walk_Not(node, state)
        case parser::NodeKind::ADD..=parser::NodeKind::MOD:
            walk_ArithmeticOp(node, state)
        case parser::NodeKind::BAND..=parser::NodeKind::SHR:
            walk_BitwiseOp(node, state)
        case parser::NodeKind::AND..=parser::NodeKind::OR:
            walk_BooleanOp(node, state)
        case parser::NodeKind::EQ..=parser::NodeKind::LEQ:
            walk_ComparisionOp(node, state)
        case parser::NodeKind::ADD_EQ..=parser::NodeKind::MOD_EQ:
            walk_AssignEqArithmetic(node, state)
        case parser::NodeKind::AND_EQ..=parser::NodeKind::SHR_EQ:
            walk_AssignEqBitwise(node, state)
        case parser::NodeKind::PADD_EQ..=parser::NodeKind::PSUB_EQ:
            walk_AssignEqPtr(node, state)
        case parser::NodeKind::PADD:
            walk_PAdd(node, state)
        case parser::NodeKind::PSUB:
            walk_PSub(node, state)
        case parser::NodeKind::DEREF:
            walk_Deref(node, state)
        case parser::NodeKind::PTR:
            walk_Ptr(node, state)
        case parser::NodeKind::TYPE_DECL:
            walk_TypeDecl(node, state)
        case parser::NodeKind::RETURN:
            walk_Return(node, state)
        case parser::NodeKind::FUNC_CALL:
            walk_Call(node, state)
        case parser::NodeKind::BREAK..=parser::NodeKind::CONTINUE:
            null // NOOP
        case parser::NodeKind::MEMBER_ACCESS:
            walk_MemberAccess(node, state)
        case parser::NodeKind::ARRAY_SUBSCRIPT:
            walk_ArraySubscript(node, state)
        case parser::NodeKind::STRUCT_LIT:
            walk_StructLit(node, state)
        case parser::NodeKind::ARRAY_LIT:
            walk_ArrayLit(node, state)
        case parser::NodeKind::DEFER:
            walk_Defer(node, state)
        case parser::NodeKind::ASSERT:
            walk_Assert(node, state)
        case parser::NodeKind::PTR_T, parser::NodeKind::REF_T, 
            parser::NodeKind::ARRAY_T, parser::NodeKind::TYPE_CONSTRUCTOR:
            let tpe = copy(builtins::Type_)
            tpe.tpe = type_lookup(node, state)
            node.tpe = pointer(tpe)
        case parser::NodeKind::ARRAY_STATIC_T:
            walk_ArrayStaticT(node, state)
        // TODO Function types
        case parser::NodeKind::TYPE_OF_T:
            walk_TypeOfT(node, state)
        case:
            error(node.kind, "\n")
            assert
    }

    state.scope = scpe
}

<<<<<<< HEAD
export def make_state(module: &toolchain::Module) -> &State {
    return {
        module = module,
        scope = module.scope,
        function_stack = vector::make(type &Function)
    } !&State
=======
export def make_state(module: *toolchain::Module) -> *State {
    let state = allocate(State)
    @state = {
        module = module,
        scope = module.scope,
        function_stack = vector::make()
    } !State
    return state
>>>>>>> 9f371b06
}

export def walk_Def_with_type_argument(node: &parser::Node, parameter_t: &Vector(NamedParameter), state: &State) {
    let old_node = node
    node = parser::deep_copy_node(node)
    node.inner_scope = scope::enter_function_scope(node.scope)

    let share = node.value.def_.share
    var tpe = node.tpe
    var body = node.value.def_.body

    for var i in 0..vector::length(parameter_t) {
        let np = parameter_t[i]
        var left: *NamedParameter = null
        if np.name {
            for var j in 0..vector::length(tpe.parameter_t) {
                let l = tpe.parameter_t.get(j)
                if l.name == np.name {
                    left = l
                    break
                }
            }
        } else if i < tpe.parameter_t.length {
            left = tpe.parameter_t.get(i)
        }

        if left and equals(left.tpe, builtins::type_) {
            left.value = allocate(compiler::Value)
            @left.value = { kind = compiler::ValueKind::TYPE, tpe = builtins::type_, value_tpe = np.tpe.tpe.tpe } !compiler::Value
        }
    }

    let types_map = map::make(type &Type)
    replace_type_defs(tpe.parameter_t, tpe.return_t, parameter_t, types_map, state.module)
    tpe.type_name = mangle_function_name(append_module(tpe.name, tpe.module.module), tpe.parameter_t)

    let keys = map::keys(types_map)
    for var i in 0..keys.size {
        let key = keys[i]
        let tpe2 = types_map[key]
        scope::create_type(node.inner_scope, parser::make_identifier(key), parser::ShareMarker::NONE, tpe2)
    }

    state.scope = node.inner_scope
    node.value.def_.has_lookup = false
    node.tpe = tpe = lookup_parameters(node, state)

    if vector::length(tpe.parameter_t) > 0 {
        let first_param = tpe.parameter_t[0]
        create_type_entry(first_param.tpe, (share !int & parser::ShareMarker::EXPORT !int) != 0, tpe, state.module, true)
    }

    state.scope = node.scope
    walk_Def(node, state)

    // This makes sure that the function is walked by the compiler
    state.module.node.body.push(node)
}

export def typecheck(module: &toolchain::Module) {
    let state = make_state(module)
<<<<<<< HEAD
=======
    module.state = state
>>>>>>> 9f371b06
    typecheck(state)
}

export var time_spent: int64 = 0

export def typecheck(state: &State) {
    let start = util::millis()
    debug::trace("Typechecking ", state.module.module)

    let node = state.module.node
    assert(node.kind == parser::NodeKind::PROGRAM)

    node.scope = state.scope

    let string_array_tpe = array(builtins::string_)
    let args_ident = parser::make_identifier("args")

    // repl tries to define this multiple times 
    // so we need to skip the declaration if it alreay exists
    if not scope::get(node.scope, args_ident) {
        scope::create_variable(
            node.scope, 
            args_ident, 
            parser::ShareMarker::NONE, 
            parser::VarDecl::VAR, 
            string_array_tpe, null
        )
    }
    let value = scope::get(node.scope, args_ident)
    (@value).global = false
    
    if not toolchain::is_preload(state.module) {
        // compile standard library
        toolchain::typecheck_module(parser::make_identifier("cstd"))
        toolchain::typecheck_module(parser::make_identifier("std"))
        toolchain::typecheck_module(parser::make_identifier("preload"))
    }

    let function = {
        is_global = true,
        locals = map::make(type &Type)
    } !&Function

    push_function(state, function)
    for var i in 0..vector::length(node.body) {
        let n = node.body[i]
        switch n.kind !int {
            case parser::NodeKind::TYPE_DECL, parser::NodeKind::DEF, parser::NodeKind::VAR_DECL:
            case: walk(node, n, state)
        }
    }
    pop_function(state)

    node.value.program = {
        has_defer = function.has_defer,
        locals = function.locals
    } !parser::NodeProgram

    let keys = map::keys(node.scope.fields)
    for var i in 0..keys.size {
        var value = node.scope.fields.get_or_default(keys[i], null)
        while value {
            if value.phase == scope::Phase::DEFINED {
                scope::typecheck(value)
            }
            value = value.next
        }
    }

    let end = util::millis()
    time_spent += end - start
}
<|MERGE_RESOLUTION|>--- conflicted
+++ resolved
@@ -89,12 +89,8 @@
     kind: TypeKind
     // Source line
     line: int
-<<<<<<< HEAD
     module: &toolchain::Module
-=======
-    module: *toolchain::Module
-    state: *State
->>>>>>> 9f371b06
+    state: &State
     // Name of the type as used by the source code
     // Might be the name of a typedef
     name: &string
@@ -130,14 +126,9 @@
     // Vector of StructuralTypeMember
     members: &Vector(StructuralTypeMember)
     share: parser::ShareMarker
-<<<<<<< HEAD
+    node: &parser::Node
     // Type constructors save a template of a type
-    node: &parser::Node
-=======
-    node: *parser::Node
-    // Type constructors save a template of a type
-    tc_node: *parser::Node
->>>>>>> 9f371b06
+    tc_node: &parser::Node
     // Cache of specialized type constructor
     cache: &SMap(&Type)
     // Type constructor instances have a type and arguments
@@ -860,22 +851,12 @@
             function.parameter_t.push({
                 name = parser::identifier_to_str(param.value.param.name),
                 tpe = type_lookup(param.value.param.tpe, state)
-<<<<<<< HEAD
             } !NamedParameter)
         }
         for var j in 0..vector::length(member.value.structural_member.returns) {
             let ret = member.value.structural_member.returns[j]
             let tpe = type_lookup(ret, state)
             function.return_t.push(tpe)
-=======
-            }
-            vector::push(function.parameter_t, np)
-        }
-        for var j in 0..vector::length(member.value.structural_member.returns) {
-            let ret = vector::get(member.value.structural_member.returns, j) !*parser::Node
-            let tpe = type_lookup(ret, state)
-            vector::push(function.return_t, tpe)
->>>>>>> 9f371b06
         }
 
         let functions, result = scope::find_functions(state.scope, member.value.structural_member.name, function)
@@ -1623,28 +1604,7 @@
 
         if not map::contains(type_constructor.cache, type_name) {
             generate_concrete_functions(type_constructor, tpe, state)
-<<<<<<< HEAD
             type_constructor.cache[type_name] = tpe
-
-            let tpe2 = get_generic(tpe)
-            if tpe.kind != TypeKind::GENERIC and tpe2 and not tpe2.tc_incomplete {
-                // We need to generate the destructor and copy constructor here
-                // TODO This is probably not needed anymore, see compiler::create_destructor
-                let args = vector::make(NamedParameter)
-                args.push({ tpe = pointer(tpe) } !NamedParameter)
-                
-                scope::get_function(type_constructor.node.module.scope, parser::make_identifier("destruct"), args)
-
-                let args2 = vector::make(NamedParameter)
-                let np2 = { tpe = pointer(tpe) } !NamedParameter
-                args2.push(np2)
-                args2.push(np2)
-
-                scope::get_function(type_constructor.node.module.scope, parser::make_identifier("construct"), args2)
-            }
-=======
-            map::put(type_constructor.cache, type_name, tpe)
->>>>>>> 9f371b06
         }
     }
     if tpe and (tpe.kind == TypeKind::STRUCT or tpe.kind == TypeKind::UNION) {
@@ -1665,13 +1625,13 @@
     return tpe
 }
 
-def lookup_field_type(node: *parser::Node, state: *State, current_type: *Type, cache: *map::Map) -> *Type {
+def lookup_field_type(node: &parser::Node, state: &State, current_type: &Type, cache: &map::SMap(&Type)) -> &Type {
     if scope::is_global(state.scope) and node.kind == parser::NodeKind::PTR_T or
         node.kind == parser::NodeKind::REF_T or
         node.kind == parser::NodeKind::ARRAY_T or
         node.kind == parser::NodeKind::WEAK_REF_T {
         
-        var stub: *Type = null
+        var stub: &Type = null
         if node.value.t_parr.tpe {
             stub = make_type_raw(TypeKind::STUB)
             stub.state = consteval::copy_state(state)
@@ -1808,13 +1768,10 @@
             var is_bitfield = false
             var bit_size = 0 !size_t
 
-<<<<<<< HEAD
             var field_type: &Type = null
-            if current_type { field_type = current_type.fields[i].tpe }
-=======
-            var field_type: *Type = null
-            if current_type and current_type.kind != TypeKind::STUB { field_type = current_type.fields[i].tpe }
->>>>>>> 9f371b06
+            if current_type and current_type.kind != TypeKind::STUB { 
+                field_type = current_type.fields[i].tpe 
+                }
 
             if (@field).kind == parser::NodeKind::ID_DECL_STRUCT {
                 let ident = (@field).value.id_decl_struct.ident
@@ -3590,9 +3547,6 @@
     return true
 }
 
-<<<<<<< HEAD
-def resolve_member(fields: [StructMember], name: &string) -> &Type {
-=======
 export def lookup_struct_member(member: StructMember) {
     let tpe = member.tpe
     if tpe.kind == TypeKind::POINTER or
@@ -3605,8 +3559,7 @@
     }
 }
 
-def resolve_member(fields: [StructMember], name: string) -> *Type {
->>>>>>> 9f371b06
+def resolve_member(fields: [StructMember], name: &string) -> &Type {
     for var i in 0..fields.size {
         let member = fields[i]
         if member.name {
@@ -4081,23 +4034,12 @@
     state.scope = scpe
 }
 
-<<<<<<< HEAD
 export def make_state(module: &toolchain::Module) -> &State {
     return {
         module = module,
         scope = module.scope,
         function_stack = vector::make(type &Function)
     } !&State
-=======
-export def make_state(module: *toolchain::Module) -> *State {
-    let state = allocate(State)
-    @state = {
-        module = module,
-        scope = module.scope,
-        function_stack = vector::make()
-    } !State
-    return state
->>>>>>> 9f371b06
 }
 
 export def walk_Def_with_type_argument(node: &parser::Node, parameter_t: &Vector(NamedParameter), state: &State) {
@@ -4159,10 +4101,7 @@
 
 export def typecheck(module: &toolchain::Module) {
     let state = make_state(module)
-<<<<<<< HEAD
-=======
     module.state = state
->>>>>>> 9f371b06
     typecheck(state)
 }
 
