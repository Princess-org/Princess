--- conflicted
+++ resolved
@@ -948,11 +948,7 @@
 // The return value is -1 if b can't be converted to a
 // if the types are equal, 0 is returned.
 // Otherwise a positive integer is returned.
-<<<<<<< HEAD
 def convert_type_score(a: &Type, b: &Type, module: &toolchain::Module, is_type: bool = false) -> int {
-=======
-def convert_type_score(a: *Type, b: *Type, module: *toolchain::Module, is_type: bool = false) -> int {
->>>>>>> 5dae70b7
     if not a or not b { return 0 }
     if equals(a, b) {
         return 0
