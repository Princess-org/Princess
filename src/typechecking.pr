--- conflicted
+++ resolved
@@ -1541,13 +1541,8 @@
     }
 }
 
-<<<<<<< HEAD
-export def type_lookup(node: &parser::Node, state: &State, current_type: &Type = null, lookup_default: bool = false, parameter_types: &SMap(&Type) = null) -> &Type {
+export def type_lookup(node: &parser::Node, state: &State, current_type: &Type = null, lookup_default: bool = false) -> &Type {
     var tpe = do_type_lookup(node, state, current_type, lookup_default, parameter_types)
-=======
-export def type_lookup(node: *parser::Node, state: *State, current_type: *Type = null, lookup_default: bool = false) -> *Type {
-    var tpe = do_type_lookup(node, state, current_type, lookup_default)
->>>>>>> f5e8dbc2
     if tpe == current_type { return current_type }
     
     let type_constructor = get_type_constructor(tpe)
@@ -1593,11 +1588,7 @@
 var cached = map::make(type &Type)
 
 // TODO current_type is basically a hack, there's really no reason why you should already have a type and then look it up again
-<<<<<<< HEAD
-export def do_type_lookup(node: &parser::Node, state: &State, current_type: &Type = null, lookup_default: bool = false, parameter_types: &SMap(&Type) = null) -> &Type {
-=======
-export def do_type_lookup(node: *parser::Node, state: *State, current_type: *Type = null, lookup_default: bool = false) -> *Type {
->>>>>>> f5e8dbc2
+export def do_type_lookup(node: &parser::Node, state: &State, current_type: &Type = null, lookup_default: bool = false) -> &Type {
     if not node { return null }
     if node.kind == parser::NodeKind::IDENTIFIER {
         let name = parser::identifier_to_str(node)
@@ -1807,22 +1798,12 @@
                 arg_type = (current_type.parameter_t[i]).tpe 
             }
 
-<<<<<<< HEAD
             let arg = node.value.t_func.args[i]
             let np = {
-                tpe = type_lookup(arg, state, arg_type, lookup_default, parameter_types),
+                tpe = type_lookup(arg, state, arg_type, lookup_default),
                 node = arg
             } !NamedParameter
             tpe.parameter_t.push(np)
-=======
-            let arg = vector::get(node.value.t_func.args, i) !*parser::Node
-            let np = allocate(NamedParameter)
-            (@np).varargs = false
-            (@np).name = ""
-            (@np).tpe = type_lookup(arg, state, arg_type, lookup_default)
-            (@np).node = arg
-            vector::push((@tpe).parameter_t, np)
->>>>>>> f5e8dbc2
         }
         (@tpe).return_t = vector::make(type &Type)
         for var i in 0..vector::length(node.value.t_func.ret) {
@@ -1831,13 +1812,8 @@
                 return_type = return_type.return_t[i]
             }
 
-<<<<<<< HEAD
             let arg = node.value.t_func.ret[i]
-            vector::push((@tpe).return_t, type_lookup(arg, state, return_type, lookup_default, parameter_types))
-=======
-            let arg = vector::get(node.value.t_func.ret, i) !*parser::Node
             vector::push((@tpe).return_t, type_lookup(arg, state, return_type, lookup_default))
->>>>>>> f5e8dbc2
         }
         tpe.module = state.module
         tpe = pointer(tpe)
@@ -1896,26 +1872,14 @@
                 let current_parameter_type = (current_member.parameter_t[i]).tpe if current_member else null !&Type
                 parameter_t.push({
                     name = parser::identifier_to_str(parameter_node.value.param.name),
-<<<<<<< HEAD
-                    tpe = type_lookup(parameter_node.value.param.tpe, state, current_parameter_type, false, parameter_types)
+                    tpe = type_lookup(parameter_node.value.param.tpe, state, current_parameter_type, false)
                 } !NamedParameter)
             }
 
             for var i in 0..vector::length(member.value.structural_member.returns) {
                 let return_node = member.value.structural_member.returns[i]
                 let current_return_type = current_member.return_t[i]
-                vector::push(return_t, type_lookup(return_node, state, current_return_type, false, parameter_types))
-=======
-                    tpe = type_lookup(parameter_node.value.param.tpe, state, current_parameter_type, false)
-                } !NamedParameter
-                vector::push(parameter_t, parameter)
-            }
-
-            for var i in 0..vector::length(member.value.structural_member.returns) {
-                let return_node = vector::get(member.value.structural_member.returns, i) !*parser::Node
-                let current_return_type = vector::get(current_member.return_t, i) !*Type if current_member else null !*Type
                 vector::push(return_t, type_lookup(return_node, state, current_return_type, false))
->>>>>>> f5e8dbc2
             }
 
             let structural_type_member = allocate(StructuralTypeMember)
@@ -2159,18 +2123,9 @@
     if node.value.identifier.args {
         node.value.identifier.types = vector::make(NamedParameter)
         for var i in 0..vector::length(node.value.identifier.args) {
-<<<<<<< HEAD
             let arg = node.value.identifier.args[i]
-            let tpe = type_lookup(arg, state, null, true, null)
+            let tpe = type_lookup(arg, state, null, true)
             node.value.identifier.types.push({
-=======
-            let arg = vector::get(node.value.identifier.args, i) !*parser::Node
-            let tpe = type_lookup(arg, state, null, true)
-
-            let np = allocate(NamedParameter)
-            @np = {
-                name = "",
->>>>>>> f5e8dbc2
                 tpe = tpe
             } !NamedParameter)
         }
@@ -2840,7 +2795,6 @@
     }
 }
 
-<<<<<<< HEAD
 def put_type_defs(tpe: &Type, parameter_types: &SSet) {
     if not tpe { return }
     if tpe.kind == TypeKind::TYPE_DEF or tpe.kind == TypeKind::TYPE {
@@ -2859,11 +2813,7 @@
 }
 
 // Redefine function parameters to get rid of the stub types
-export def lookup_parameters(node: &parser::Node, state: &State, skip_type_parameters: bool = true) -> &Type {
-=======
-// Redefine function parameters to get rid of the stub types
-export def lookup_parameters(node: *parser::Node, state: *State) -> *Type {
->>>>>>> f5e8dbc2
+export def lookup_parameters(node: &parser::Node, state: &State) -> &Type {
     let share = node.value.def_.share
     let params = node.value.def_.params
     let returns = node.value.def_.returns
@@ -2872,10 +2822,6 @@
     if node.value.def_.has_lookup { return tpe }
     node.value.def_.has_lookup = true
 
-<<<<<<< HEAD
-    let parameter_types = set::make()
-=======
->>>>>>> f5e8dbc2
     for var i in 0..vector::length(params) {
         let param = params[i]
         let named = tpe.parameter_t[i]
@@ -2887,15 +2833,9 @@
         }
     }
     for var i in 0..vector::length(returns) {
-<<<<<<< HEAD
         let n = returns[i]
         let current_return_type = tpe.return_t[i]
-        let new_type = type_lookup(n, state, current_return_type, false, parameter_types)
-=======
-        let n = vector::get(returns, i) !*parser::Node
-        let current_return_type = vector::get(tpe.return_t, i) !*Type
         let new_type = type_lookup(n, state, current_return_type, false)
->>>>>>> f5e8dbc2
         if new_type {
             tpe.return_t[i] = new_type
         }
@@ -3029,14 +2969,9 @@
     node.tpe = tpe
 }
 
-<<<<<<< HEAD
 def check_is_recursive(tpe: &Type, types: &SMap(&Type) = null) -> bool {
+    if not tpe { return false }
     if not types { types = map::make(type &Type) }
-=======
-def check_is_recursive(tpe: *Type, types: *map::Map = null) -> bool {
-    if not tpe { return false }
-    if not types { types = map::make() }
->>>>>>> f5e8dbc2
     if tpe.kind == TypeKind::STATIC_ARRAY {
         return check_is_recursive(tpe.tpe, types)
     }
