--- conflicted
+++ resolved
@@ -2369,17 +2369,10 @@
 }
 
 def convert_ambiguous_expr_to_type(node: &parser::Node, state: &State) -> &Node {
-<<<<<<< HEAD
-    if node.kind == parser::NodeKind::ARRAY_LIT {
-        if node.value.body.length == 1 {
-            var res = [ kind = parser::NodeKind::ARRAY_T ] !&parser::Node
-            res.value.t_parr.tpe = convert_ambiguous_expr_to_type(node.value.body(0), state)
-=======
     if node.kind == parser::NodeKind::STRUCT_LIT and node.value.struct_lit.kwargs.length == 0 {
         if node.value.struct_lit.args.length == 1 {
             var res = { kind = parser::NodeKind::ARRAY_T } !&parser::Node
-            res.value.t_parr.tpe = convert_ambiguous_expr_to_type(node.value.struct_lit.args[0], state)
->>>>>>> 4bee7fd3
+            res.value.t_parr.tpe = convert_ambiguous_expr_to_type(node.value.struct_lit.args(0), state)
             walk(null, res, state)
             res.tpe.node = null // This may be needed to avoid a dangling weak reference
             return res
@@ -3267,13 +3260,8 @@
 
         var ltpe: &Type = null
         if k < vector::length(ltypes) {
-<<<<<<< HEAD
-            ltpe = ltypes(k)
-            infer_struct_type(value, ltpe)
-=======
             ltpe = ltypes[k]
             //infer_struct_type(value, ltpe)
->>>>>>> 4bee7fd3
         }
         
         if not value.is_assign_right {
@@ -5500,47 +5488,6 @@
     node.tpe = prev_tpe
 }
 
-<<<<<<< HEAD
-// TODO We might want to allow assignments like
-// let array: [double] = [1, 2, 3, 4] // And convert to double here
-def walk_ArrayLit(node: &parser::Node, state: &State) {
-    var tpe: &Type = null
-    let len = vector::length(node.value.body)
-    for var i in 0..len {
-        let n = node.value.body(i)
-        walk(node, n, state)
-        let t = (@n).tpe
-        if not tpe { tpe = t }
-        else {
-            if not equals(tpe, t) {
-                errors::errorn(n, "Incompatible types, all array elements need to have the same type. Array type ", 
-                    debug::type_to_str(tpe), ", got ", debug::type_to_str(t))
-                // It might be confusing to get multiple errors here
-                break
-            }
-        }
-    }
-    if not tpe {
-        tpe = builtins::char_
-    }
-    
-    let ret_tpe = make_type_raw(TypeKind::STATIC_ARRAY)
-    ret_tpe.line = node.loc.line
-    ret_tpe.length = len
-    ret_tpe._tpe = tpe
-    ret_tpe.size = len * (@tpe).size
-    ret_tpe.align = (@tpe).align
-
-    // Check if we have a type array, in this case it might also be a type
-    if equals(tpe, pointer(builtins::Type_)) or tpe.may_be_type {
-        ret_tpe.may_be_type = convert_ambiguous_expr_to_type(node, state).tpe
-    }
-
-    node.tpe = ret_tpe
-}
-
-=======
->>>>>>> 4bee7fd3
 def walk_SizeOf(node: &parser::Node, state: &State) {
     let expr = node.value.expr
     if not expr { return }
