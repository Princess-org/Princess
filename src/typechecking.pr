--- conflicted
+++ resolved
@@ -3102,11 +3102,7 @@
 
 def convert_to_call(node: &parser::Node, name: String, args: &Vector(NamedParameter), state: &State) {
     let ident = parser::make_identifier(name)
-<<<<<<< HEAD
-    let fun = scope::get_function(state.scope, ident, args, true, true, force_compile = not consteval::is_static)
-=======
     let fun = scope::get_function(state.scope, ident, args, false, true, force_compile = not consteval::is_static)
->>>>>>> 727e8ba4
     if fun {
         compile_function(*fun, args)
         let parent = node.parent
@@ -3118,11 +3114,7 @@
 
 def convert_to_icall(node: &parser::Node, name: String, args: &Vector(NamedParameter), state: &State) {
     let ident = parser::make_identifier(name)
-<<<<<<< HEAD
-    let fun = scope::get_function(state.scope, ident, args, true, true, force_compile = not consteval::is_static)
-=======
     let fun = scope::get_function(state.scope, ident, args, false, true, force_compile = not consteval::is_static)
->>>>>>> 727e8ba4
     if fun { 
         compile_function(*fun, args)
 
