// TODO Many of these function will error twice with misleading errors
// Every function needs to check for possible null types and null nodes
// and abort in those cases

import map
import set
import vector
import parser
import util
import scope
import builtins
import debug
import toolchain
import compiler
import consteval
import errors
import runtime
import eval

export type TypeKind = enum {
    TYPE
    WORD
    FLOAT
    BOOL
    STRUCT
    UNION
    ENUM
    FUNCTION
    TUPLE
    POINTER
    REFERENCE
    ARRAY
    STATIC_ARRAY
    RANGE
    RANGE_INC
    // Used for enums
    NAMESPACE
    // Auto cast, this type will convert to anything
    // AUTO_CAST // TODO Actually implement this
    // Forward declaration
    STUB
    // Placeholder for arguments with polymorphic type parameter in function definition
    TYPE_DEF
    // Null
    NULL
    UNDEF
    CHAR
    STRUCTURAL
    // This is a type with arguments
    TYPE_CONSTRUCTOR
    // This is used as a function parameter that is generic
    GENERIC
    // This is used to express types that may by resolved to multiple types
    // Right now this is only used for looking up functions in generic interfaces
    // but it could be turned into actual union types
    VARIANT
    VOID
}

export type TypeMember = struct {
    tpe: &Type
    offset: size_t
}

export type StructMember = struct {
    // Source line
    line: int
    node: &parser::Node
    name: &string
    tpe: &Type
    // index into the field_types vector
    index: size_t

    is_bitfield: bool
    bit_size: size_t
    bit_offset: size_t
}

export type StructuralTypeMember = struct {
    name: &string
    // Vector of NamedParameter
    parameter_t: &Vector(NamedParameter)
    // Vector of Type
    return_t: &Vector(&Type)
}

export type Type = struct {
    kind: TypeKind
    // Source line
    line: int
    module: *toolchain::Module
    // Name of the type as used by the source code
    // Might be the name of a typedef
    name: &string
    // Unique name of the type
    type_name: &string
    // Size in bytes
    size: size_t
    align: size_t
    unsig: bool
    // Static array
    length: size_t
    kw: parser::VarDecl
    // Type both used for array/pointer and enum
    // This is also used for type arguments to specify the actual type
    tpe: &Type
    packed: bool
    // Fields for struct, array of StructMember
    fields: [StructMember]
    // Vector of TypeMember
    field_types: &Vector(TypeMember)
    // Function and Tuple
    // TODO This really doesn't belong on here, it's an attribute of a value
    dllimport: bool
    // Vector of Type
    return_t: &Vector(&Type)
    // Vector of NamedParameter
    parameter_t: &Vector(NamedParameter)
    // Enum scope
    scope: &scope::Scope
    // For functions
    imported: bool
    // Structural types
    // Vector of StructuralTypeMember
    members: &Vector(StructuralTypeMember)
    share: parser::ShareMarker
    // Type constructors save a template of a type
    node: &parser::Node
    // Cache of specialized type constructor
    cache: &SMap(&Type)
    // Type constructor instances have a type and arguments
    tc_tpe: &Type
    // Vector of Type, also used by GENERIC
    tc_args: &Vector(&Type)
    // True if some parameters weren't set yet
    tc_incomplete: bool
    // null means any, Vector of Type
    variants: &Vector(&Type)
    has_destructor: int8
    has_copy_constructor: int8
}

export type NamedParameter = struct {
    // Might be empty for positional parameters
    name: &string
    tpe: &Type
    varargs: bool
    node: &parser::Node
    value: *compiler::Value
}

export type Function = struct {
    is_global: bool
    tpe: &Type
    locals: &SMap(&Type)
    has_defer: bool
}

export type State = struct {
    module: *toolchain::Module
    counter: int
    scope: &scope::Scope
    // Vector of Type
    function_stack: &Vector(&Function)
    // Used by consteval
    is_static: bool
    in_defer: bool
}

export def current_function(state: &State) -> &Function {
    let length = vector::length((@state).function_stack)
    if length == 0 {
        return null
    } else {
        return (@state).function_stack[length - 1]
    }
}

export def push_function(state: &State, function: &Function) {
    (@state).function_stack.push(function)
}

export def pop_function(state: &State) -> &Function {
    return vector::pop((@state).function_stack)
}

export def is_function(tpe: &Type) -> bool {
    if not tpe { return false }
    return (@tpe).kind == TypeKind::FUNCTION
}

export def is_function_pointer(tpe: &Type) -> bool {
    if not tpe { return false }
    return (@tpe).kind == TypeKind::POINTER and 
        is_function((@tpe).tpe)
}

export def is_integer(tpe: &Type) -> bool {
    if not tpe { return false }
    return (@tpe).kind == TypeKind::WORD or 
        (@tpe).kind == TypeKind::BOOL or 
        tpe.kind == TypeKind::ENUM or
        tpe.kind == TypeKind::CHAR
}

export def is_arithmetic(tpe: &Type) -> bool {
    if not tpe { return false }
    return is_integer(tpe) or 
        (@tpe).kind == TypeKind::FLOAT
}

export def is_float(tpe: &Type) -> bool {
    if not tpe { return false }
    return (@tpe).kind == TypeKind::FLOAT
}

// TODO Also allow arrays and strings
export def is_boolean(tpe: &Type) -> bool {
    if not tpe { return false }
    return (@tpe).kind == TypeKind::BOOL or
        (@tpe).kind == TypeKind::WORD or
        (@tpe).kind == TypeKind::FLOAT or
        (@tpe).kind == TypeKind::POINTER or
        (@tpe).kind == TypeKind::REFERENCE or
        tpe.kind == TypeKind::CHAR
}

export def is_pointer(tpe: &Type) -> bool {
    if not tpe { return false }
    return (@tpe).kind == TypeKind::POINTER
    // TODO What about references?
}

export def is_ref(tpe: &Type) -> bool {
    if not tpe { return false }
    return tpe.kind == TypeKind::REFERENCE
}

export def is_struct(tpe: &Type) -> bool {
    if not tpe { return false }
    return (@tpe).kind == TypeKind::STRUCT or
        (@tpe).kind == TypeKind::UNION
}

export def is_enum(tpe: &Type) -> bool {
    if not tpe { return false }
    return (@tpe).kind == TypeKind::ENUM
}

export def is_type(tpe: &Type) -> bool {
    if not tpe { return false }
    return (@tpe).kind == TypeKind::TYPE
}

export def is_array(tpe: &Type) -> bool {
    if not tpe { return false }
    return (@tpe).kind == TypeKind::ARRAY or
        (@tpe).kind == TypeKind::STATIC_ARRAY
}

export def is_range(tpe: &Type) -> bool {
    if not tpe { return false }
    return (@tpe).kind == TypeKind::RANGE or
        (@tpe).kind == TypeKind::RANGE_INC
}

export def is_stub(tpe: &Type) -> bool {
    if not tpe { return true }
    return tpe.kind == TypeKind::STUB
}

export def is_interface(tpe: &Type) -> bool {
    if not tpe { return false }
    return tpe.kind == TypeKind::STRUCTURAL
}

export def get_interface(tpe: &Type) -> &Type {
    if not tpe { return null }
    if is_array(tpe) or is_ref(tpe) or is_pointer(tpe) {
        return get_interface(tpe.tpe)
    }
    if tpe.kind == TypeKind::STRUCTURAL {
        return tpe
    }
    return null
}

export def append_module(name: &string, module: &string) -> &string {
    var res: &string = ""
    if module {
        res += module + "::"
    }
    res += name
    return res
}

export def make_type_raw(kind: TypeKind) -> &Type {
    return {
        line = -1,
        kind = kind
    } !Type
}

export def make_type(kind: TypeKind, node: &parser::Node) -> &Type {
    assert(node.kind == parser::NodeKind::IDENTIFIER)
    let name = parser::identifier_to_str(node)
    var t = make_type_raw(kind)
    t.line = node.loc.line
    t.type_name = append_module(name, node.loc.module)
    t.name = name

    return t
}

export def make_function_type() -> &Type {
    let tpe = make_type_raw(TypeKind::FUNCTION)
    tpe.size = size_of type () -> ()
    tpe.align = align_of type () -> ()
    tpe.imported = false
    return tpe
}

export def make_function_type_n(
    name: &parser::Node, 
    parameter_t: &Vector(NamedParameter), 
    return_t: &Vector(&Type), 
    module: *toolchain::Module = null,
    extern: bool = false, 
    imported: bool = false, 
    dllimport: bool = false
) -> &Type {

    let tpe = make_function_type()
    tpe.parameter_t = parameter_t
    tpe.return_t = return_t
    tpe.name = parser::identifier_to_str(name, false)
    if extern {
        tpe.type_name = tpe.name
    } else {
        let name = append_module(tpe.name, module.module) if module else tpe.name
        tpe.type_name = mangle_function_name(name, parameter_t)
    }
    tpe.line = name.loc.line
    tpe.imported = imported
    tpe.dllimport = dllimport
    tpe.module = module
    return tpe
}

export def pointer(tpe: &Type, kw: parser::VarDecl) -> &Type {
    var t = make_type_raw(TypeKind::POINTER)
    t.tpe = tpe
    t.kw = kw
    t.size = (size_of type *)
    t.align = (align_of type *)
    return t
}

// TODO Use default arguments for this, right now its bugged (it doesn't define the type)
export def pointer(tpe: &Type) -> &Type {
    return pointer(tpe, parser::VarDecl::VAR)
}

export def reference(tpe: &Type, kw: parser::VarDecl) -> &Type {
    var t = make_type_raw(TypeKind::REFERENCE)
    t.tpe = tpe
    t.kw = kw
    // TODO replace with correct size_of once this is implemented
    t.size = (size_of runtime::Ref)
    t.align = (align_of runtime::Ref)
    return t
}

export def reference(tpe: &Type) -> &Type {
    return reference(tpe, parser::VarDecl::VAR)
}

export def array(tpe: &Type, kw: parser::VarDecl) -> &Type {
    var t = make_type_raw(TypeKind::ARRAY)
    (@t).tpe = tpe
    // TODO This is really bad, sure string is an array but we can do better than this
    (@t).size = (size_of string)
    (@t).align = (align_of string)
    (@t).kw = kw
    return t
}

export def array(tpe: &Type) -> &Type {
    return array(tpe, parser::VarDecl::VAR)
}

export def make_static_array(array_tpe: &Type, size: size_t, kw: parser::VarDecl) -> &Type {
    let tpe = make_type_raw(TypeKind::STATIC_ARRAY)
    (@tpe).tpe = array_tpe
    (@tpe).length = size
    (@tpe).size = (@tpe).length * (@array_tpe).size
    (@tpe).align = (@array_tpe).align
    (@tpe).kw = kw
    return tpe
}

export def make_static_array(array_tpe: &Type, size: size_t) -> &Type {
    return make_static_array(array_tpe, size, parser::VarDecl::VAR)
}

def make_unique_name(name: &string, state: &State) -> &string {
    let counter = state.counter
    state.counter += 1
    return name + '.' + counter
}

// Map of type names to identify which ones
// implement structural types
// Map of TypeEntry
export let types_map = map::make(type &TypeEntry)

// The repl needs to invalidate the cache
export def clear_type_cache {
    let keys = map::keys(types_map)
    for var i in 0..keys.size {
        let key = keys[i]
        let type_entry = types_map[key]
        map::clear(type_entry.cached)
    }
}

def do_get_member_functions(name: &string, vec: &Vector(TypeEntryMember)) {
    let type_entry = types_map.get_or_default(name, null)
    if not type_entry { return }
    if type_entry.functions {
        vector::insert(vec, 0, type_entry.functions)
    }
}

export def get_member_functions(tpe: &Type) -> &Vector(TypeEntryMember) {
    if not tpe { return vector::make(TypeEntryMember) }

    tpe = copy(tpe)
    var tpe2 = get_generic(tpe)
    if tpe2 {
        let vec = vector::make(TypeEntryMember)
        let name = debug::type_to_str(tpe, full_name = true)
        do_get_member_functions(name, vec)

        let tc_args = vector::copy(tpe2.tc_args)
        let len = vector::length(tpe2.tc_args)

        // TODO The complexity of this increases rapidly
        for var i in 0..len {
            tpe2.tc_args = vector::copy(tc_args)
            for var j in i..len {
                let type_def = make_type_raw(TypeKind::TYPE_DEF)
                tpe2.tc_args[i] = type_def
                tpe2.tc_incomplete = true
                let name = debug::type_to_str(tpe2, full_name = true)
                do_get_member_functions(name, vec)
            }
        }
        return vec
    } else {
        let vec = vector::make(TypeEntryMember)
        let name = debug::type_to_str(tpe, full_name = true)
        do_get_member_functions(name, vec)
        return vec
    }
}

type CacheEntry = enum {
    CONTAINS
    NOT_CONTAINS
}

export type TypeEntry = struct {
    tpe: &Type
    // Vector of TypeEntryMember
    functions: &Vector(TypeEntryMember)
    cached: &SMap(CacheEntry)
}

export type TypeEntryMember = struct {
    function: &Type
    exported: bool
    module: *toolchain::Module
}

export def create_type_entry(tpe: &Type) -> &TypeEntry {
    let name = debug::type_to_str(tpe, full_name = true)
    var type_entry = types_map.get_or_default(name, null)
    if not type_entry {
        let type_entry = {
            tpe = tpe,
            functions = vector::make(TypeEntryMember),
            cached = map::make(CacheEntry)
        } !&TypeEntry
        types_map[name] = type_entry
    }
    return type_entry
}

export def create_type_entry(tpe: &Type, exported: bool, entry: &Type, module: *toolchain::Module, overwrite: bool = false) -> bool {
    let type_entry = create_type_entry(tpe)

    let member_function = {
        function = shallow_copy(entry),
        exported = exported,
        module = module
    } !TypeEntryMember

    // TODO Use a set for this
    for var i in 0..vector::length(type_entry.functions) {
        let fun = type_entry.functions[i]
        if fun.function.type_name == entry.type_name {
            if overwrite { type_entry.functions[i] = member_function }
            return false 
        }
    }

    type_entry.functions.push(member_function)
    return true
}

// TODO Remove this
export def copy_parameter_t(parameter_t: &Vector(NamedParameter)) -> &Vector(NamedParameter) {
    let new = vector::make(NamedParameter)
    for var i in 0..vector::length(parameter_t) {
        let np = parameter_t[i]
        np.tpe = copy(np.tpe)
        new.push(np)
    }
    return new
}

// TODO Remove this
export def copy_return_t(return_t: &Vector(&Type)) -> &Vector(&Type) {
    let new = vector::make(type &Type)
    for var i in 0..vector::length(return_t) {
        vector::push(new, copy(return_t[i]))
    }
    return new
}

// TODO Not a deep copy
export def copy(a: &Type) -> &Type {
    if not a { return null }
    var t: &Type = @a

    if a.tc_args {
        t.tc_args = vector::make(type &Type)
        for var i in 0..vector::length(a.tc_args) {
            let arg = a.tc_args[i]
            t.tc_args.push(copy(arg))
        }
    }

    if a.kind == TypeKind::FUNCTION {
        t.return_t = copy_return_t(a.return_t)
        t.parameter_t = copy_parameter_t(a.parameter_t)
    } else if a.kind == TypeKind::POINTER or
        a.kind == TypeKind::REFERENCE or
        a.kind == TypeKind::ARRAY or
        a.kind == TypeKind::STATIC_ARRAY or
        a.kind == TypeKind::POINTER or
        a.kind == TypeKind::TYPE_DEF or
        a.kind == TypeKind::TYPE {
        t.tpe = copy(a.tpe)
    }

    return t
}

export def shallow_copy(tpe: &Type) -> &Type {
    let ret: &Type = @tpe
    if tpe.kind == TypeKind::FUNCTION {
        ret.return_t = vector::copy(tpe.return_t)
        ret.parameter_t = vector::copy(tpe.parameter_t)
    }
    return ret
}

export def equals(a: &Type, b: &Type) -> bool {
    if a == b {
        return true
    }
    if not a or not b { return false }

    if a.tc_args and b.tc_args and a.tc_tpe and b.tc_tpe and equals(a.tc_tpe, b.tc_tpe) {
        for var i in 0..vector::length(a.tc_args) {
            let x = a.tc_args[i]
            let y = b.tc_args[i]
            if not equals(x, y) { return false }
        }
        return true
    }

    if a.kind == TypeKind::STUB or b.kind == TypeKind::STUB {
        return a.type_name == b.type_name
    }
    if a.kind == TypeKind::VARIANT or b.kind == TypeKind::VARIANT and a.kind != b.kind {
        if b.kind == TypeKind::VARIANT {
            let c = a; a = b; b = c;
        }
        if not a.variants { return true }
        for var i in 0..vector::length(a.variants) {
            if equals(a.variants[i], b) { return true }
        }
        return false
    }

    if (@a).kind != (@b).kind { return false }

    let kind = (@a).kind
    if kind == TypeKind::BOOL or kind == TypeKind::TYPE or kind == TypeKind::CHAR { return true }
    if kind == TypeKind::WORD {
        return (@a).size == (@b).size and (@a).unsig == (@b).unsig
    }
    if kind == TypeKind::FLOAT {
        return (@a).size == (@b).size
    }
    if kind == TypeKind::ENUM or
        kind == TypeKind::STRUCT or
        kind == TypeKind::UNION or
        kind == TypeKind::STUB or
        kind == TypeKind::STRUCTURAL or
        kind == TypeKind::TYPE_CONSTRUCTOR {
        
        return (@a).type_name == (@b).type_name
    }
    if kind == TypeKind::ARRAY or
        kind == TypeKind::POINTER or
        kind == TypeKind::REFERENCE {
        
        return equals((@a).tpe, (@b).tpe)
    }
    if kind == TypeKind::STATIC_ARRAY {
        return (@a).length == (@b).length and equals((@a).tpe, (@b).tpe)
    }
    if kind == TypeKind::FUNCTION {
        if vector::length((@a).parameter_t) != vector::length((@b).parameter_t) or
            vector::length((@a).return_t) != vector::length((@b).return_t) {
            return false        
        }
        for var i in 0..vector::length((@a).parameter_t) {
            let param_a = (@a).parameter_t[i]
            let param_b = (@b).parameter_t[i]
            if not equals(param_a.tpe, param_b.tpe) {
                return false
            }
        }
        for var i in 0..vector::length((@a).return_t) {
            if not equals(a.return_t[i], b.return_t[i]) {
                return false
            }
        }
        return true
    }
    if kind == TypeKind::TYPE_DEF {
        return equals(a.tpe, b.tpe)
    }
    if kind == TypeKind::GENERIC {
        if equals(a.tpe, b.tpe) {
            if vector::length(a.tc_args) != vector::length(b.tc_args) { return false }
            for var i in 0..vector::length(a.tc_args) {
                let arg_a = a.tc_args[i]
                let arg_b = b.tc_args[i]
                if not equals(arg_a, arg_b) { return false }
            }
            return true
        }
        return false
    }

    assert(false)
}

def has_function(entry: &TypeEntry, mb: StructuralTypeMember, module: *toolchain::Module) -> bool {
    for var i in 0..vector::length(entry.functions) {
        let member = entry.functions[i]
        let function = member.function
        if function.name != mb.name { continue }
        if module != member.module and not member.exported { continue }

        if vector::length(function.parameter_t) != vector::length(mb.parameter_t) + 1 { continue }
        var mismatch = false
        for var k in 0..vector::length(mb.parameter_t) {
            let npa = function.parameter_t[k + 1]
            let npb = mb.parameter_t[k]
            if not equals(npa.tpe, npb.tpe) {
                mismatch = true
                break
            }
        }
        if mismatch { continue }

        if vector::length(function.return_t) != vector::length(mb.return_t) { continue }
        for var k in 0..vector::length(mb.return_t) {
            let ta = function.return_t[k]
            let tb = mb.return_t[k]
            if not equals(ta, tb) {
                mismatch = true
                break
            }
        }
        if mismatch { continue }
        return true
    }
    return false
}

// Returns true if a implements b
// b needs to be a structural type
export def implements(a: &Type, b: &Type, module: *toolchain::Module) -> bool {
    assert b.kind == TypeKind::STRUCTURAL

    var type_entry = create_type_entry(a)
    let nameb = debug::type_to_str(b, full_name = true)
    if type_entry.cached.contains(nameb) {
        return type_entry.cached[nameb] == CacheEntry::CONTAINS
    }

    if a.kind == TypeKind::STRUCTURAL {
        for var i in 0..vector::length(b.members) {
            let mb = b.members[i]

            var found = false
            for var j in 0..vector::length(a.members) {
                let ma = a.members[j]
                if ma.name != mb.name { continue }
                if vector::length(ma.parameter_t) != vector::length(mb.parameter_t) { continue }

                var mismatch = false
                for var k in 0..vector::length(ma.parameter_t) {
                    let npa = ma.parameter_t[k]
                    let npb = mb.parameter_t[k]
                    if not equals(npa.tpe, npb.tpe) {
                        mismatch = true
                        break
                    }
                }
                if mismatch { continue }

                if vector::length(ma.return_t) != vector::length(mb.return_t) { continue }
                
                for var k in 0..vector::length(ma.return_t) {
                    let ta = ma.return_t[k]
                    let tb = mb.return_t[k]
                    if not equals(ta, tb) {
                        mismatch = true
                        break
                    }
                }
                if mismatch { continue }
            
                found = true
            }
            if not found {
                found = has_function(type_entry, mb, module)
            }
            if not found { 
                type_entry.cached[nameb] = CacheEntry::NOT_CONTAINS
                return false 
            }
        }
        type_entry.cached[nameb] = CacheEntry::CONTAINS
        return true
    } else {
        for var i in 0..vector::length(b.members) {
            let mb = b.members[i]
            if not has_function(type_entry, mb, module) { 
                type_entry.cached[nameb] = CacheEntry::NOT_CONTAINS
                return false 
            }
        }
        type_entry.cached[nameb] = CacheEntry::CONTAINS
        return true
    }
}

// Returns true if b is assignable to a
export def is_assignable(a: &Type, b: &Type, module: *toolchain::Module) -> bool {
    return convert_type_score(a, b, module) >= 0
}

// TODO This needs caching
def infer_interface_types(a: &Type, b: &Type, module: *toolchain::Module) -> &Type {
    assert a.kind == TypeKind::GENERIC
    // TODO We might want to pass a state instead
    let node = a.tpe.node
    if not node or node.kind != parser::NodeKind::STRUCTURAL_T {
        return null
    }

    let state = make_state(module)

    let variants = map::make(type &Type)
    state.scope = scope::enter_scope(state.scope)
    for var i in 0..vector::length(a.tpe.parameter_t) {
        let par = a.tpe.parameter_t[i]
        let variant_tpe = make_type_raw(TypeKind::VARIANT)
        variant_tpe.name = par.name
        variants[variant_tpe.name] = variant_tpe
        scope::create_type(state.scope, parser::make_identifier(par.name), parser::ShareMarker::NONE, variant_tpe)
    }

    var found_all = true
    for var i in 0..vector::length(node.value.body) {
        let member = node.value.body[i]
        let function = make_function_type()
        function.parameter_t = vector::make(NamedParameter)
        function.return_t = vector::make(type &Type)
        function.type_name = function.name = parser::identifier_to_str(member.value.structural_member.name)
 
        function.parameter_t.push({ tpe = b } !NamedParameter)

        for var j in 0..vector::length(member.value.structural_member.params) {
            let param = member.value.structural_member.params[j]
            function.parameter_t.push({
                name = parser::identifier_to_str(param.value.param.name),
                tpe = type_lookup(param.value.param.tpe, state)
            } !NamedParameter)
        }
        for var j in 0..vector::length(member.value.structural_member.returns) {
            let ret = member.value.structural_member.returns[j]
            let tpe = type_lookup(ret, state)
            function.return_t.push(tpe)
        }

        let functions, result = scope::find_functions(state.scope, member.value.structural_member.name, function)
        if vector::length(functions) == 0 {
            return null
        }
        let keys = map::keys(result)
        for var i in 0..keys.size {
            let key = keys[i]
            let variant_tpe = variants[key]
            let variants2 = result[key]
            if variant_tpe.variants {
                let new_variants = vector::make(type &Type)
                for var i in 0..vector::length(variant_tpe.variants) {
                    let a = variant_tpe.variants[i]
                    var contains_both = false
                    for var j in 0..vector::length(variants2) {
                        let b = variants2[j]
                        if equals(a, b) {
                            contains_both = true
                            break
                        }
                    }
                    if contains_both {
                        new_variants.push(a)
                    }
                }
                if vector::length(new_variants) == 0 {
                    return null
                } else {
                    variant_tpe.variants = new_variants
                }
            } else {
                variant_tpe.variants = variants2
            }
        }
    }

    if found_all {
        let keys = map::keys(variants) 
        for var i in 0..keys.size {
            let key = keys[i]
            let variant = variants[key]
            if not variant.variants or vector::length(variant.variants) > 1  {
                return null
            }
        }
    }

    let tpe = copy(b)
    tpe.tc_args = vector::make(type &Type)
    let keys = map::keys(variants)
    for var i in 0..keys.size {
        let key = keys[i]
        let variant = variants[key]
        vector::push(tpe.tc_args, variant.variants[0])
    }

    return tpe
}

// Tries to convert type b to type a
// The return value is -1 if b can't be converted to a
// if the types are equal, 0 is returned.
// Otherwise a positive integer is returned.
def convert_type_score(a: &Type, b: &Type, module: *toolchain::Module, is_type: bool = false) -> int {
    if not a or not b { return 0 }
    if equals(a, b) {
        return 0
    }
    if a.kind == TypeKind::UNDEF or b.kind == TypeKind::UNDEF { return 0 }
    
    let intfp = get_interface(a)
    if intfp {
        if implements(b, intfp, module) { return 1 }
        if a.kind == TypeKind::REFERENCE and implements(reference(b), intfp, module) { return 1 }
        if a.kind == TypeKind::REFERENCE and b.kind == TypeKind::REFERENCE and implements(b.tpe, intfp, module) { return 1 }
        return -1
    }

    // We need to check if they are actually compatible elsewhere
    if a.kind == TypeKind::TYPE_DEF {
        return convert_type_score(a.tpe, b, module, true)
    }
    if a.kind == TypeKind::TYPE and equals(b, pointer(builtins::Type_)) { 
        return 1 
    }
    if ((@a).kind == TypeKind::POINTER or (@a).kind == TypeKind::REFERENCE) and (@b).kind == TypeKind::NULL {
        return 0
    }
    if a.kind == TypeKind::REFERENCE and (is_assignable(a.tpe, b, module) or a.tpe == null or equals(b, builtins::Ref_)) {
        return 1
    }
    if equals(a, builtins::Ref_) and b.kind == TypeKind::REFERENCE {
        return 1
    }
    if ((@a).kind == TypeKind::WORD or a.kind == TypeKind::CHAR) and 
        ((@b).kind == TypeKind::WORD or b.kind == TypeKind::CHAR) and
        (@a).size >= (@b).size {
        
        // TODO if we are ever going to allow a 24 bit value this is going to fail
        return log2((@a).size) !int - log2((@b).size) !int
    }
    if (@a).kind == TypeKind::FLOAT and (@b).kind == TypeKind::FLOAT {
        // TODO This works because there are only two float sizes
        return 1
    }
    if (@a).kind == TypeKind::FLOAT and
        ((@b).kind == TypeKind::WORD or b.kind == TypeKind::CHAR) {
        return 10
    }
    if ((@a).kind == TypeKind::POINTER and (@b).kind == TypeKind::POINTER or
        (@a).kind == TypeKind::REFERENCE and (@b).kind == TypeKind::REFERENCE) and
        (@a).tpe == null {
        
        return 1
    }
    if a.kind == TypeKind::POINTER and b.kind == TypeKind::POINTER or
        a.kind == TypeKind::REFERENCE and b.kind == TypeKind::REFERENCE or
        a.kind == TypeKind::ARRAY and b.kind == TypeKind::ARRAY or
        a.kind == TypeKind::STATIC_ARRAY and b.kind == TypeKind::STATIC_ARRAY {

        if a.tpe and a.tpe.kind == TypeKind::GENERIC {
            return convert_type_score(a.tpe, b.tpe, module, is_type)
        }
    } 

    if a.kind == TypeKind::STATIC_ARRAY and b.kind == TypeKind::STATIC_ARRAY {
        if equals(a.tpe, b.tpe) and 
            (a.length == b.length or a.length !uint64 == util::MAX_UINT64) {
            return 0
        }
    }
    if (@a).kind == TypeKind::ARRAY {
        if (@b).kind == TypeKind::STATIC_ARRAY and equals((@a).tpe, (@b).tpe) {
            return 1
        }
        if (@a).tpe == null and ((@b).kind == TypeKind::ARRAY or (@b).kind == TypeKind::STATIC_ARRAY) {
            return 1
        }
    }
    if a.kind == TypeKind::GENERIC {
        if a.kind != b.kind {
            if b.tc_args and equals(a.tpe, b.tc_tpe) {
                if vector::length(a.tc_args) != vector::length(b.tc_args) { return -1 }
                for var i in 0..vector::length(a.tc_args) {
                    let arg_a = a.tc_args[i]
                    let arg_b = b.tc_args[i]
                    if arg_a.kind == TypeKind::TYPE_DEF { continue }
                    if not equals(arg_a, arg_b) { return -1 }
                }
                return 1
            } else {
                return 1 if infer_interface_types(a, b, module) != null else -1
            }
        } else {
            return 0 if equals(a.tpe, b.tpe) else -1
        }
    }

    if is_type { 
        if a.kind == TypeKind::ARRAY {
            if (b.kind == TypeKind::ARRAY or b.kind == TypeKind::STATIC_ARRAY) {
                return convert_type_score(a.tpe, b.tpe, module, true)
            }
            return -1
        }
        if a.kind == TypeKind::POINTER or a.kind == TypeKind::REFERENCE or a.kind == TypeKind::STATIC_ARRAY {
            if a.kind == b.kind {
                return convert_type_score(a.tpe, b.tpe, module, true)
            }
            if convert_type_score(a.tpe, b, module, true) >= 0 {
                return 10
            }
            return -1
        }
        return 5
    }
    return -1
}

export def get_type_constructor(tpe: &Type) -> &Type {
    if not tpe { return null }
    if tpe.tc_tpe { return tpe.tc_tpe }
    if tpe.kind == TypeKind::GENERIC {
        return tpe.tpe
    }
    if tpe.kind == TypeKind::POINTER or tpe.kind == TypeKind::REFERENCE or
        tpe.kind == TypeKind::STATIC_ARRAY or tpe.kind == TypeKind::ARRAY {
        return get_type_constructor(tpe.tpe)
    }
    return null
}

export def get_generic(tpe: &Type) -> &Type {
    if not tpe { return null }
    if tpe.tc_args { return tpe }
    if tpe.kind == TypeKind::POINTER or tpe.kind == TypeKind::REFERENCE or
        tpe.kind == TypeKind::STATIC_ARRAY or tpe.kind == TypeKind::ARRAY {
        return get_generic(tpe.tpe)
    }
    return null
}

export def is_polymorph(tpe: &Type, is_ref: bool = false) -> bool {
    if not tpe { return false }
    else if tpe.kind == TypeKind::STRUCTURAL {
        return not is_ref 
    } else if tpe.tc_args {
        return tpe.tc_incomplete
    } else if tpe.kind == TypeKind::TYPE_DEF {
        return true
    } else if tpe.kind == TypeKind::GENERIC {
        return tpe.tc_incomplete
    } else if tpe.kind == TypeKind::TYPE {
        return tpe.tpe == null
    } else if tpe.kind == TypeKind::POINTER or
        tpe.kind == TypeKind::STATIC_ARRAY or tpe.kind == TypeKind::ARRAY {
        return is_polymorph(tpe.tpe)
    } else if tpe.kind == TypeKind::REFERENCE {
        return is_polymorph(tpe.tpe, true)
    } else if tpe.kind == TypeKind::FUNCTION or tpe.kind == TypeKind::TUPLE {
        for var i in 0..vector::length(tpe.parameter_t) {
            let np = tpe.parameter_t[i]
            if is_polymorph(np.tpe) {
                return true
            }
        }
    }
    return false
}

export def has_destructor(tpe: &Type) -> bool {
    if not tpe { return false }
    if tpe.has_destructor != 0 {
        return tpe.has_destructor == 1
    }
    if is_ref(tpe) {
        let generic = get_generic(tpe)
        if not generic { return true }
        return not generic.tc_incomplete
    }
    if tpe.kind == TypeKind::STATIC_ARRAY { return has_destructor(tpe.tpe) }
    if tpe.module {
        let args = vector::make(NamedParameter)
        args.push({
            tpe = pointer(tpe)
        } !NamedParameter)
        let destructor = scope::get_function(tpe.module.scope, parser::make_identifier("destruct"), args)
        if destructor { 
            tpe.has_destructor = 1
            return true 
        }
    }
    if tpe.kind == TypeKind::STRUCT {
        for var i in 0..tpe.fields.size {
            let field = tpe.fields[i]
            if has_destructor(field.tpe) {
                tpe.has_destructor = 1
                return true
            }
        }
    }
    tpe.has_destructor = -1
    return false
}

export def has_copy_constructor(tpe: &Type) -> bool {
    if not tpe { return false }
    if tpe.has_copy_constructor != 0 {
        return tpe.has_copy_constructor == 1
    }
    if tpe.kind == TypeKind::STATIC_ARRAY { return has_copy_constructor(tpe.tpe) }
    if tpe.module {
        let args = vector::make(NamedParameter)
        let arg = {
            tpe = pointer(tpe)
        } !NamedParameter
        args.push(arg)
        args.push(arg)
        let constructor = scope::get_function(tpe.module.scope, parser::make_identifier("construct"), args)
        if constructor {
            tpe.has_copy_constructor = 1
            return true 
        }
    }
    tpe.has_copy_constructor = -1
    return false
}

def find_type_defs(module: *toolchain::Module, left: &Type, right: &Type, types: &SMap(&Type), replace: bool = true, is_type: bool = false) {
    if not left or not right { return }

    if left.kind == TypeKind::TYPE_DEF and right.kind != TypeKind::TYPE_DEF {
        find_type_defs(module, left.tpe, right, types, replace, true)
        if replace {
            if left.tpe.kind == TypeKind::ARRAY and right.kind == TypeKind::STATIC_ARRAY {
                // Turn static array into a dynamic array
                @left = @right
                left.kind = TypeKind::ARRAY
            } else if left.tpe.kind == TypeKind::STUB or 
                left.tpe.kind == TypeKind::STRUCT or 
                left.tpe.kind == right.kind {
                
                @left = @right
            }
        }
    } else if left.kind == TypeKind::POINTER or left.kind == TypeKind::REFERENCE or 
        left.kind == TypeKind::STATIC_ARRAY or left.kind == TypeKind::ARRAY {
        find_type_defs(module, left.tpe, right.tpe, types, replace, is_type)
    } else if left.kind == TypeKind::FUNCTION or left.kind == TypeKind::TUPLE {
        for var i in 0..vector::length(left.parameter_t) {
            let l = left.parameter_t[i]
            let r = right.parameter_t[i]
            find_type_defs(module, l.tpe, r.tpe, types, replace, is_type)
        }
    } else if left.kind == TypeKind::GENERIC {
        if right.tc_args {
            for var i in 0..vector::length(left.tc_args) {
                let l = left.tc_args[i]
                var r = right.tc_args[i]
                var is_type = false
                if r and r.kind == TypeKind::TYPE_DEF {
                    is_type = true
                    r = r.tpe
                }
                find_type_defs(module, l, r, types, replace, is_type)
            }
            if replace {
                @left = @right
            }
        } else {
            right = infer_interface_types(left, right, module)
            if right {
                for var i in 0..vector::length(left.tc_args) {
                    let l = left.tc_args[i]
                    var r = right.tc_args[i]
                    var is_type = false
                    if r and r.kind == TypeKind::TYPE_DEF {
                        is_type = true
                        r = r.tpe
                    }
                    find_type_defs(module, l, r, types, replace, is_type)
                }
                if replace {
                    @left = @right
                }
            }
        }
    }
    if is_type {
        types[left.name] = right
    }
}

def replace_parameter(tpe: &Type, types: &SMap(&Type)) -> &Type {
    if not tpe { return null }
    if tpe.tc_args {
        for var i in 0..vector::length(tpe.tc_args) {
            let arg = tpe.tc_args[i]
            tpe.tc_args[i] = replace_parameter(arg, types)
        }
    } else if tpe.kind == TypeKind::POINTER or tpe.kind == TypeKind::REFERENCE or 
        tpe.kind == TypeKind::STATIC_ARRAY or tpe.kind == TypeKind::ARRAY {
        if tpe.tpe {
            tpe.tpe = replace_parameter(tpe.tpe, types)
        }
    } else if tpe.kind == TypeKind::FUNCTION or tpe.kind == TypeKind::TUPLE {
        for var i in 0..vector::length(tpe.parameter_t) {
            let np = tpe.parameter_t[i]
            np.tpe = replace_parameter(np.tpe, types)
        }
    } else if tpe.kind != TypeKind::TYPE_DEF and tpe.name {
        let ntpe = types.get_or_default(tpe.name, null)
        if ntpe { return ntpe }
    }
    return tpe
}

// NOTE: This function mutates param_a and return_t, watch out!
export def replace_type_defs(
    param_a: &Vector(NamedParameter), 
    return_t: &Vector(&Type), 
    param_b: &Vector(NamedParameter), 
    types_map: &SMap(&Type), 
    module: *toolchain::Module, 
    replace: bool = true) {

    if not types_map {
        types_map = map::make(type &Type)
    }

    for var i in 0..vector::length(param_a) {
        let left = param_a[i]
        
        let ltpe = left.tpe
        if not ltpe { continue }

        var right: *NamedParameter = null
        for var j in 0..vector::length(param_b) {
            let r = param_b.get(j)
            if r.name and r.name == left.name {
                right = r
                break
            }
        }
        if not right and i < vector::length(param_b) {
            right = param_b.get(i)
        }

        var rtpe: &Type = null
        if right {
            rtpe = right.tpe
        }
        if not right and left.value {
            rtpe = left.value.tpe
        }
        
        if not rtpe { return }
        if convert_type_score(ltpe, rtpe, module) < 0 { return }

        let intf = get_interface(ltpe)
        if intf and replace {
            @ltpe = @rtpe
            continue
        }

        if ltpe.kind == TypeKind::TYPE {
            if ltpe.name and right and right.value {
                types_map[ltpe.name] = right.value.value_tpe
                ltpe.tpe = right.value.value_tpe
            }
        } else {
            find_type_defs(module, ltpe, rtpe, types_map, replace)
        }

        for var j in (i + 1)..vector::length(param_a) {
            // FIXME 
            let np = param_a[j]
            if np.tpe {
                np.tpe = replace_parameter(np.tpe, types_map)
            }
        }
        for var j in 0..vector::length(return_t) {
            let rtpe = return_t[j]
            return_t[j] = replace_parameter(rtpe, types_map)
        }
    }
}

export def overload_score(a: &Type, param_b: &Vector(NamedParameter), module: *toolchain::Module, positional: bool) -> int {
    return overload_score(a.parameter_t, a.return_t, param_b, module, positional)
}

// Calculates a score for overload resultion, the result is 0 for an exact match
// and a positive integer if the argument types need to be converted.
// -1 is returned if the argument types don't match.

export def overload_score(param_a: &Vector(NamedParameter), return_t: &Vector(&Type), param_b: &Vector(NamedParameter), module: *toolchain::Module, positional: bool) -> int {
    param_a = copy_parameter_t(param_a)
    return_t = copy_return_t(return_t)
    
    if vector::length(param_a) > vector::length(param_b) {
        let not_default_param = (param_a[vector::length(param_b)]).value == null
        if vector::length(param_a) == vector::length(param_b) + 1 {
            if not vector::peek(param_a).varargs and not_default_param {
                return -1
            }
        } else if not_default_param {
            return -1
        }
    }

    replace_type_defs(param_a, return_t, param_b, null, module, false)

    var sum = 0
    for var i in 0..vector::length(param_b) {
        let right = param_b[i]
        var left: *NamedParameter = null
        if right.name and not positional {
            for var i in 0..vector::length(param_a) {
                let param = param_a.get(i)
                if right.name == param.name {
                    left = param
                    break
                }
            }
            if not left { return -1 }
        } else {
            if i < vector::length(param_a) {
                left = param_a.get(i)
            } else if vector::length(param_a) > 0 {
                left = param_a.get(param_a.length - 1)
                if not left.varargs {
                    return -1
                } 
            } else {
                return -1
            }
        }
        var lvalue = left.tpe
        if i == vector::length(param_a) - 1 and 
            left.varargs and left.tpe and
            convert_type_score(array(left.tpe), right.tpe, module) >= 0 {

            lvalue = array(left.tpe)
        }
        var score = -1
        if lvalue and lvalue.kind == TypeKind::TYPE {
            if equals(right.tpe, pointer(builtins::Type_)) {
                if left.value {
                    if equals(left.value.value_tpe, right.tpe.tpe.tpe) {
                        score = 0
                    }
                } else {
                    score = 1
                }
            } else if is_type(right.tpe) and left.value and right.value and equals(left.value.value_tpe, right.value.value_tpe) {
                score = 0
            }
        } else {
            score = convert_type_score(lvalue, right.tpe, module)
        }
        if score < 0 { return -1 }
        sum += score
    }
    return sum
}

export def mangle_function_name(name: &string, parameter_t: &Vector(NamedParameter)) -> &string {
    var res = name + "::("

    let len = vector::length(parameter_t)
    for var i in 0..len {
        let np = parameter_t[i]
        if np.varargs and not np.tpe {
            res += "..."
            break
        }
        if np.varargs {
            res += '['
        }
        if np.tpe and np.tpe.kind == TypeKind::TYPE {
            // TODO This should be handled by type_to_str
            res += "type"
            if np.value {
                res += '<' + debug::type_to_str(np.value.value_tpe, true) + '>'
            }
        } else {
            res += debug::type_to_str(np.tpe, true)
        }
        if np.varargs {
            res += ']'
        }
        if i < len - 1 {
            res += ", "
        }
    }
    res += ')'

    return res
}

// TODO Move this into parser
export def last_ident_to_str(node: &parser::Node) -> string {
    if not node { return "" }
    assert(node.kind == parser::NodeKind::IDENTIFIER)
    if vector::length(node.value.identifier.path) > 1 {
        errors::errorn(node, "Expected plain identifier without path")
    }
    return @(node.value.identifier.path[0])
}

def flatten_return_type(node: &parser::Node, return_t: &Vector(&Type)) -> &Type {
    let len = vector::length(return_t) 
    if len > 1 {
        // TODO size and alignment! Same as a struct,
        // also refactor type_lookup and compiler (functions with multiple return types)
        // into a single function for calculating the size and alignmenet of a struct
        let return_tpe = make_type_raw(TypeKind::TUPLE)
        (@return_tpe).line = node.loc.line
        (@return_tpe).return_t = return_t
        return return_tpe
    } else if len == 1 {
        return vector::peek(return_t)
    }

    return make_type_raw(TypeKind::VOID)
}

def check_is_identifier_assignable(node: &parser::Node, state: &State) -> bool {
    if node.kw != parser::VarDecl::VAR {
        errors::errorn(node, "Assignment to non var")
        return false
    }
    return true
}


export def make_struct_type(fields: [StructMember], current_type: &Type = null) -> &Type {
    let struct_tpe = make_type_raw(TypeKind::STRUCT) if not current_type else current_type
    let field_types = vector::make(TypeMember)

    var j = 0
    var bit_offset = 0
    var offset = 0 !size_t
    var align = 1 !size_t
    var bit_type: &Type = null

    for var i in 0..fields.size {
        let field = *fields[i]
        let tpe = field.tpe
        if not tpe { continue }
        field.index = j
        
        // TODO This is the msvc way of doing bit fields, on Linux the ABI might differ
        if field.is_bitfield {
            field.bit_offset = bit_offset
            if i < fields.size - 1 {
                if not bit_type {
                    bit_type = tpe
                } 
                if field.bit_size > 0 and
                    bit_type.size == tpe.size and 
                    bit_offset + field.bit_size < bit_type.size * 8 {
                    
                    bit_offset += field.bit_size
                    continue
                }
            }
        }

        if field.tpe.kind == TypeKind::TYPE_CONSTRUCTOR {
            errors::errorn(field.node, "Can't use type constructor as field type")
            continue
        }
        if tpe.align > 0 {
            offset = (ceil(offset / tpe.align !double) * tpe.align) !int
            align = util::lcm(align !int, tpe.align !int)
        }

        let type_member = {
            tpe = tpe,
            offset = offset
        } !TypeMember

        offset += tpe.size
        field_types.push(type_member)
        
        j += 1
        bit_offset = 0
        bit_type = null
    }

    offset = (ceil(offset / align !double) * align) !int

    struct_tpe.size = offset
    struct_tpe.align = align
    struct_tpe.fields = fields
    struct_tpe.field_types = field_types

    return struct_tpe
}

def lookup_type_constructor(tc: &parser::Node, node: &parser::Node, state: &State) -> &Type {
    if not node { return null }
    let name = tc.value.type_constructor.name
    let tpe = make_type(TypeKind::TYPE_CONSTRUCTOR, name)
    tpe.parameter_t = vector::make(NamedParameter)

    let args = tc.value.type_constructor.args
    for var i in 0..vector::length(args) {
        let arg = args[i]
        assert arg.kind == parser::NodeKind::PARAMETER
        tpe.parameter_t.push({ 
            name = parser::identifier_to_str(arg.value.param.name), 
            tpe = builtins::type_ 
        } !NamedParameter)
    }
    tpe.node = node
    tpe.node.module = state.module
    tpe.module = state.module
    tpe.cache = map::make(type &Type)
    return tpe
}

// This generates concrete functons when refering to type constructors
export def generate_concrete_functions(type_constructor: &Type, tpe: &Type, state: &State) {
    let functions = get_member_functions(tpe)
    for var j in 0..vector::length(functions) {
        let function = functions[j]
        let ftpe = copy(function.function)

        let pars = vector::make(NamedParameter)
        pars.push({ tpe = tpe } !NamedParameter)
        
        replace_type_defs(ftpe.parameter_t, ftpe.return_t, pars, null, state.module)
        ftpe.type_name = mangle_function_name(append_module(ftpe.name, ftpe.module.module), ftpe.parameter_t)
        let new_entry = create_type_entry(tpe, function.exported, ftpe, function.module)
        if not is_polymorph(tpe) and not is_polymorph(ftpe) and new_entry {
            let scpe = state.scope
            let module = state.module
            state.scope = ftpe.node.module.scope
            state.module = ftpe.node.module
            if not scope::has_function(state.scope, ftpe) {
                walk_Def_with_type_argument(ftpe.node, pars, state)
            }
            state.scope = scpe
            state.module = module
        }
    }
}

export def type_lookup(node: &parser::Node, state: &State, current_type: &Type = null, lookup_default: bool = false, cache: &SMap(&Type) = null) -> &Type {
    var tpe = do_type_lookup(node, state, current_type, lookup_default, cache)
    if tpe == current_type { return current_type }
    
    let type_constructor = get_type_constructor(tpe)
    if tpe and type_constructor and type_constructor.kind != TypeKind::STUB {
        let type_name = debug::type_to_str(tpe, full_name = true)

        if not map::contains(type_constructor.cache, type_name) {
            generate_concrete_functions(type_constructor, tpe, state)
            type_constructor.cache[type_name] = tpe

            let tpe2 = get_generic(tpe)
            if tpe.kind != TypeKind::GENERIC and tpe2 and not tpe2.tc_incomplete {
                // We need to generate the destructor and copy constructor here
                // TODO This is probably not needed anymore, see compiler::create_destructor
                let args = vector::make(NamedParameter)
                args.push({ tpe = pointer(tpe) } !NamedParameter)
                
                scope::get_function(type_constructor.node.module.scope, parser::make_identifier("destruct"), args)

                let args2 = vector::make(NamedParameter)
                let np2 = { tpe = pointer(tpe) } !NamedParameter
                args2.push(np2)
                args2.push(np2)

                scope::get_function(type_constructor.node.module.scope, parser::make_identifier("construct"), args2)
            }
        }
    }
    if tpe and (tpe.kind == TypeKind::STRUCT or tpe.kind == TypeKind::UNION) {
        if check_is_recursive(tpe) {
            if not tpe.node.is_recursive_type { 
                errors::errorn(tpe.node, "Recursive type declaration!")
            }
            tpe.node.is_recursive_type = true
            tpe = make_type_raw(TypeKind::STUB)
        }
    }

    return tpe
}

// TODO current_type is basically a hack, there's really no reason why you should already have a type and then look it up again
export def do_type_lookup(node: &parser::Node, state: &State, current_type: &Type = null, lookup_default: bool = false, cache: &map::SMap(&Type) = null) -> &Type {
    if not node { return null }
    if node.kind == parser::NodeKind::IDENTIFIER {
        let name = parser::identifier_to_str(node)
        if current_type and not lookup_default and current_type.kind != TypeKind::STUB {
            return current_type
        }
        if not lookup_default {
            return scope::get_type(state.scope, node)
        } else {
            let value = scope::get(state.scope, node, false, false)
            var tpe: &Type = null
            if value {
                if value.modifier != parser::VarDecl::TYPE {
                    errors::errorn(node, "`", parser::identifier_to_str(node), "` is not a type")
                    return null
                }
                tpe = value.value.value_tpe
            } else {
                tpe = make_type_raw(TypeKind::STUB)
                tpe.name = @(node.value.identifier.path[vector::length(node.value.identifier.path) - 1])
                tpe.type_name = name
                if vector::length(node.value.identifier.path) == 1 {
                    tpe.type_name = append_module(tpe.type_name, state.module.module)
                }
                tpe = scope::create_type(state.scope, node, parser::ShareMarker::NONE, tpe, scope::Phase::DECLARED, null, null)
                tpe.module = state.module
            }
            return tpe
        }
    } else if node.kind == parser::NodeKind::PTR_T {
        if current_type { current_type = current_type.tpe }
        var tpe = type_lookup(node.value.t_parr.tpe, state, current_type, lookup_default, cache)
        tpe = pointer(tpe, node.value.t_parr.kw)
        tpe.module = state.module
        return tpe
    } else if node.kind == parser::NodeKind::REF_T {
        if current_type { current_type = current_type.tpe }
        var tpe = type_lookup(node.value.t_parr.tpe, state, current_type, lookup_default, cache)
        tpe = reference(tpe, node.value.t_parr.kw)
        tpe.module = state.module
        return tpe
    } else if node.kind == parser::NodeKind::STRUCT_T {
        
        let length = vector::length(node.value.body)
        let fields = allocate(StructMember, length)
        for var i in 0..length {
            let field = node.value.body[i]
            if not field { continue }
            let line = (@field).loc.line

            var field_tpe: &Type = null
            var name: &string
            var is_bitfield = false
            var bit_size = 0 !size_t

            var field_type: &Type = null
            if current_type and current_type.kind != TypeKind::STUB { field_type = current_type.fields[i].tpe }

            if (@field).kind == parser::NodeKind::ID_DECL_STRUCT {
                let ident = (@field).value.id_decl_struct.ident
                name = last_ident_to_str(ident)
                field_tpe = type_lookup((@field).value.id_decl_struct.tpe, state, field_type, lookup_default, cache)
                if field.value.id_decl_struct.is_bitfield {
                    is_bitfield = true
                    bit_size = field.value.id_decl_struct.bit_size
                }
            } else if (@field).kind == parser::NodeKind::STRUCT_T or
                (@field).kind == parser::NodeKind::UNION_T {
                field_tpe = type_lookup(field, state, field_type, lookup_default, cache)
            }
            
            fields[i] = { 
                node = field,
                line = line, 
                name = name, 
                tpe = field_tpe,
                is_bitfield = is_bitfield, 
                bit_size = bit_size
            } !StructMember
        }
        
        let tpe = make_struct_type(fields, current_type)
        tpe.type_name = make_unique_name("<anonymous>", state)
        tpe.name = "<anonymous>"
        tpe.line = node.loc.line
        tpe.module = state.module
        tpe.node = node

        return tpe
    } else if node.kind == parser::NodeKind::UNION_T {
        let tpe = make_type_raw(TypeKind::UNION) if not current_type else current_type
        (@tpe).type_name = make_unique_name("<anonymous>", state)
        (@tpe).name = "<anonymous>"

        let length = vector::length(node.value.body)
        let fields = allocate(StructMember, length)
        let field_types = vector::make(TypeMember)

        var size = 0 !size_t
        var align = 1 !size_t
        var biggest_type: &Type = null
        for var i in 0..length {
            let field = node.value.body[i]
            let line = (@field).loc.line
            
            var field_tpe: &Type = null
            var name: &string
            var is_bitfield = false
            var bit_size = 0 !size_t

            var field_type: &Type = null
            if current_type { field_type = current_type.fields[i].tpe }

            if (@field).kind == parser::NodeKind::ID_DECL_STRUCT {
                let ident = (@field).value.id_decl_struct.ident
                name = last_ident_to_str(ident)
                field_tpe = type_lookup((@field).value.id_decl_struct.tpe, state, field_type, lookup_default, cache)
                if field.value.id_decl_struct.is_bitfield {
                    is_bitfield = true
                    bit_size = field.value.id_decl_struct.bit_size
                }
            } else if (@field).kind == parser::NodeKind::STRUCT_T or
                (@field).kind == parser::NodeKind::UNION_T {
                field_tpe = type_lookup(field, state, field_type, lookup_default, cache)
            }

            fields[i] = {
                line = line,
                node = field, 
                name = name, 
                tpe = field_tpe,
                is_bitfield = is_bitfield, 
                bit_size = bit_size
            } !StructMember

            if field_tpe and field_tpe.size > size {
                size = field_tpe.size
                biggest_type = field_tpe
            }
            if field_tpe and field_tpe.kind == TypeKind::TYPE_CONSTRUCTOR {
                errors::errorn(field, "Can't use type constructor as field type")
            }
            // TODO Alignment of bit fields on Windows is strange
            align = max(field_tpe.align, align) !size_t
        }

        let type_member = { biggest_type, 0 } !TypeMember
        field_types.push(type_member)

        tpe.line = node.loc.line
        tpe.size = size
        tpe.align = align
        tpe.fields = fields
        tpe.field_types = field_types
        tpe.module = state.module
        tpe.node = node

        return tpe
    } else if node.kind == parser::NodeKind::ENUM_T {
        if current_type { current_type = current_type.tpe }
        var enum_tpe = builtins::int_
        if node.value.t_enum.tpe {
            enum_tpe = type_lookup(node.value.t_enum.tpe, state, current_type, lookup_default, cache)
        }
        let tpe = make_type_raw(TypeKind::ENUM)
        (@tpe).line = node.loc.line
        (@tpe).tpe = enum_tpe
        (@tpe).size = (@enum_tpe).size
        (@tpe).align = (@enum_tpe).align
        tpe.module = state.module

        return tpe
    } else if node.kind == parser::NodeKind::ARRAY_T {
        if current_type { current_type = current_type.tpe }
        let array_tpe = type_lookup(node.value.t_parr.tpe, state, current_type, lookup_default, cache)
        let tpe = array(array_tpe, node.value.t_parr.kw)
        tpe.module = state.module
        return tpe
    } else if node.kind == parser::NodeKind::ARRAY_STATIC_T {
        if current_type { current_type = current_type.tpe }
        let array_tpe = type_lookup(node.value.t_arrs.tpe, state, current_type, lookup_default, cache)

        var n = util::MAX_UINT64 !int64
        if node.value.t_arrs.n {
            n = 0
            let value = consteval::expr(node.value.t_arrs.n, state)
            if value.tpe.kind != TypeKind::WORD {
                errors::errorn(node.value.t_arrs.n, "Type needs to be a positive integer, got ", debug::type_to_str(value.tpe))
            } else if not value.tpe.unsig and value.i < 0 {
                errors::errorn(node.value.t_arrs.n, "Negative array size not allowed")
            } else {
                n = value.i
            }
        }

        let tpe = make_static_array(array_tpe, n, node.value.t_arrs.kw)
        tpe.module = state.module
        return tpe
    } else if node.kind == parser::NodeKind::FUNCTION_T {
        var tpe = make_function_type()
        (@tpe).line = node.loc.line
        (@tpe).parameter_t = vector::make(NamedParameter)
        for var i in 0..vector::length(node.value.t_func.args) {
            var arg_type: &Type = null
            if current_type { 
                arg_type = (current_type.parameter_t[i]).tpe 
            }

            let arg = node.value.t_func.args[i]
            let np = {
                tpe = type_lookup(arg, state, arg_type, lookup_default, cache),
                node = arg
            } !NamedParameter
            tpe.parameter_t.push(np)
        }
        (@tpe).return_t = vector::make(type &Type)
        for var i in 0..vector::length(node.value.t_func.ret) {
            var return_type: &Type = null
            if current_type { 
                return_type = return_type.return_t[i]
            }

            let arg = node.value.t_func.ret[i]
            vector::push((@tpe).return_t, type_lookup(arg, state, return_type, lookup_default, cache))
        }
        tpe.module = state.module
        tpe = pointer(tpe)
        tpe.module = state.module
        return tpe
    } else if node.kind == parser::NodeKind::TYPE_T {
        if current_type { return current_type }
        let wrapped = type_lookup(node.value.expr, state, current_type, lookup_default, cache)
        let tpe = make_type_raw(TypeKind::TYPE_DEF)
        if node.value.expr.kind == parser::NodeKind::IDENTIFIER {
            tpe.name = parser::identifier_to_str(node.value.expr)
        }
        tpe.line = node.loc.line
        tpe.tpe = wrapped
        tpe.module = state.module
        return tpe
    } else if node.kind == parser::NodeKind::UNSIGNED_T {
        let signed = copy(type_lookup(node.value.expr, state, current_type, lookup_default, cache)) if not current_type else current_type
        if not is_arithmetic(signed) or signed.unsig {
            errors::errorn(node, "Expected arithmetic type, got ", debug::type_to_str(signed))
            return null
        }
        signed.unsig = true
        signed.module = state.module
        return signed
    } else if node.kind == parser::NodeKind::WORD_T {
        let n = node.value.i / 8
        let tpe = make_type_raw(TypeKind::WORD)
        tpe.size = n
        tpe.align = n
        tpe.module = state.module
        return tpe
    } else if node.kind == parser::NodeKind::TYPE_OF_T {
        if current_type { return current_type }
        walk(node, node.value.expr, state)
        return node.value.expr.tpe
    } else if node.kind == parser::NodeKind::STRUCTURAL_T {
        let tpe = make_type_raw(TypeKind::STRUCTURAL) if not current_type else current_type
        tpe.kind = TypeKind::STRUCTURAL
        tpe.type_name = make_unique_name("<anonymous>", state)
        tpe.name = "<anonymous>"

        let members = vector::make(StructuralTypeMember)

        for var i in 0..vector::length(node.value.body) {
            let member = node.value.body[i]
            var current_member: *StructuralTypeMember = null
            if current_type { current_member = current_type.members.get(i) }

            let name = parser::identifier_to_str(member.value.structural_member.name)
            let parameter_t = vector::make(NamedParameter)
            let return_t = vector::make(type &Type)

            for var i in 0..vector::length(member.value.structural_member.params) {
                let parameter_node = member.value.structural_member.params[i]
                let current_parameter_type = (current_member.parameter_t[i]).tpe if current_member else null !&Type
                parameter_t.push({
                    name = parser::identifier_to_str(parameter_node.value.param.name),
                    tpe = type_lookup(parameter_node.value.param.tpe, state, current_parameter_type, false, cache)
                } !NamedParameter)
            }

            for var i in 0..vector::length(member.value.structural_member.returns) {
                let return_node = member.value.structural_member.returns[i]
                let current_return_type = current_member.return_t[i] if current_member else null !&Type
                vector::push(return_t, type_lookup(return_node, state, current_return_type, false, cache))
            }

            let structural_type_member = {
                name,
                parameter_t,
                return_t
            } !StructuralTypeMember
            members.push(structural_type_member)
        }
        tpe.members = members
        tpe.module = state.module

        return tpe
    } else if node.kind == parser::NodeKind::TYPE_CONSTRUCTOR {
        if current_type and current_type.kind != TypeKind::STUB and not current_type.tc_incomplete and 
            (not current_type.tc_tpe or current_type.tc_tpe.kind != TypeKind::STUB) { 
            return current_type 
        }

        var tpe = current_type
        let name = node.value.type_constructor.name

        var type_constructor = type_lookup(name, state, null, lookup_default, cache)
        if not type_constructor { return current_type }

        if type_constructor.kind != TypeKind::STUB {
            if type_constructor.kind != TypeKind::TYPE_CONSTRUCTOR {
                errors::errorn(node, "Not a type constructor")
                return null
            }
            if vector::length(type_constructor.parameter_t) != vector::length(node.value.type_constructor.args) {
                errors::errorn(node, "Wrong amount of arguments to type constructor, expected ",
                    to_string(vector::length(type_constructor.parameter_t) !&size_t),
                    " got ",
                    to_string(vector::length(node.value.type_constructor.args) !&size_t))
                return null
            }
        }

        var type_name = type_constructor.type_name + '('
       
<<<<<<< HEAD
        var tc_args = vector::make(type &Type)
        var is_incomplete = false
=======
        var tc_args = vector::make()
        var is_incomplete = type_constructor.kind == TypeKind::STUB
>>>>>>> a257b1b3
        var is_generic = false

        let len = vector::length(node.value.type_constructor.args)
        let scpe = state.scope
        var inner_scope: &scope::Scope = null
        if type_constructor.module { 
            inner_scope = scope::enter_scope(type_constructor.module.scope)
        } else {
            inner_scope = scope::enter_scope(state.scope)
        }
        for var i in 0..len {
            let arg = node.value.type_constructor.args[i]
            var np: *NamedParameter = null
            if type_constructor.kind != TypeKind::STUB {
                np = type_constructor.parameter_t.get(i)
            }

            let argtpe = type_lookup(arg, state, null, lookup_default, cache)
            if argtpe {
                if argtpe.kind == TypeKind::TYPE_DEF { is_generic = true }
                else if argtpe.kind == TypeKind::STUB { is_incomplete = true }
                if np {
                    scope::create_type(inner_scope, parser::make_identifier(np.name), parser::ShareMarker::NONE, argtpe)
                }
            } else { is_incomplete = true }
            tc_args.push(argtpe)

            type_name += debug::type_to_str(argtpe, full_name = true)
            if i < len -1 {
                type_name += ", "
            }
        }
        type_name += ')'
        state.scope = inner_scope

        if is_generic {
            if type_constructor.node and type_constructor.node.kind == parser::NodeKind::TYPE_CONSTRUCTOR {
                tpe = type_lookup(type_constructor.node, state, null, lookup_default, cache)
            } else {
                tpe = make_type_raw(TypeKind::GENERIC)
                tpe.tpe = type_constructor
                tpe.tc_args = tc_args
                tpe.tc_incomplete = true
                tpe.module = state.module
            }

            state.scope = scpe
            return tpe
        }
        if not cache { cache = map::make(type &Type) }
        var cached_type = cache.get_or_default(type_name, null)
        if cached_type != null {
            state.scope = scpe
            return cached_type
        }
        cached_type = make_type_raw(TypeKind::STUB)
        cache[type_name] = cached_type

        if type_constructor.node {
            tpe = type_lookup(type_constructor.node, state, null, lookup_default, cache)
            if type_constructor.node.kind == parser::NodeKind::TYPE_CONSTRUCTOR {
                type_name = tpe.type_name
                tc_args = tpe.tc_args
                type_constructor = tpe.tc_tpe
                is_incomplete = tpe.tc_incomplete
            }
        } else {
            tpe = make_type_raw(TypeKind::STUB)
        }
        
        tpe.tc_tpe = type_constructor
        tpe.tc_args = tc_args
        tpe.tc_incomplete = is_incomplete
        tpe.module = state.module 
        // TODO use type_to_string by default
        tpe.type_name = type_name
        tpe.name = debug::type_to_str(tpe)

        state.scope = scpe
        @cached_type = @tpe
        return cached_type
    }

    return null
}

// Returns the common type of two arithmetic types
// byte -> ubyte -> short -> ushort -> int -> uint -> long -> ulong
export def common_type(a: &Type, b: &Type) -> &Type {
    if not a or not b { return null }

    //TODO Should cause an error
    //assert(is_arithmetic(a) and is_arithmetic(b))

    if (@a).kind == TypeKind::FLOAT and ((@b).kind == TypeKind::WORD or b.kind == TypeKind::CHAR) {
        return a
    } else if ((@a).kind == TypeKind::WORD or a.kind == TypeKind::CHAR) and (@b).kind == TypeKind::FLOAT {
        return b
    } else if a.kind == TypeKind::BOOL and is_arithmetic(b) {
        return a
    } else if b.kind == TypeKind::BOOL and is_arithmetic(a) {
        return b
    }

    if is_arithmetic(a) and is_arithmetic(b) {
        if (@a).size == (@b).size {
            if (@b).unsig {
                return b
            } else {
                return a
            }
        } else if (@a).size > (@b).size {
            return a 
        } else {
            return b
        }
    }
    return null
}

def walk_ArrayStaticT(node: &parser::Node, state: &State) {
    let n = node.value.t_arrs.n
    let expr = node.value.t_arrs.tpe
    if not n {
        errors::errorn(n, "Type needs to be sized")
        return
    }

    var size = 0 !int64
    let value = consteval::expr(n, state)
    if value.tpe.kind != TypeKind::WORD {
        errors::errorn(n, "Type needs to be a positive integer, got ", debug::type_to_str(value.tpe))
    } else if not value.tpe.unsig and value.i < 0 {
        errors::errorn(n, "Negative array size not allowed")
    } else {
        size = value.i
    }

    let tpe = expr.svalue.value.value_tpe
    let tpe2 = copy(builtins::Type_)
    tpe2.tpe = type_lookup(node, state)
    node.tpe = tpe2
}

def walk_TypeOfT(node: &parser::Node, state: &State) {
    let expr = node.value.expr
    walk(node, expr, state)
    let tpe = copy(builtins::Type_)
    tpe.tpe = expr.tpe
    node.tpe = pointer(tpe)
}

def walk_Null(node: &parser::Node, state: &State) {
    let tpe = make_type_raw(TypeKind::NULL)
    node.tpe = tpe
}

def walk_Undef(node: &parser::Node, state: &State) {
    let tpe = make_type_raw(TypeKind::UNDEF)
    node.tpe = tpe
}

def walk_Integer(node: &parser::Node, state: &State) {
    node.tpe = builtins::int_
}

def walk_Boolean(node: &parser::Node, state: &State) {
    node.tpe = builtins::bool_
}

def walk_Float(node: &parser::Node, state: &State) {
    node.tpe = builtins::double_
}

def walk_String(node: &parser::Node, state: &State) {
    node.tpe = builtins::string_
}

def walk_Char(node: &parser::Node, state: &State) {
    node.tpe = builtins::char_
}

def walk_Range(node: &parser::Node, state: &State) {
    walk(node, node.value.bin_op.left, state)
    walk(node, node.value.bin_op.right, state)

    var kind = TypeKind::RANGE
    if node.kind == parser::NodeKind::RANGE_INC {
        kind = TypeKind::RANGE_INC
    }
    let tpe = make_type_raw(kind)
    (@tpe).line = node.loc.line
    
    node.tpe = tpe
}

export def lookup_identifier_types(node: &parser::Node, state: &State) {
    if node.value.identifier.args {
        node.value.identifier.types = vector::make(NamedParameter)
        for var i in 0..vector::length(node.value.identifier.args) {
            let arg = node.value.identifier.args[i]
            let tpe = type_lookup(arg, state, null, true)
            node.value.identifier.types.push({
                tpe = tpe
            } !NamedParameter)
        }
    }
}

def walk_Identifier(node: &parser::Node, state: &State) {
    lookup_identifier_types(node, state)

    var value = scope::get(state.scope, node) !&scope::Value
    if not value {
        errors::errorn(node, "Unknown identifier `", parser::identifier_to_str(node), "`")
        return
    }

    if value.tpe and value.tpe.kind == TypeKind::TYPE {
        let tpe = copy(builtins::Type_)
        tpe.tpe = value.value.value_tpe
        node.tpe = pointer(tpe)
    } else {
        node.tpe = value.tpe
    }
    
    node.svalue = value
    node.kw = value.modifier
    
    if is_function(node.tpe) and 
        (@node.parent).kind != parser::NodeKind::FUNC_CALL and
        (@node.parent).kind != parser::NodeKind::PTR {

        let parent = node.parent
        let old_node = parser::copy_node(node)
        (@old_node).tpe = flatten_return_type(old_node, (@node.tpe).return_t)

        @node = {
            kind = parser::NodeKind::FUNC_CALL,
            loc = node.loc
        } !parser::Node
        node.value.func_call = {
            left = old_node,
            args = vector::make(type &parser::Node),
            kwargs = vector::make(type &parser::Node)
        } !parser::NodeFuncCall
        walk(parent, node, state)
    }
}

def implicit_conversion(node: &parser::Node, tpe: &Type, state: &State) {
    if not tpe { return }
    // TODO For integers we need to check the boundaries
    // TODO What about stuff like --10? I mean its kinda useless but for completeness
    if node.kind == parser::NodeKind::NULL and is_pointer(tpe) or
        is_arithmetic(tpe) and (node.kind == parser::NodeKind::INTEGER or
        (node.kind == parser::NodeKind::USUB or node.kind == parser::NodeKind::UADD) and 
        (@node.value.expr).kind == parser::NodeKind::INTEGER) {

        node.tpe = tpe
    } else if is_function_pointer(tpe) and 
        node.kind == parser::NodeKind::PTR and 
        node.value.expr and node.value.expr.kind == parser::NodeKind::IDENTIFIER {
        node.tpe = tpe
    }
}

def infer_struct_type(node: &parser::Node, tpe: &Type) {
    if node.kind != parser::NodeKind::STRUCT_LIT { return }
    if not (is_struct(tpe) or is_ref(tpe) and is_struct(tpe.tpe)) {
        errors::errorn(node, "Incompatible types ", debug::type_to_str(tpe), " is not a structure type")
        return
    }
    if is_ref(tpe) {
        node.tpe = tpe.tpe
    } else {
        node.tpe = tpe
    }
}

def collapse_types(node: &parser::Node, ltypes: &Vector(&Type), right: &Vector(&parser::Node), state: &State) -> &Vector(&Type) {
    let rtypes = vector::make(type &Type)
    var k = 0
    for var i in 0..vector::length(right) {
        let value = right[i]
        if not value { continue }

        var ltpe: &Type = null
        if k < vector::length(ltypes) {
            ltpe = ltypes[k]
            infer_struct_type(value, ltpe)
        }
        
        walk(node, value, state)
        let rtpe = (@value).tpe
        if rtpe and (@rtpe).kind == TypeKind::TUPLE {
            for var j in 0..vector::length((@rtpe).return_t) {
                let t = (@rtpe).return_t[j]
                rtypes.push(t)
                k += 1
            }
        } else {
            implicit_conversion(value, ltpe, state)
            rtypes.push(value.tpe)
            k += 1
        }
    }
    return rtypes
}

def walk_Assign(node: &parser::Node, state: &State) {
    let left = node.value.assign.left
    let right = node.value.assign.right

    let ltypes = vector::make(type &Type)
    for var i in 0..vector::length(left) {
        let l = left[i]
        if l.kind == parser::NodeKind::IDENTIFIER and scope::last_path_element(l) == "_" {
            l.is_initializer = true
        } else {
            walk(node, l, state)
        }
        ltypes.push((@l).tpe)
    }
    let rtypes = collapse_types(node, ltypes, right, state)

    if vector::length(ltypes) != vector::length(rtypes) {
        errors::errorn(node, "Unbalanced assignment")
        return
    }

    for var i in 0..vector::length(left) {
        let l = left[i]
        var ltpe = (@l).tpe
        if not check_is_identifier_assignable(l, state) {
            continue
        }
        var rtpe = rtypes[i]

        if l.kind == parser::NodeKind::IDENTIFIER and scope::last_path_element(l) == "_" {
            ltpe = rtpe
            l.tpe = rtpe
            l.svalue = scope::create_underscore(state.scope, rtpe)
        }

        if not ltpe or not rtpe { continue }
        if not is_assignable(ltpe, rtpe, state.module) {
            errors::errorn(l, "Incompatible types ", debug::type_to_str(rtpe), " and ", debug::type_to_str(ltpe))
        }
    }
    node.tpe = vector::peek(ltypes)
}

// This is getting called from consteval for constants
export def walk_VarDecl(node: &parser::Node, state: &State, set_constant: bool = false) {
    let share = node.value.var_decl.share
    let kw = node.value.var_decl.kw
    let left = node.value.var_decl.left
    let right = node.value.var_decl.right
    let extern = node.value.var_decl.extern
    let parent = node.parent

    if kw == parser::VarDecl::CONST and not set_constant {
        for var i in 0..vector::length(left) {
            let id = left[i]
            assert(id.kind == parser::NodeKind::ID_DECL)
            
            let ident = id.value.id_decl.value
            ident.svalue = scope::get(state.scope, ident)
        }
        return 
    }

    let function = current_function(state)
    if not function.is_global {
        if share != parser::ShareMarker::NONE {
            errors::errorn(node, "Can't share non top level variable")
        }
    }
    
    let ltypes = vector::make(type &Type)
    for var i in 0..vector::length(left) {
        let node = left[i]
        if node.kind == parser::NodeKind::ID_DECL {
            let tpe_node = node.value.id_decl.tpe
            if tpe_node {
                let tpe = type_lookup(tpe_node, state)
                ltypes.push(tpe)
            } else {
                ltypes.push(null)
            }
        } else {
            let n = node.value.expr
            walk(node, n, state)
            ltypes.push((@n).tpe)
        }
    }

    let rtypes = collapse_types(node, ltypes, right, state)
    	
    var balanced = true
    if (kw == parser::VarDecl::CONST or 
        kw == parser::VarDecl::LET) and 
        vector::length(ltypes) != vector::length(rtypes) {
        
        errors::errorn(node, "Unbalanced assignment")
        balanced = false
    }

    for var i in 0..vector::length(left) {
        var ltpe = ltypes[i]

        let node = left[i]
        if node.kind == parser::NodeKind::ID_DECL {
            if not ltpe and i < vector::length(rtypes) {
                ltpe = rtypes[i]
            }
            if balanced and not ltpe and i >= vector::length(rtypes) {
                errors::errorn(node, "Need to specify a type")
            }

            let ident = node.value.id_decl.value
            let is_underscore = scope::last_path_element(ident) == "_"

            var rtpe: &Type = null
            if i < vector::length(rtypes) {
                rtpe = rtypes[i]
                
                if is_underscore {
                    ltpe = rtpe
                } else if not is_assignable(ltpe, rtpe, state.module) {
                    errors::errorn(node, "Incompatible types ", debug::type_to_str(rtpe), " and ", debug::type_to_str(ltpe))
                } else if ltpe and ltpe.kind == TypeKind::STATIC_ARRAY and ltpe.length == util::MAX_UINT64 {
                    ltpe.length = rtpe.length
                    ltpe.size = rtpe.size
                }
                if rtpe and rtpe.kind == TypeKind::TYPE_CONSTRUCTOR {
                    errors::errorn(node, "Can't use type constructor as variable type")
                    ltpe = null
                }
            }

            if not rtpe and ltpe and ltpe.kind == TypeKind::STATIC_ARRAY and ltpe.length == util::MAX_UINT64 {
                errors::errorn(node, "Array size indeterminate")
            }

            ident.scope = state.scope
            ident.tpe = ltpe

            if is_underscore {
                ident.svalue = scope::create_underscore(state.scope, ltpe)
            } else {
                ident.svalue = scope::create_variable(state.scope, ident, share, kw, ltpe, extern, null)
            }

            if parent.kind != parser::NodeKind::PROGRAM {
                function.locals[ident.svalue.assembly_name] = ltpe
            }
        } else {
            let n = node.value.expr
            if not check_is_identifier_assignable(n, state) {
                continue
            }

            if i >= vector::length(rtypes) {
                errors::errorn(node, "Must assign a value")
                continue
            }
            let rtpe = rtypes[i]

            if node.kind == parser::NodeKind::IDENTIFIER and scope::last_path_element(node) == "_" {
                ltpe = rtpe
                node.tpe = rtpe
                node.svalue = scope::create_underscore(state.scope, rtpe)
            }

            if not ltpe or not rtpe { continue }
            if not is_assignable(ltpe, rtpe, state.module) {
                errors::errorn(node, "Incompatible types ", debug::type_to_str(rtpe), " and ", debug::type_to_str(ltpe))
            }
        }
    }
}

def walk_Not(node: &parser::Node, state: &State) {
    walk(node, node.value.expr, state)
    let tpe = (@node.value.expr).tpe
    if not tpe { return }
    if not is_boolean(tpe) {
        errors::errorn(node, "Incompatible type ", debug::type_to_str(tpe), ", must be boolean type")
    }
    node.tpe = tpe
}

def walk_BNot(node: &parser::Node, state: &State) {
    walk(node, node.value.expr, state)
    let tpe = (@node.value.expr).tpe
    if not tpe { return }

    let args = vector::make(NamedParameter)
    args.push({
        tpe = tpe
    } !NamedParameter)
    convert_to_call(node, "__invert__", args, state)

    if node.kind != parser::NodeKind::FUNC_CALL and not is_integer(tpe) {
        errors::errorn(node, "Incompatible type ", debug::type_to_str(tpe), ", must be integer type")
    }
    node.tpe = tpe
}

def walk_UAdd(node: &parser::Node, state: &State) {
    walk(node, node.value.expr, state)
    let tpe = (@node.value.expr).tpe
    if not tpe { return }

    let args = vector::make(NamedParameter)
    args.push({
        tpe = tpe
    } !NamedParameter)
    convert_to_call(node, "__pos__", args, state)

    if node.kind != parser::NodeKind::FUNC_CALL and not is_arithmetic(tpe) {
        errors::errorn(node, "Incompatible type ", debug::type_to_str(tpe), ", must be arithmetic type")
    }
    node.tpe = tpe
}

def walk_USub(node: &parser::Node, state: &State) {
    walk(node, node.value.expr, state)
    let tpe = (@node.value.expr).tpe
    if not tpe { return }

    let args = vector::make(NamedParameter)
    args.push({ tpe = tpe } !NamedParameter)
    convert_to_call(node, "__neg__", args, state)

    if node.kind != parser::NodeKind::FUNC_CALL and not is_arithmetic(tpe) {
        errors::errorn(node, "Incompatible type ", debug::type_to_str(tpe), ", must be arithmetic type")
    }
    node.tpe = tpe
}

def make_function_call(node: &parser::Node, ident: &parser::Node) -> &parser::Node {
    let args = vector::make(type &parser::Node)
    args.push(node.value.bin_op.left)
    args.push(node.value.bin_op.right)

    let function = {
        kind = parser::NodeKind::FUNC_CALL,
        loc = node.loc
    } !&parser::Node
    function.value.func_call = {
        left = ident,
        args = args,
        kwargs = vector::make(type &parser::Node)
    } !parser::NodeFuncCall
    function.parent = node.parent

    return function
}

def convert_to_call(node: &parser::Node, name: &string, args: &Vector(NamedParameter), state: &State) {
    let ident = parser::make_identifier(name)
    let fun = scope::get_function(state.scope, ident, args, true)
    if fun { 
        let parent = node.parent
        @node = @make_function_call(node, ident) 
        walk(parent, node, state)
    }
}

def convert_to_icall(node: &parser::Node, name: &string, args: &Vector(NamedParameter), state: &State) {
    let ident = parser::make_identifier(name)
    let fun = scope::get_function(state.scope, ident, args, true)
    if fun { 
        let parent = node.parent
        let assign = allocate(parser::Node)
        @assign = {
            kind = parser::NodeKind::ASSIGN,
            loc = node.loc
        }
        let left = vector::make(type &parser::Node)
        let right = vector::make(type &parser::Node)
        assign.value.assign = {
            left = left,
            right = right
        } !parser::NodeAssign

        vector::push(right, make_function_call(node, ident))
        left.push(node.value.bin_op.left)
        @node = @assign
        walk(parent, node, state)
    }
}

def create_args(left: &parser::Node, right: &parser::Node) -> &Vector(NamedParameter) {
    let args = vector::make(NamedParameter)
    args.push({ tpe = left.tpe } !NamedParameter)
    args.push({ tpe = right.tpe } !NamedParameter)
    return args
}

def walk_ArithmeticOp(node: &parser::Node, state: &State) {
    let left = node.value.bin_op.left
    let right = node.value.bin_op.right
    if not left or not right { return }

    walk(node, left, state)
    walk(node, right, state)

    if not (@left).tpe or not (@right).tpe { return }
    node.tpe = common_type((@left).tpe, (@right).tpe)

    let args = create_args(left, right)
    switch node.kind {
        case parser::NodeKind::ADD:
            convert_to_call(node, "__add__", args, state)
        case parser::NodeKind::SUB:
            convert_to_call(node, "__sub__", args, state)
        case parser::NodeKind::MUL:
            convert_to_call(node, "__mul__", args, state)
        case parser::NodeKind::DIV:
            convert_to_call(node, "__div__", args, state)
        case parser::NodeKind::MOD:
            convert_to_call(node, "__mod__", args, state)
    }

    if not node.tpe {
        // TODO better error message
        errors::errorn(node, "Invalid operation")
    }
}
    

def walk_BitwiseOp(node: &parser::Node, state: &State) {
    let left = node.value.bin_op.left
    let right = node.value.bin_op.right
    if not left or not right { return }

    walk(node, left, state)
    walk(node, right, state)

    if not (@left).tpe or not (@right).tpe { return }
    node.tpe = common_type((@left).tpe, (@right).tpe)

    let args = create_args(left, right)
    switch node.kind {
        case parser::NodeKind::BAND:
            convert_to_call(node, "__and__", args, state)
        case parser::NodeKind::BOR:
            convert_to_call(node, "__or__", args, state)
        case parser::NodeKind::BXOR:
            convert_to_call(node, "__xor__", args, state)
        case parser::NodeKind::SHR:
            convert_to_call(node, "__rshift__", args, state)
        case parser::NodeKind::SHL:
            convert_to_call(node, "__lshift__", args, state)
    }

    if node.kind != parser::NodeKind::FUNC_CALL {
        if not is_integer((@left).tpe) or not is_integer((@right).tpe) {
            errors::errorn(node, "Invalid operands of type ", debug::type_to_str((@left).tpe), " and ", debug::type_to_str((@right).tpe), " to bitwise operator")
        }
    }
}

def walk_BooleanOp(node: &parser::Node, state: &State) {
    let left = node.value.bin_op.left
    let right = node.value.bin_op.right
    if not left or not right { return }

    walk(node, left, state)
    walk(node, right, state)

    if not (@left).tpe or not (@right).tpe { return }
    if not is_boolean((@left).tpe) or not is_boolean((@right).tpe) {
        errors::errorn(node, "Invalid operands of type ", debug::type_to_str((@left).tpe), " and ", debug::type_to_str((@right).tpe), " to boolean operator")
    }

    node.tpe = builtins::bool_
}

// TODO implicit conversions here too
def walk_AssignEqArithmetic(node: &parser::Node, state: &State) {
    let left = node.value.bin_op.left
    let right = node.value.bin_op.right
    if not left or not right { return }

    walk(node, left, state)
    walk(node, right, state)
    if not check_is_identifier_assignable(left, state) {
        return
    }

    if not (@left).tpe or not (@right).tpe { return }

    let args = create_args(left, right)
    switch node.kind {
        case parser::NodeKind::ADD_EQ:
            convert_to_icall(node, "__iadd__", args, state)
        case parser::NodeKind::SUB_EQ:
            convert_to_icall(node, "__isub__", args, state)
        case parser::NodeKind::MUL_EQ:
            convert_to_icall(node, "__imul__", args, state)
        case parser::NodeKind::DIV_EQ:
            convert_to_icall(node, "__idiv__", args, state)
        case parser::NodeKind::MOD_EQ:
            convert_to_icall(node, "__imod__", args, state)
    } 

    if node.kind != parser::NodeKind::ASSIGN {
        if not is_arithmetic((@right).tpe) {
            errors::errorn(right, "Incompatible type, expected arithmetic type, got ", debug::type_to_str((@right).tpe))
        }
        if not is_arithmetic((@left).tpe) {
            errors::errorn(right, "Incompatible type, expected arithmetic type, got ", debug::type_to_str((@left).tpe))
        }
        node.tpe = (@left).tpe
    }
}

def walk_AssignEqBitwise(node: &parser::Node, state: &State) {
    let left = node.value.bin_op.left
    let right = node.value.bin_op.right
    if not left or not right { return }

    walk(node, left, state)
    walk(node, right, state)
    if not check_is_identifier_assignable(left, state) {
        return
    }

    if not (@left).tpe or not (@right).tpe { return }

    let args = create_args(left, right)
    switch node.kind {
        case parser::NodeKind::AND_EQ:
            convert_to_icall(node, "__iand__", args, state)
        case parser::NodeKind::OR_EQ:
            convert_to_icall(node, "__ior__", args, state)
        case parser::NodeKind::XOR_EQ:
            convert_to_icall(node, "__ixor__", args, state)
        case parser::NodeKind::SHL_EQ:
            convert_to_icall(node, "__ilshift__", args, state)
        case parser::NodeKind::SHR_EQ:
            convert_to_icall(node, "__irshift__", args, state)
    } 

    if node.kind != parser::NodeKind::ASSIGN {
        if not is_integer((@right).tpe) {
            errors::errorn(right, "Incompatible type, expected integer type, got ", debug::type_to_str((@right).tpe))
        }
        if not is_integer((@left).tpe) {
            errors::errorn(right, "Incompatible type, expected integer type, got ", debug::type_to_str((@left).tpe))
        }

        node.tpe = (@left).tpe
    }
}

def walk_AssignEqPtr(node: &parser::Node, state: &State) {
    let left = node.value.bin_op.left
    let right = node.value.bin_op.right
    if not left or not right { return }

    walk(node, left, state)
    walk(node, right, state)
    if not check_is_identifier_assignable(left, state) {
        return
    }

    if not (@left).tpe or not (@right).tpe { return }
    if not is_integer((@right).tpe) {
        errors::errorn(right, "Incompatible type, expected integer type, got ", debug::type_to_str((@right).tpe))
    }
    if not is_pointer((@left).tpe) {
        errors::errorn(right, "Incompatible type, expected pointer type, got ", debug::type_to_str((@left).tpe))
    }

    node.tpe = (@left).tpe
}

def walk_Cast(node: &parser::Node, state: &State) {
    let left = node.value.bin_op.left
    let right = node.value.bin_op.right
    if not left or not right { return }
    
    let tpe = type_lookup(right, state)
    if not tpe { return }
    if tpe.kind == TypeKind::TYPE_CONSTRUCTOR {
        errors::errorn(right, "Can't cast to type constructor")
    } else {
        node.tpe = tpe
    }

    if left.kind != parser::NodeKind::STRUCT_LIT and 
        left.kind != parser::NodeKind::ARRAY_LIT {

        walk(node, left, state)
        if not left.tpe { 
            node.tpe = null
            return 
        }
        
        var rtpe = tpe
        var initial_ltpe = copy(left.tpe)
        var ltpe = initial_ltpe

        while ltpe and rtpe and ltpe.kind == rtpe.kind and 
            (ltpe.kind == TypeKind::POINTER or 
            ltpe.kind == TypeKind::REFERENCE or 
            ltpe.kind == TypeKind::ARRAY or 
            ltpe.kind == TypeKind::STATIC_ARRAY) {
            
            ltpe = ltpe.tpe
            rtpe = rtpe.tpe
        }

        if ltpe and rtpe and rtpe.tc_args {
            node.tpe = initial_ltpe
            ltpe.tc_args = rtpe.tc_args
            ltpe.tc_tpe = rtpe.tc_tpe
        }
        return
    }


    if (@left).kind == parser::NodeKind::STRUCT_LIT {
        if (@tpe).kind != TypeKind::STRUCT and
            (@tpe).kind != TypeKind::UNION and 
            not (tpe.kind == TypeKind::REFERENCE and tpe.tpe and 
                (tpe.tpe.kind == TypeKind::STRUCT or tpe.tpe.kind == TypeKind::UNION)) {
            errors::errorn(left, "Invalid cast")
            return
        }
        (@left).tpe = node.tpe
    }
    if (@left).kind == parser::NodeKind::ARRAY_LIT {
        if (@tpe).kind != TypeKind::ARRAY and 
            (@tpe).kind != TypeKind::STATIC_ARRAY {
            errors::errorn(left, "Invalid cast")
            return
        }
    }

    /*if left.kind == parser::NodeKind::PTR and left.value.expr and 
        left.value.expr.kind == parser::NodeKind::IDENTIFIER {
        if is_function_pointer(tpe) {
            left.value.expr.tpe = tpe 
        }
    }*/
    walk(node, left, state)
}

def walk_Import(node: &parser::Node, state: &State) {
    if not current_function(state).is_global {
        errors::errorn(node, "Can only import at top level")
        return
    }

    let imports = node.value.body
    for var i in 0..vector::length(imports) {
        let imprt = imports[i]
        var name = (@imprt).value.import_module.name
        toolchain::typecheck_module(name)
    }
}

def put_type_defs(tpe: &Type, parameter_types: &SSet) {
    if not tpe { return }
    if tpe.kind == TypeKind::TYPE_DEF or tpe.kind == TypeKind::TYPE {
        parameter_types.add(tpe.name)
    } else if tpe.kind == TypeKind::POINTER or
        tpe.kind == TypeKind::REFERENCE or
        tpe.kind == TypeKind::STATIC_ARRAY or
        tpe.kind == TypeKind::ARRAY {
        put_type_defs(tpe.tpe, parameter_types)
    } else if tpe.kind == TypeKind::GENERIC {
        for var i in 0..vector::length(tpe.tc_args) {
            let arg = tpe.tc_args[i]
            put_type_defs(arg, parameter_types)
        }
    }
}

// Redefine function parameters to get rid of the stub types
export def lookup_parameters(node: &parser::Node, state: &State) -> &Type {
    let share = node.value.def_.share
    let params = node.value.def_.params
    let returns = node.value.def_.returns
    let tpe = node.tpe

    if node.value.def_.has_lookup { return tpe }
    node.value.def_.has_lookup = true

    for var i in 0..vector::length(params) {
        let param = params[i]
        let named = tpe.parameter_t[i]
        if not named.tpe or named.tpe.kind != TypeKind::TYPE {
            let new_type = type_lookup(param.value.param.tpe, state, named.tpe, false)
            if new_type {
                named.tpe = new_type
            }
        }
    }
    for var i in 0..vector::length(returns) {
        let n = returns[i]
        let current_return_type = tpe.return_t[i]
        let new_type = type_lookup(n, state, current_return_type, false)
        if new_type {
            tpe.return_t[i] = new_type
        }
    }

    tpe.type_name = mangle_function_name(append_module(tpe.name, tpe.module.module), tpe.parameter_t)
    node.tpe = tpe

    return tpe
}

def check_is_valid_function(ident: &parser::Node, par: &Vector(NamedParameter), state: &State) {
    let name = parser::identifier_to_str(ident)
    if name == "destruct" {
        if vector::length(par) != 1 {
            errors::errorn(ident, "Destructor takes exactly one parameter of a pointer type")
            return
        }
        let first = (par[0]).tpe
        if not first or first.kind != TypeKind::POINTER {
            errors::errorn(ident, "Destructor takes exactly one parameter of a pointer type")
            return
        }
        // TODO This is a useful restriction but its problematic with polymorphic types
        /*if not first.tpe or first.tpe.module != state.module {
            errors::errorn(ident, "Argument type needs to be defined in the same file as the destructor")
            return
        }*/
    } else if name == "construct" {
        if vector::length(par) != 2 {
            errors::errorn(ident, "Copy constructor takes exactly two parameters of the same pointer type")
            return
        }
        let first = (par[0]).tpe
        let second = (par[1]).tpe
        if first.kind != TypeKind::POINTER or not equals(first, second) {
            errors::errorn(ident, "Copy constructor takes two parameters of the same pointer type")
            return
        }
        /*if not first.tpe or first.tpe.module != state.module {
            errors::errorn(ident, "Argument types need to be defined in the same file as the copy constructor")
            return
        }*/
    }
}

export def walk_Def(node: &parser::Node, state: &State) {
    let share = node.value.def_.share
    let body = node.value.def_.body
    let name = node.value.def_.name
    let params = node.value.def_.params
    let returns = node.value.def_.returns
    let extern = node.value.def_.extern
    let dllimport = node.value.def_.dllimport
    let outer_scope = node.scope
    let inner_scope = node.inner_scope
    let imported = (share !int & parser::ShareMarker::IMPORT !int) !bool

    if not name or not params or not returns { return }

    // TODO
    /*if not current_function(state).is_global {
        if share != parser::ShareMarker::NONE {
            errors::errorn(node, "Can't share non top level function")
        }
    }*/
    
    if not node.tpe { return }
    let tpe = make_function_type_n(name, node.tpe.parameter_t, node.tpe.return_t, state.module, extern, imported, dllimport)
    tpe.node = node
    check_is_valid_function(name, node.tpe.parameter_t, state)

    var phase = scope::Phase::DECLARED
    if body {
        phase = scope::Phase::COMPILED
        for var i in 0..vector::length(tpe.parameter_t) {
            let np = tpe.parameter_t[i]
            var tpe2 = np.tpe
            if tpe2 {
                if tpe2.kind == TypeKind::TYPE { continue }
                if tpe2.kind == TypeKind::TYPE_CONSTRUCTOR {
                    errors::errorn(np.node, "Can't use type constructor as function argument")
                    np.tpe = null
                }
            }
            if np.varargs {
                if np.tpe {
                    scope::create_variable(inner_scope, np.node, parser::ShareMarker::NONE, parser::VarDecl::VAR, array(np.tpe), null)
                }
            } else {
                scope::create_variable(inner_scope, np.node, parser::ShareMarker::NONE, parser::VarDecl::VAR, np.tpe, null)
            }
        }
    }

    //if not current_function(state).is_global {
        // This is so that we don't create overloaded functions
        // inside of a function
        // TODO what about forward declarations?
    //    scope::create_variable(outer_scope, name, share, parser::VarDecl::CONST, tpe, null)
    //} else {
        scope::create_function(outer_scope, name, share, tpe, phase, node, state)
    //}
    
    if body {
        let function = {
            tpe = tpe,
            locals = map::make(type &Type)
        } !&Function

        state.scope = inner_scope
        push_function(state, function)

        let body_copy = vector::copy(body)
        for var i in 0..vector::length(body_copy) {
            // Eval constant expressions
            consteval::walk(node, body_copy[i], state)
        }
        for var i in 0..vector::length(body) {
            walk(node, body[i], state)
        }

        pop_function(state)
        state.scope = outer_scope

        node.value.def_.locals = function.locals
        node.value.def_.has_defer = function.has_defer
    }

    node.tpe = tpe
}

def check_is_recursive(tpe: &Type, types: &SMap(&Type) = null) -> bool {
    if not tpe { return false }
    if not types { types = map::make(type &Type) }
    if tpe.kind == TypeKind::STATIC_ARRAY {
        return check_is_recursive(tpe.tpe, types)
    }
    if tpe.kind == TypeKind::STRUCT or tpe.kind == TypeKind::UNION {
        if tpe.name != "<anonymous>" {
            if map::contains(types, tpe.type_name) { return true }
            types[tpe.type_name] = tpe
        }
        for var i in 0..tpe.fields.size {
            let new_types = map::make(type &Type)
            let keys = map::keys(types)
            for var j in 0..keys.size {
                new_types[keys[j]] = types[keys[j]]
            }
            if check_is_recursive(tpe.fields[i].tpe, new_types) { return true }
        }
    }
    return false
}

def walk_TypeDecl(node: &parser::Node, state: &State) {
    let share = node.value.type_decl.share
    let left = node.value.type_decl.left
    let right = node.value.type_decl.right

    if vector::length(left) < vector::length(right) {
        errors::errorn(node, "Too many values to assign")
        return
    }

    for var i in 0..vector::length(left) {
        let left = left[i]
        var name = left
        if left.kind == parser::NodeKind::TYPE_CONSTRUCTOR {
            name = left.value.type_constructor.name
        }

        var value: &parser::Node = null
        if i < vector::length(right) {
            value = right[i]
        }
        
        var tpe = make_type(TypeKind::STUB, name)
        if value {
            tpe = scope::create_type(state.scope, name, share, tpe, scope::Phase::COMPILED, null, null)
            if not tpe {
                continue
            }
            
            if left.kind == parser::NodeKind::TYPE_CONSTRUCTOR {
                tpe = lookup_type_constructor(left, value, state)
            } else {
                tpe = copy(type_lookup(value, state))
            }

            if not tpe { continue }
            tpe.name = parser::identifier_to_str(name)
            if value.kind != parser::NodeKind::TYPE_CONSTRUCTOR {
                tpe.type_name = append_module(tpe.name, node.loc.module)
            }
            tpe = scope::create_type(state.scope, name, share, tpe, scope::Phase::COMPILED, null, null)
        }
        name.tpe = tpe
        name.tpe.share = share
    }
}

def walk_Return(node: &parser::Node, state: &State) {
    let current_fun = current_function(state)
    let body = node.value.body
    if current_fun.is_global {
        // TODO This is actually allowed, I just need to infer the types
        // and assign to some sort of internal variable
        errors::errorn(node, "return outside of a function")
        return
    }
    let tpe = current_fun.tpe

    let ltypes = tpe.return_t
    let rtypes = collapse_types(node, ltypes, body, state)

    if vector::length(ltypes) != vector::length(rtypes) {
        // TODO Improve error message
        errors::errorn(node, "Wrong number of arguments to return")
    }

    for var i in 0..vector::length(ltypes) {
        let argtpe = ltypes[i]
        if i >= vector::length(rtypes) { return }

        var rettpe = rtypes[i]
        
        if not argtpe or not rettpe { continue }
        if not is_assignable(argtpe, rettpe, state.module) {
            // TODO This doesn't point to the actual value
            errors::errorn(node, "Wrong type of return argument, got ", debug::type_to_str(rettpe), ", expected ", debug::type_to_str(argtpe))
        }
    }
    node.tpe = tpe
}

def append_arguments(arguments: &Vector(NamedParameter)) -> &string {
    let len = vector::length(arguments)
    var res: &string = null
    if len > 0 {
        res = "Arguments were of type "
    } else {
        res = "No arguments."
    }
    for var i in 0..len {
        let arg = arguments[i]
        res += debug::type_to_str(arg.tpe)
        if i < len - 1 {
            res += ", "
        }
    }
    return res
}

export def walk_Call(node: &parser::Node, dry_run: bool, state: &State) -> bool {
    var left = node.value.func_call.left
    if not left { return false }
    if not dry_run {
        if left.kind != parser::NodeKind::IDENTIFIER {
            walk(node, left, state)
        } else {
            let value = scope::get(state.scope, left, true, false, true)
            if value {
                left.svalue = value
                left.tpe = value.tpe
            }
        }
    }
    // We need to do this because member access overwrites the parent node
    left = node.value.func_call.left
    var tpe = (@left).tpe

    var arguments = vector::make(NamedParameter)
    for var i in 0..vector::length(node.value.func_call.args) {
        let n = node.value.func_call.args[i]
        walk(node, n, state)
        let np = {
            tpe = (@n).tpe,
            varargs = false,
            node = n
        } !NamedParameter
        
        if equals(np.tpe, pointer(builtins::Type_)) {
            np.value = allocate(compiler::Value)
            @np.value = { kind = compiler::ValueKind::TYPE, tpe = builtins::type_, value_tpe = np.tpe.tpe.tpe } !compiler::Value
        }

        arguments.push(np)
    }

    let parameter_map = set::make()
    for var i in 0..vector::length(node.value.func_call.kwargs) {
        let n = node.value.func_call.kwargs[i]
        walk(node, (@n).value.named_arg.value, state)
        let name = last_ident_to_str((@n).value.named_arg.name)

        if map::contains(parameter_map, name) {
            // and we cannot have two things with the same name so just error here...
            errors::errorn(n, "Cannot have the same parameter name multiple times in a function call. Parameter name was `", name, "`.")
            break
        } else {
            parameter_map.add(name)
            let np = {
                name = name,
                tpe = (@(@n).value.named_arg.value).tpe,
                varargs = false,
                node = (@n).value.named_arg.name
            } !NamedParameter

            if equals(np.tpe, builtins::Type_) {
                np.value = allocate(compiler::Value)
                @np.value = { kind = compiler::ValueKind::TYPE, tpe = builtins::type_, value_tpe = np.tpe.tpe } !compiler::Value
            }

            arguments.push(np)
        }
    }

    if not is_function_pointer(tpe) {
        let args = vector::copy(arguments)
        vector::insert(args, 0, { name = "", tpe = tpe } !NamedParameter)

        let ident = parser::make_identifier("apply")
        let fun = scope::get_function(state.scope, ident, args, true)
        if fun { 
            @node = @make_function_call(node, ident) 
            walk_Call(node, state)
            return true
        } else {
            if (@left).kind == parser::NodeKind::IDENTIFIER {
                var exists, function = scope::get_function_check(state.scope, left, arguments, false, dry_run)
                left.svalue = function

                if not function and dry_run { return false }

                if left.value.identifier.types {
                    if not function {
                        errors::errorn(left, "Function overload not found")
                        return false
                    }
                    if overload_score(function.tpe, arguments, state.module, false) < 0 {
                        var msg: &string = "Incorrect arguments to overloaded function. "
                        msg += append_arguments(arguments)
                        errors::errorn(left, msg)
                        return false
                    }
                }

                if not function and not exists {
                    for var i in 0..vector::length(arguments) {
                        // Suppress error message if we got invalid parameters
                        let np = arguments[i]
                        if not np.tpe { return false }
                    }

                    var msg: &string = "Function `" + parser::identifier_to_str(left) + "` not found. "
                    msg += append_arguments(arguments)
                    errors::errorn(left, msg)
                }
                if not function { return false }

                // Check if all arguments were provided
                for var i in 0..vector::length(function.tpe.parameter_t) {
                    let np = function.tpe.parameter_t[i]
                    if i < vector::length(node.value.func_call.args) { continue }
                    if not map::contains(parameter_map, np.name) and not np.value and not np.varargs {
                        errors::errorn(node, "Missing argument `", np.name, "` at position ", to_string(i !&size_t))
                    }
                }

                tpe = copy(function.tpe)
            } else {
                errors::errorn(left, "Can't call expression")
                return false
            }
        }
    }

    node.function = tpe
    if is_function_pointer(tpe) {
        tpe = (@tpe).tpe
    }
    
    let parameter_t = (@tpe).parameter_t

    // Implicit conversions, this also removes type parameters from the argument list
    for var i in 0..vector::length(node.value.func_call.args) {
        let n = node.value.func_call.args[i]
        var rhstpe: &Type = null
        if i < vector::length(parameter_t) {
            rhstpe = parameter_t[i].tpe
        } else if vector::length(parameter_t) > 0 {
            let np = vector::peek(parameter_t)
            assert np.varargs
            rhstpe = np.tpe
        }

        implicit_conversion(n, rhstpe, state)
    }
    for var i in 0..vector::length(node.value.func_call.kwargs) {
        let n = node.value.func_call.kwargs[i]
        let name = last_ident_to_str((@n).value.named_arg.name)
        let arg = (@n).value.named_arg.value

        var rhstpe: &Type = null
        for var j in 0..vector::length(parameter_t) {
            let param = parameter_t[j]
            if param.name == name {
                rhstpe = param.tpe
                break
            }
        }

        implicit_conversion(arg, rhstpe, state)
    }

    node.tpe = flatten_return_type(node, tpe.return_t)
    return true
}

def walk_Call(node: &parser::Node, state: &State) {
    walk_Call(node, false, state)
}

def walk_Case(node: &parser::Node, state: &State) {
    for var i in 0..vector::length(node.value.case_.expr) {
        let expr = node.value.case_.expr[i]
        walk(node, expr, state)
        if not (is_arithmetic((@expr).tpe) or is_enum((@expr).tpe) or is_range((@expr).tpe)){
            errors::errorn(expr, "Incompatible type, expected arithmetic type, range or enum, got ", debug::type_to_str((@expr).tpe))
            return
        }

        if expr.kind == parser::NodeKind::RANGE or expr.kind == parser::NodeKind::RANGE_INC {
            let left = expr.value.bin_op.left
            let right = expr.value.bin_op.right
            left.svalue = consteval::make_value(consteval::expr(left, state))
            right.svalue = consteval::make_value(consteval::expr(right, state))
        } else {
            expr.svalue = consteval::make_value(consteval::expr(expr, state))
        }
    }

    for var i in 0..vector::length(node.value.case_.body) {
        let expr = node.value.case_.body[i]
        walk(node, expr, state)
    }
}

def walk_Switch(node: &parser::Node, state: &State) {
    let expr = node.value.switch_.expr
    walk(node, expr, state)
    if not (is_arithmetic((@expr).tpe) or is_enum((@expr).tpe) ){
        errors::errorn(expr, "Incompatible type, expected arithmetic type or enum, got ", debug::type_to_str((@expr).tpe))
        return
    }

    for var i in 0..vector::length(node.value.switch_.body) {
        walk(node, node.value.switch_.body[i], state)
    }
}

def walk_If(node: &parser::Node, state: &State) {
    let cond = node.value.if_.cond
    walk(node, cond, state)
    let tpe = (@cond).tpe
    if not tpe { return }
    if not is_boolean(tpe) {
        errors::errorn(node, "Incompatible type ", debug::type_to_str(tpe), ", must be boolean type")
    }
    
    for var i in 0..vector::length(node.value.if_.body) {
        let n = node.value.if_.body[i]
        walk(node, n, state)
    }

    for var i in 0..vector::length(node.value.if_.else_if) {
        let n = node.value.if_.else_if[i]
        
        let cond = (@n).value.else_if.cond
        walk(node, cond, state)
        let tpe = (@cond).tpe
        
        if not is_boolean(tpe) {
            errors::errorn(n, "Incompatible type ", debug::type_to_str(tpe), ", must be boolean type")
        }

        for var i in 0..vector::length((@n).value.else_if.body) {
            let n2 = (@n).value.else_if.body[i]
            walk(node, n2, state)
        }   
    }

    let else_ = node.value.if_.else_
    if else_ {
        for var i in 0..vector::length((@else_).value.body) {
            let n = (@else_).value.body[i]
            walk(node, n, state)
        }
    }
}

def walk_IfExpr(node: &parser::Node, state: &State) {
    let cond = node.value.if_expr.cond
    walk(node, cond, state)

    let tpe = cond.tpe
    if not tpe { return }
    if not is_boolean(tpe) {
        errors::errorn(node, "Incompatible type ", debug::type_to_str(tpe), ", must be boolean type")
    }

    let if_true = node.value.if_expr.if_true
    let if_false = node.value.if_expr.if_false
    walk(node, if_true, state)
    walk(node, if_false, state)

    if not equals(if_true.tpe, if_false.tpe) {
        errors::errorn(node, "If expression needs to have a single type")
    }

    node.tpe = if_true.tpe
}

def walk_Loop(node: &parser::Node, state: &State) {
    for var i in 0..vector::length(node.value.body) {
        let n = node.value.body[i]
        walk(node, n, state)
    }
}

def walk_While(node: &parser::Node, state: &State) {
    let expr = node.value.while_loop.expr
    if not expr { return }
    walk(node, expr, state)
    if not is_boolean((@expr).tpe) {
        errors::errorn(node, "Incompatible type ", debug::type_to_str((@expr).tpe), ", must be boolean type")
    }

    for var i in 0..vector::length(node.value.while_loop.body) {
        let n = node.value.while_loop.body[i]
        walk(node, n, state)
    }
}

def walk_For(node: &parser::Node, state: &State) {
    let expr = node.value.for_loop.expr
    walk(node, expr, state)

    let iddecl = node.value.for_loop.iddecl
    var tpe = builtins::int_
    if is_array((@expr).tpe) {
        tpe = (@(@expr).tpe).tpe
    }
    if (@iddecl).kind == parser::NodeKind::FOR_ID_DECL {
        (@iddecl).tpe = tpe
        (@iddecl).scope = node.inner_scope
        let ident = (@iddecl).value.for_id_decl.ident
        scope::create_variable(
            node.inner_scope, 
            ident, 
            parser::ShareMarker::NONE, 
            (@iddecl).value.for_id_decl.kw, 
            tpe, null
        )
        let svalue = scope::get(node.inner_scope, ident)
        
        current_function(state).locals[svalue.assembly_name] = tpe
    } else {
        walk(node, iddecl, state)
        if not equals(tpe, (@iddecl).tpe) {
            errors::errorn(iddecl, "Type didn't match, expected ", debug::type_to_str(tpe), ", got ", debug::type_to_str((@iddecl).tpe))
        }
    }

    for var i in 0..vector::length(node.value.for_loop.body) {
        let n = node.value.for_loop.body[i]
        walk(node, n, state)
    }
}

def walk_Deref(node: &parser::Node, state: &State) {
    walk(node, node.value.expr, state)
    let tpe = (@node.value.expr).tpe
    if not tpe { return }
    if not is_pointer(tpe) and not is_ref(tpe) {
        errors::errorn(node, "Needs to be a pointer or reference type, got ", debug::type_to_str(tpe))
        return
    }
    node.tpe = tpe.tpe
    node.kw = tpe.kw
}

def walk_Ptr(node: &parser::Node, state: &State) {
    walk(node, node.value.expr, state)
    let tpe = (@node.value.expr).tpe
    if not tpe { return }
    node.tpe = pointer(tpe, tpe.kw)
}

def walk_MemberAccess_ucs(node: &parser::Node, state: &State) -> bool {
    let right = node.value.bin_op.right
    let left = node.value.bin_op.left
    let parent = node.parent
    let tpe = (@left).tpe

    if (@parent).kind == parser::NodeKind::FUNC_CALL and
        (@parent).value.func_call.left == node {
        let old_parent = @parent
        let old_args = vector::copy((@parent).value.func_call.args)
        parent.value.func_call.left = right
        vector::prepend((@parent).value.func_call.args, left)

        if not walk_Call(parent, true, state) {
            @parent = old_parent
            parent.value.func_call.args = old_args
            return false 
        }
    } else {
        let parameter_t = vector::make(NamedParameter)
        parameter_t.push({
            tpe = (@left).tpe
        } !NamedParameter)

        let function = scope::get_function(node.scope, right, parameter_t, false)
        if not function { return false }

        let args = vector::make(type &parser::Node)
        args.push(left)
        @node = {
            kind = parser::NodeKind::FUNC_CALL,
            loc = node.loc,
            parent = parent
        } !parser::Node
        node.value.func_call = {
            left = right,
            args = args,
            kwargs = vector::make(type &parser::Node)
        } !parser::NodeFuncCall
        
        walk(parent, node, state)
    }
    return true
}

def resolve_member(fields: [StructMember], name: &string) -> &Type {
    for var i in 0..fields.size {
        let member = fields[i]
        if member.name {
            if member.name == name {
                return member.tpe
            }
        } else {
            let member = resolve_member((@member.tpe).fields, name)
            if member { return member }
        }
    }
    return null
}

def walk_MemberAccess(node: &parser::Node, state: &State) {
    let left = node.value.bin_op.left
    let right = node.value.bin_op.right
    walk(node, left, state)
    let tpe = (@left).tpe

    if is_pointer(tpe) or is_ref(tpe) {
        let old_left = parser::copy_node(left)
        let new_left = {
            kind = parser::NodeKind::DEREF,
            loc = (@left).loc,
            tpe = tpe.tpe
        } !parser::Node
        new_left.value.expr = old_left
        @left = new_left
        if walk_MemberAccess_aggregate(node, false, state) { return }
        
        @left = @old_left
        if walk_MemberAccess_ucs(node, state) { return }

        @left = new_left
        if not walk_MemberAccess_ucs(node, state) {
            errors::errorn(node, "Unknown field `", last_ident_to_str(right), "`")
        }
        return
    }

    walk_MemberAccess_aggregate(node, true, state)
}

def walk_MemberAccess_aggregate(node: &parser::Node, ucs: bool, state: &State) -> bool {
    let right = node.value.bin_op.right
    let left = node.value.bin_op.left
    let tpe = left.tpe
    if not tpe { return false }

    if (@tpe).kind == TypeKind::STRUCT or (@tpe).kind == TypeKind::UNION {
        let name = last_ident_to_str(right)

        let rtpe = resolve_member((@tpe).fields, name)
        if not rtpe {
            if ucs {
                if walk_MemberAccess_ucs(node, state) { return true }
                errors::errorn(node, "Unknown field `", name, "`")
            }
            return false
        }
        node.tpe = rtpe
    } else if (@tpe).kind == TypeKind::ARRAY or (@tpe).kind == TypeKind::STATIC_ARRAY {
        let name = last_ident_to_str(right)
        if name == "size" {
            node.tpe = builtins::size_t_
        } else if name == "value" {
            node.tpe = pointer((@tpe).tpe)
        } else {
            if ucs {
                if walk_MemberAccess_ucs(node, state) { return true }
                errors::errorn(node, "Expected size or value")
            }
            return false
        }
    // TODO Enums might have ordinal and some other information
    } else {
        if ucs {
            if walk_MemberAccess_ucs(node, state) { return true }
            errors::errorn(node, "Expected aggregate type, got ", debug::type_to_str(tpe), )
        }
        return false
    }
    return true
}

def walk_ArraySubscript(node: &parser::Node, state: &State) {
    let left = node.value.bin_op.left
    let right = node.value.bin_op.right

    walk(node, left, state)
    walk(node, right, state)

    if not left or not right { return }
    let tpe = (@left).tpe
    if not tpe { return }

    if node.parent.kind == parser::NodeKind::ASSIGN {
        let index = vector::index_of(node.parent.value.assign.left, node)
        if index == -1 {
            let args = create_args(left, right)
            convert_to_call(node, "get_item", args, state)
        } else if index < vector::length(node.parent.value.assign.right) {
            // TODO This is done twice
            let value = node.parent.value.assign.right[index]
            walk(node.parent, value, state)

            let args = vector::make(NamedParameter)
            args.push({ tpe = left.tpe } !NamedParameter)
            args.push({ tpe = right.tpe } !NamedParameter)
            args.push({ tpe = value.tpe } !NamedParameter)

            let set_item = scope::get_function(state.scope, parser::make_identifier("set_item"), args)
            if set_item {
                return
            } 
        }
    } else {
        let args = create_args(left, right)
        convert_to_call(node, "get_item", args, state)
    }
    
    
    if node.kind != parser::NodeKind::FUNC_CALL {
        if is_pointer(tpe) or (@tpe).kind == TypeKind::ARRAY or
            (@tpe).kind == TypeKind::STATIC_ARRAY {
            node.kw = tpe.kw
            node.tpe = tpe.tpe
        } else if is_ref(tpe) and tpe.tpe and is_array(tpe.tpe) {
            node.kw = tpe.kw
            node.tpe = tpe.tpe.tpe
        } else {
            errors::errorn(left, "Expected array or pointer type, got ", debug::type_to_str(tpe))
        }
        if not is_arithmetic((@right).tpe) {
            errors::errorn(right, "Expected arithmetic type, got ", debug::type_to_str((@right).tpe))
        }
    }
}

def walk_StructLit(node: &parser::Node, state: &State) {
    let prev_tpe = node.tpe
    var tpe = prev_tpe

    // This instructs compile to skip the struct literal completely
    node.tpe = null

    if is_ref(tpe) {
        tpe = tpe.tpe
    }

    if not tpe {
        errors::errorn(node, "Need to specify a type for struct literal")
        return
    }

    for var i in 0..vector::length(node.value.struct_lit.args) {
        let n = node.value.struct_lit.args[i]
        if i > (@tpe).fields.size {
            errors::errorn(n, "Too many arguments to struct literal")
            return
        }

        var ntpe = (@tpe).fields[i].tpe
        if is_struct(ntpe) {
            n.tpe = ntpe
        }

        walk(node, n, state)
        implicit_conversion(n, ntpe, state)

        if not ntpe or not (@n).tpe { continue }
        if not is_assignable(ntpe, (@n).tpe, state.module) {
            errors::errorn(n, "Incompatible types ", debug::type_to_str((@n).tpe), " and ", debug::type_to_str(ntpe))
            return
        }
    }
    for var i in 0..vector::length(node.value.struct_lit.kwargs) {
        let kwarg = node.value.struct_lit.kwargs[i]
        let n = (@kwarg).value.named_arg.value
        walk(node, n, state)
        let name = last_ident_to_str((@kwarg).value.named_arg.name)

        var found = false
        for var j in 0..(@tpe).fields.size {
            let field = (@tpe).fields[j]
            if field.name == name {
                found = true

                var ntpe = field.tpe
                implicit_conversion(n, ntpe, state)

                if not ntpe or not (@n).tpe { continue }
                if not is_assignable(ntpe, (@n).tpe, state.module) {
                    errors::errorn(n, "Incompatible types ", debug::type_to_str((@n).tpe), " and ", debug::type_to_str(ntpe), )
                    return
                }
                break
            }
        }
        if not found {
            errors::errorn(n, "Unknown field `", name, "`")
            return
        }
    }

    node.tpe = prev_tpe
}

// TODO We might want to allow assignments like
// let array: [double] = [1, 2, 3, 4] // And convert to double here
def walk_ArrayLit(node: &parser::Node, state: &State) {
    var tpe: &Type = null
    let len = vector::length(node.value.body)
    for var i in 0..len {
        let n = node.value.body[i]
        walk(node, n, state)
        let t = (@n).tpe
        if not tpe { tpe = t }
        else {
            if not equals(tpe, t) {
                errors::errorn(n, "Incompatible types, all array elements need to have the same type. Array type ", 
                    debug::type_to_str(tpe), ", got ", debug::type_to_str(t))
                // It might be confusing to get multiple errors here
                break
            }
        }
    }
    if not tpe {
        tpe = builtins::char_
    }
    
    let ret_tpe = make_type_raw(TypeKind::STATIC_ARRAY)
    (@ret_tpe).line = node.loc.line
    (@ret_tpe).length = len
    (@ret_tpe).tpe = tpe
    (@ret_tpe).size = len * (@tpe).size
    (@ret_tpe).align = (@tpe).align

    node.tpe = ret_tpe
}

def walk_SizeOf(node: &parser::Node, state: &State) {
    let expr = node.value.expr
    if not expr { return }
    expr.tpe = type_lookup(expr, state)
    node.tpe = builtins::size_t_
}

def walk_AlignOf(node: &parser::Node, state: &State) {
    let expr = node.value.expr
    if not expr { return }
    expr.tpe = type_lookup(expr, state)
    node.tpe = builtins::size_t_
}

// TODO the operator overloading breaks a > b > c chains
// Do the conversion inside of the parser
def walk_ComparisionOp(node: &parser::Node, state: &State) {
    let left = node.value.bin_op.left
    let right = node.value.bin_op.right
    walk(node, left, state)
    walk(node, right, state)

    let args = create_args(left, right)

    switch node.kind {
        case parser::NodeKind::EQ:
            convert_to_call(node, "__eq__", args, state)
        case parser::NodeKind::NEQ:
            convert_to_call(node, "__ne__", args, state)
        case parser::NodeKind::GT:
            convert_to_call(node, "__gt__", args, state)
        case parser::NodeKind::LT:
            convert_to_call(node, "__lt__", args, state)
        case parser::NodeKind::GEQ:
            convert_to_call(node, "__ge__", args, state)
        case parser::NodeKind::LEQ:
            convert_to_call(node, "__le__", args, state)
    }

    if node.kind != parser::NodeKind::FUNC_CALL {
        if builtins::Type_ and equals(left.tpe, pointer(builtins::Type_)) {
            let equals = scope::get(toolchain::runtime.scope, parser::make_identifier("equals"))
            consteval::compile_function(equals.node, equals.state)
        }

        // TODO We can compare almost everything
        node.tpe = builtins::bool_
    }
}

def walk_PAdd(node: &parser::Node, state: &State) {
    let left = node.value.bin_op.left
    let right = node.value.bin_op.right
    walk(node, left, state)
    walk(node, right, state)
    if not is_pointer((@left).tpe) {
        errors::errorn(left, "Must be pointer type, got ", debug::type_to_str((@left).tpe))
    }
    if not is_arithmetic((@right).tpe) {
        errors::errorn(left, "Must be arithmetic type, got ", debug::type_to_str((@right).tpe))
    }
    // TODO should probably not set this to a garbage value
    node.tpe = (@left).tpe
}

def walk_PSub(node: &parser::Node, state: &State) {
    walk_PAdd(node, state)
}

def walk_Defer(node: &parser::Node, state: &State) {
    let function = current_function(state)
    function.has_defer = true

    if state.in_defer { 
        errors::errorn(node, "Can't nest defers!")
    }

    state.in_defer = true
    for var i in 0..vector::length(node.value.body) {
        let n = node.value.body[i]
        walk(node, n, state)
    }
    state.in_defer = false
}

def walk_Assert(node: &parser::Node, state: &State) {
    let cond = node.value.assert_.cond
    let msg = node.value.assert_.message
    walk(node, cond, state)
    walk(node, msg, state)

    if cond and not is_boolean(cond.tpe) {
        errors::errorn(cond, "Incompatible type ", debug::type_to_str(cond.tpe), ", must be boolean type")
    }
    if msg and not equals(msg.tpe, builtins::string_) {
        errors::errorn(msg, "Incompatible type ", debug::type_to_str(msg.tpe), ", must be string type")
    }

    // Compile stderr function
    let std_module = toolchain::modules["std"] !*toolchain::Module
    scope::get(std_module.scope, parser::make_identifier("stderr"))
}

export def walk(parent: &parser::Node, node: &parser::Node, state: &State) {
    if not node { return }
    node.parent = parent

    let scpe = state.scope
    if node.scope {
        state.scope = node.scope
    }

    switch node.kind !int {
        case parser::NodeKind::NULL:
            walk_Null(node, state)
        case parser::NodeKind::UNDEF:
            walk_Undef(node, state)
        case parser::NodeKind::INTEGER:
            walk_Integer(node, state)
        case parser::NodeKind::BOOLEAN:
            walk_Boolean(node, state)
        case parser::NodeKind::STRING:
            walk_String(node, state)
        case parser::NodeKind::CHAR:
            walk_Char(node, state)
        case parser::NodeKind::FLOAT:
            walk_Float(node, state)
        case parser::NodeKind::RANGE..=parser::NodeKind::RANGE_INC:
            walk_Range(node, state)
        case parser::NodeKind::IDENTIFIER:
            walk_Identifier(node, state)
        case parser::NodeKind::SIZE_OF:
            walk_SizeOf(node, state)
        case parser::NodeKind::ALIGN_OF:
            walk_AlignOf(node, state)
        case parser::NodeKind::LOOP:
            walk_Loop(node, state)
        case parser::NodeKind::WHILE:
            walk_While(node, state)
        case parser::NodeKind::FOR:
            walk_For(node, state)
        case parser::NodeKind::IF_EXPR:
            walk_IfExpr(node, state)
        case parser::NodeKind::IF:
            walk_If(node, state)
        case parser::NodeKind::SWITCH:
            walk_Switch(node, state)
        case parser::NodeKind::CASE:
            walk_Case(node, state)
        case parser::NodeKind::DEF:
            walk_Def(node, state)
        case parser::NodeKind::IMPORT:
            walk_Import(node, state)
        case parser::NodeKind::CAST:
            walk_Cast(node, state)
        case parser::NodeKind::ASSIGN:
            walk_Assign(node, state)
        case parser::NodeKind::VAR_DECL:
            walk_VarDecl(node, state)
        case parser::NodeKind::UADD:
            walk_UAdd(node, state)
        case parser::NodeKind::USUB:
            walk_USub(node, state)
        case parser::NodeKind::BNOT:
            walk_BNot(node, state)
        case parser::NodeKind::NOT:
            walk_Not(node, state)
        case parser::NodeKind::ADD..=parser::NodeKind::MOD:
            walk_ArithmeticOp(node, state)
        case parser::NodeKind::BAND..=parser::NodeKind::SHR:
            walk_BitwiseOp(node, state)
        case parser::NodeKind::AND..=parser::NodeKind::OR:
            walk_BooleanOp(node, state)
        case parser::NodeKind::EQ..=parser::NodeKind::LEQ:
            walk_ComparisionOp(node, state)
        case parser::NodeKind::ADD_EQ..=parser::NodeKind::MOD_EQ:
            walk_AssignEqArithmetic(node, state)
        case parser::NodeKind::AND_EQ..=parser::NodeKind::SHR_EQ:
            walk_AssignEqBitwise(node, state)
        case parser::NodeKind::PADD_EQ..=parser::NodeKind::PSUB_EQ:
            walk_AssignEqPtr(node, state)
        case parser::NodeKind::PADD:
            walk_PAdd(node, state)
        case parser::NodeKind::PSUB:
            walk_PSub(node, state)
        case parser::NodeKind::DEREF:
            walk_Deref(node, state)
        case parser::NodeKind::PTR:
            walk_Ptr(node, state)
        case parser::NodeKind::TYPE_DECL:
            walk_TypeDecl(node, state)
        case parser::NodeKind::RETURN:
            walk_Return(node, state)
        case parser::NodeKind::FUNC_CALL:
            walk_Call(node, state)
        case parser::NodeKind::BREAK..=parser::NodeKind::CONTINUE:
            null // NOOP
        case parser::NodeKind::MEMBER_ACCESS:
            walk_MemberAccess(node, state)
        case parser::NodeKind::ARRAY_SUBSCRIPT:
            walk_ArraySubscript(node, state)
        case parser::NodeKind::STRUCT_LIT:
            walk_StructLit(node, state)
        case parser::NodeKind::ARRAY_LIT:
            walk_ArrayLit(node, state)
        case parser::NodeKind::DEFER:
            walk_Defer(node, state)
        case parser::NodeKind::ASSERT:
            walk_Assert(node, state)
        case parser::NodeKind::PTR_T, parser::NodeKind::REF_T, 
            parser::NodeKind::ARRAY_T, parser::NodeKind::TYPE_CONSTRUCTOR:
            let tpe = copy(builtins::Type_)
            tpe.tpe = type_lookup(node, state)
            node.tpe = pointer(tpe)
        case parser::NodeKind::ARRAY_STATIC_T:
            walk_ArrayStaticT(node, state)
        // TODO Function types
        case parser::NodeKind::TYPE_OF_T:
            walk_TypeOfT(node, state)
        case:
            error(node.kind, "\n")
            assert
    }

    state.scope = scpe
}

export def make_state(module: *toolchain::Module) -> &State {
    return {
        module = module,
        scope = module.scope,
        function_stack = vector::make(type &Function)
    } !&State
}

export def walk_Def_with_type_argument(node: &parser::Node, parameter_t: &Vector(NamedParameter), state: &State) {
    let old_node = node
    node = parser::deep_copy_node(node)
    node.inner_scope = scope::enter_function_scope(node.scope)

    let share = node.value.def_.share
    var tpe = node.tpe
    var body = node.value.def_.body

    for var i in 0..vector::length(parameter_t) {
        let np = parameter_t[i]
        var left: *NamedParameter = null
        if np.name {
            for var j in 0..vector::length(tpe.parameter_t) {
                let l = tpe.parameter_t.get(j)
                if l.name == np.name {
                    left = l
                    break
                }
            }
        } else if i < tpe.parameter_t.length {
            left = tpe.parameter_t.get(i)
        }

        if left and equals(left.tpe, builtins::type_) {
            left.value = allocate(compiler::Value)
            @left.value = { kind = compiler::ValueKind::TYPE, tpe = builtins::type_, value_tpe = np.tpe.tpe.tpe } !compiler::Value
        }
    }

    let types_map = map::make(type &Type)
    replace_type_defs(tpe.parameter_t, tpe.return_t, parameter_t, types_map, state.module)
    tpe.type_name = mangle_function_name(append_module(tpe.name, tpe.module.module), tpe.parameter_t)

    let keys = map::keys(types_map)
    for var i in 0..keys.size {
        let key = keys[i]
        let tpe2 = types_map[key]
        scope::create_type(node.inner_scope, parser::make_identifier(key), parser::ShareMarker::NONE, tpe2)
    }

    state.scope = node.inner_scope
    node.value.def_.has_lookup = false
    node.tpe = tpe = lookup_parameters(node, state)

    if vector::length(tpe.parameter_t) > 0 {
        let first_param = tpe.parameter_t[0]
        create_type_entry(first_param.tpe, (share !int & parser::ShareMarker::EXPORT !int) != 0, tpe, state.module, true)
    }

    state.scope = node.scope
    walk_Def(node, state)

    // This makes sure that the function is walked by the compiler
    state.module.node.body.push(node)
}

export def typecheck(module: *toolchain::Module) {
    let state = make_state(module)
    typecheck(state)
}

export var time_spent: int64 = 0

export def typecheck(state: &State) {
    let start = util::millis()
    debug::trace("Typechecking ", state.module.module)

    let node = state.module.node
    assert(node.kind == parser::NodeKind::PROGRAM)

    node.scope = state.scope

    let string_array_tpe = array(builtins::string_)
    let args_ident = parser::make_identifier("args")

    // repl tries to define this multiple times 
    // so we need to skip the declaration if it alreay exists
    if not scope::get(node.scope, args_ident) {
        scope::create_variable(
            node.scope, 
            args_ident, 
            parser::ShareMarker::NONE, 
            parser::VarDecl::VAR, 
            string_array_tpe, null
        )
    }
    let value = scope::get(node.scope, args_ident)
    (@value).global = false
    
    if not toolchain::is_preload(state.module) {
        // compile standard library
        toolchain::typecheck_module(parser::make_identifier("cstd"))
        toolchain::typecheck_module(parser::make_identifier("std"))
        toolchain::typecheck_module(parser::make_identifier("preload"))
    }

    let function = {
        is_global = true,
        locals = map::make(type &Type)
    } !&Function

    push_function(state, function)
    for var i in 0..vector::length(node.body) {
        let n = node.body[i]
        switch n.kind !int {
            case parser::NodeKind::TYPE_DECL, parser::NodeKind::DEF, parser::NodeKind::VAR_DECL:
            case: walk(node, n, state)
        }
    }
    pop_function(state)

    node.value.program = {
        has_defer = function.has_defer,
        locals = function.locals
    } !parser::NodeProgram

    let keys = map::keys(node.scope.fields)
    for var i in 0..keys.size {
        var value = node.scope.fields.get_or_default(keys[i], null)
        while value {
            if value.phase == scope::Phase::DEFINED {
                scope::typecheck(value)
            }
            value = value.next
        }
    }

    let end = util::millis()
    time_spent += end - start
}
<|MERGE_RESOLUTION|>--- conflicted
+++ resolved
@@ -1911,13 +1911,8 @@
 
         var type_name = type_constructor.type_name + '('
        
-<<<<<<< HEAD
         var tc_args = vector::make(type &Type)
-        var is_incomplete = false
-=======
-        var tc_args = vector::make()
         var is_incomplete = type_constructor.kind == TypeKind::STUB
->>>>>>> a257b1b3
         var is_generic = false
 
         let len = vector::length(node.value.type_constructor.args)
