// TODO Many of these function will error twice with misleading errors
// Every function needs to check for possible null types and null nodes
// and abort in those cases

import map
import set
import vector
import parser
import util
import scope
import builtins
import debug
import toolchain
import compiler
import consteval
import errors
import runtime
import eval
import md5
import optional

export type TypeKind = enum {
    TYPE
    WORD
    FLOAT
    BOOL
    STRUCT
    UNION
    ENUM
    FUNCTION
    CLOSURE
    TUPLE
    POINTER
    REFERENCE
    WEAK_REF
    ARRAY
    STATIC_ARRAY
    RANGE
    RANGE_INC
    // Used for enums
    NAMESPACE
    // Auto cast, this type will convert to anything
    // AUTO_CAST // TODO Actually implement this
    // Forward declaration
    STUB
    // Placeholder for arguments with polymorphic type parameter in function definition
    TYPE_DEF
    // Null
    NULL
    UNDEF
    CHAR
    STRUCTURAL
    // This is a type with arguments
    TYPE_CONSTRUCTOR
    // This is used as a function parameter that is generic
    GENERIC
    // This is used to express types that may by resolved to multiple types
    VARIANT
    // Tagged union types, very similar to VARIANT but the equality relation is different
    // This is actually called variant in runtime
    TUNION
    // References to structs are using a weak reference, ie. Type::weak instead of Type::_tpe
    // This is because references to structs can cause cycles
    // TODO I think we don't really need this because we can just use weak directly
    BOX
    VOID
    // This is a type that gets assigned whenever you pass an interface implementation to
    // a generic function
    INTERFACE_IMPL
}

export type TypeMember = struct {
    tpe: &Type
    offset: size_t
}

export type StructMember = struct {
    // Source line
    line: int
    node: weak_ref(parser::Node)
    name: Str
    tpe: &Type
    // index into the field_types vector
    index: size_t

    is_bitfield: bool
    bit_size: size_t
    bit_offset: size_t
}

export type StructuralTypeMember = struct {
    name: Str
    // Vector of NamedParameter
    parameter_t: &Vector(NamedParameter)
    // Vector of Type
    return_t: &Vector(&Type)
}

// TODO Really, types should not be copied. There should only be one instance for every given type.
// This would make comparing them so much easier but changing that at this point might be too much work.
// It would also make the whole TypeMeta thing useless in the process.
export type Type = struct {
    kind: TypeKind
    // Source line
    line: int
    module: weak_ref(toolchain::Module)
    // Module that this type was defined in
    _defmodule: weak_ref(toolchain::Module)
    state: &State
    // Name of the type as used by the source code
    // Might be the name of a typedef
    name: Str
    // Unique name of the type
    type_name: Str
    // Size in bytes
    size: size_t
    align: size_t
    unsig: bool
    // Static array
    length: size_t
    kw: parser::VarDecl
    // Type both used for array/pointer and enum
    // This is also used for type arguments to specify the actual type
    // And tagged unions carry the underlying union type
    _tpe: &Type
    weak: weak_ref(Type)
    packed: bool
    // Fields for struct, array of StructMember
    fields: &[StructMember]
    // Vector of TypeMember
    field_types: &Vector(TypeMember)
    // Function and Tuple
    return_t: &Vector(&Type)
    // Vector of NamedParameter
    parameter_t: &Vector(NamedParameter)
    // Enum scope
    scope: weak_ref(scope::Scope)
    // Structural types
    // Vector of StructuralTypeMember
    members: &Vector(StructuralTypeMember)
    share: parser::ShareMarker // TODO Types should not have a share, this needs to be on the value instead (and only there)
    node: weak_ref(parser::Node)
    // Type constructors save a template of a type
    tc_node: weak_ref(parser::Node)
    // Cache of specialized type constructor
    cache: &SMap(&Type)
    // Type constructor instances have a type and arguments
    tc_tpe: weak_ref(Type)
    // Vector of Type, also used by GENERIC
    tc_args: &Vector(&Type)
    // True if some parameters weren't set yet
    tc_incomplete: bool
    // null means any for variant
    // This is used by variant, tagged union and interface impl
    variants: &Set(&Type)
    _hash: uint64
    svalue: weak_ref(scope::Value)

    // This is used by deserialization to check if a type is in the
    // type cache, so that structs can keep a weak reference to the type
    is_in_type_cache: bool
    // Set on type arguments
    is_type_argument: bool
    
    // Interface implementation
    intf: &Type
    // This gets set if it might also be a type argument, in that case we also consider the overload with a type
    // As an example, consider [int], this might be an array of types or an array type
    may_be_type: &Type
}

export def hash(tpe: &Type) -> uint64 {
    if tpe._hash { return tpe._hash }
    if tpe.kind == TypeKind::INTERFACE_IMPL {
        return hash(tpe.tpe)
    }
    let name = debug::type_to_str(tpe, full_name = true)
    tpe._hash = md5::high(md5::md5(name))
    return tpe._hash
}
export def == (this: &Type, other: &Type) -> bool {
    return equals(this, other)
}
export def != (this: &Type, other: &Type) -> bool {
    return not equals(this, other)
}

def sort_by_typename(types: &Vector(&Type)) {
    let n = types.length
    let names = allocate_ref(Str, n)
    for var i in 0..types.length {
        names(i) = debug::type_to_str(types(i), full_name = true)
    }

    // bubble sort because icba // TODO Implement sorting for vectors and arrays
    for var i in 0..n {
        for var j in 0..(n - 1) {
            if names(j) > names(j + 1) {
                let t = names(j); names(j) = names(j + 1); names(j + 1) = t
                let u = types(j); types(j) = types(j + 1); types(j + 1) = u
            }
        }
    }
}

let meta = map::make(type &Type, type &TypeMeta)

export type TypeMeta = struct {
    has_constructor: int
    has_user_defined_constructor: int
    constructor: &scope::Value

    has_destructor: int
    has_builtin_destructor: int
    destructor: &scope::Value
    builtin_destructor: &scope::Value
}

export def get_meta(tpe: &Type) -> &TypeMeta {
    if not tpe { return null }
    let m = meta.get(tpe)
    if m.exists { return m.get() }
    let new_meta = {} !&TypeMeta
    meta(tpe) = new_meta
    return new_meta
}

// Returns true if there's any destructor present
export def has_destructor(tpe: &Type) -> bool {
    if not tpe { return false }
    let tm = get_meta(tpe)
    if tm.has_destructor != 0 {
        return tm.has_destructor == 1
    }
    var res = false
    if is_ref(tpe) {
        let generic = get_generic(tpe)
        if not generic { res = true }
        else { res = not generic.tc_incomplete }
    } else if tpe.kind == TypeKind::STATIC_ARRAY { 
        res = has_destructor(tpe.tpe) 
    } else if tpe.module and get_user_defined_destructor(tpe) != null {
        res = true
    } else if tpe.kind == TypeKind::STRUCT {
        for var i in 0..tpe.fields.size {
            let field = tpe.fields(i)
            if has_destructor(field.tpe) {
                res = true
                break
            }
        }
    } else if tpe.kind == TypeKind::CLOSURE {
        res = true
    } else if tpe.kind == TypeKind::TUNION {
        for var v in @tpe.variants.keys() {
            if has_destructor(v) {
                res = true
                break
            }
        }
    }

    if not consteval::is_static and tpe.kind != TypeKind::STUB {
        if res {
            tm.has_destructor = 1
        } else {
            tm.has_destructor = -1
        }
    }
    return res
}

export def get_builtin_destructor(tpe: &Type) -> &scope::Value {
    if not tpe { return null }
    if is_polymorph(tpe) { return null }

    let tm = get_meta(tpe)
    if tm.has_builtin_destructor == -1 or tm.has_builtin_destructor == 1 and tm.builtin_destructor {
        return tm.builtin_destructor
    }

    var destructor = tm.builtin_destructor
    let args = vector::make(NamedParameter)
    args.push({ _tpe = pointer(tpe) } !NamedParameter)
    if not tm.builtin_destructor {
        destructor = scope::generate_function(builtins::builtins, parser::make_identifier("__destruct__"), args, true)
        tm.builtin_destructor = destructor
        if consteval::is_static and destructor {
            compiler::create_destructor(destructor.tpe)
        }
    }
    if not consteval::is_static {
        if destructor {
            tm.has_builtin_destructor = 1
        } else {
            tm.has_builtin_destructor = -1
        }
    }
    return destructor
}

export def get_user_defined_destructor(tpe: &Type) -> &scope::Value {
    let tm = get_meta(tpe)
    if tm.has_destructor != 0 {
        if tm.destructor { return tm.destructor }
    }
    if tpe.module {
        let args = vector::make(NamedParameter)
        args.push({
            _tpe = pointer(tpe)
        } !NamedParameter)
        var destructor = scope::get_function(tpe.module.scope, parser::make_identifier("destruct"), args, false, true, not consteval::is_static)
        if destructor {
            if consteval::is_static {
                destructor = consteval::compile_function(destructor, tpe.module.scope, args)
            } else {
                tm.has_destructor = 1
            }
            tm.destructor = destructor
            return destructor 
        }
    }
    return null
}

export def get_constructor(tpe: &Type) -> &scope::Value {
    has_copy_constructor(tpe)
    let tm = get_meta(tpe)
    return tm.constructor
}

export def has_user_defined_copy_constructor(tpe: &Type) -> bool {
    if not tpe { return false }
    if tpe.kind != TypeKind::STRUCT and
        tpe.kind != TypeKind::UNION {
        return false        
    }

    let tm = get_meta(tpe)
    if tm.has_user_defined_constructor != 0 {
        return tm.has_user_defined_constructor == 1
    }

    var res = false
    if tpe.kind == TypeKind::STATIC_ARRAY { res = has_user_defined_copy_constructor(tpe.tpe) }
    else if tpe.module {
        let args = vector::make(NamedParameter)
        let arg = {
            _tpe = pointer(tpe)
        } !NamedParameter
        args.push(arg)
        args.push(arg)
        var constructor = scope::get_function(tpe.module.scope, parser::make_identifier("construct"), args, false, false, not consteval::is_static)
        if constructor {
            if consteval::is_static {
                constructor = consteval::compile_function(constructor, tpe.module.scope, args)
            }
            tm.constructor = constructor
            res = true 
        }
    }
    if not consteval::is_static {
        if res { tm.has_user_defined_constructor = 1 }
        else { tm.has_user_defined_constructor = -1 }
    }
    return res
}

export def get_builtin_constructor(tpe: &Type) -> &scope::Value {
    if not tpe { return null }
    if is_polymorph(tpe) { return null }

    let tm = get_meta(tpe)
    if tm.has_constructor == -1 or tm.has_constructor == 1 and tm.constructor {
        return tm.constructor
    }

    let args = vector::make(NamedParameter)
    vector::push(args, { _tpe = pointer(tpe) } !NamedParameter)
    vector::push(args, { _tpe = pointer(tpe) } !NamedParameter)
    tm.constructor = scope::generate_function(builtins::builtins, parser::make_identifier("__construct__"), args, dry_run = true)
    if consteval::is_static and tm.constructor {
        compiler::create_constructor(tm.constructor.tpe)
    }
    if not consteval::is_static {
        if tm.constructor {
            tm.has_constructor = 1
        } else {
            tm.has_constructor = -1
        }
    }
    return tm.constructor
}

// Returns true if there's any copy constructor
// TODO Write a separate function for checking without generating
export def has_copy_constructor(tpe: &Type, lookup: bool = true) -> bool {
    if not tpe { return false }
    if tpe.kind != TypeKind::STRUCT and 
        tpe.kind != TypeKind::UNION and
        tpe.kind != TypeKind::STATIC_ARRAY and 
        tpe.kind != TypeKind::CLOSURE and
        tpe.kind != TypeKind::TUNION { 
        return false 
    }

    let tm = get_meta(tpe)
    if tm.has_constructor != 0 {
        if tm.has_constructor == 1 and tm.constructor {
            return true
        } else if tm.has_constructor == -1 {
            return false
        }
    } 

    var res = false
    if has_user_defined_copy_constructor(tpe) { res = true }
    else if tpe.kind == TypeKind::STRUCT {
        for var i in 0..tpe.fields.size {
            let field = tpe.fields(i)
            if has_copy_constructor(field.tpe) or is_ref(field.tpe) {  
                res = true
                break
            }
        }
    } else if tpe.kind == TypeKind::CLOSURE {
        res = true
    } else if tpe.kind == TypeKind::STATIC_ARRAY {
        while tpe != null and tpe.kind == TypeKind::STATIC_ARRAY {
            tpe = tpe.tpe
        }
        if has_copy_constructor(tpe) or is_ref(tpe) { 
            res = true
        }
    } else if tpe.kind == TypeKind::TUNION {
        for var variant in @tpe.variants.keys() {
            if has_copy_constructor(variant) or is_ref(variant) {  
                res = true
                break
            }
        }
    }

    if not tm.constructor and lookup {
        let args = vector::make(NamedParameter)
        vector::push(args, { _tpe = pointer(tpe) } !NamedParameter)
        vector::push(args, { _tpe = pointer(tpe) } !NamedParameter)
        tm.constructor = scope::generate_function(builtins::builtins, parser::make_identifier("__construct__"), args, dry_run = true)
        if consteval::is_static and tm.constructor {
            compiler::create_constructor(tm.constructor.tpe)
        }
    }

    if not consteval::is_static {
        if res {
            tm.has_constructor = 1
        } else {
            tm.has_constructor = -1
        }
    }

    return res
}

export def defmodule(tpe: &Type) -> weak_ref(toolchain::Module) {
    if not tpe { return null }
    if tpe._defmodule { return tpe._defmodule }
    return tpe.module
}

export def tpe(tpe: &Type) -> &Type {
    if not tpe { return null }
    if tpe._tpe and tpe._tpe.kind == TypeKind::BOX {
        return tpe._tpe.weak
    }
    return tpe._tpe
}

export def get_module(tpe: &Type) -> &toolchain::Module {
    if not tpe { return null }
    if is_box(tpe) { return get_module(tpe.tpe) }
    return tpe.module
}

export def box(tpe: &Type) -> &Type {
    if not tpe { return null }
    let box = make_type_raw(TypeKind::BOX)
    box.weak = tpe
    return box
}

export type NamedParameter = struct {
    // Might be empty for positional parameters
    name: Str
    _tpe: &Type
    varargs: bool
    node: weak_ref(parser::Node)
    value: &compiler::Value
    kw: parser::VarDecl
    type_node: weak_ref(parser::Node)
}

export def tpe(np: NamedParameter) -> &Type {
    if not np._tpe { return null }
    if np._tpe.kind == TypeKind::BOX {
        return np._tpe.weak
    }
    return np._tpe
}

export type State = struct {
    module: weak_ref(toolchain::Module)
    counter: int
    lambda_counter: int
    scope: weak_ref(scope::Scope)
    // Vector of Type
    function_stack: &Vector(&compiler::Function)
    in_defer: bool
    // If this is set to true, consteval doesn't perform the walk_top
    shallow_walk: bool
    current_variable: &scope::Value
}

def current_value(state: &State) -> &scope::Value {
    if state.current_variable {
        return state.current_variable
    }
    
    let len = vector::length(state.function_stack)
    for var i in 0..len {
        let j = state.function_stack.length - i - 1
        let fun = state.function_stack(j)
        if j > 0 {
            let parent = state.function_stack(j - 1)
            if parent.is_global {
                return fun.value
            }
        }
        if fun.is_global { 
            return fun.value
        }
    }
    return null
}

export def current_function(state: &State) -> &compiler::Function {
    let length = vector::length((@state).function_stack)
    if length == 0 {
        return null
    } else {
        return (@state).function_stack(length - 1)
    }
}

export def push_function(state: &State, function: &compiler::Function) {
    (@state).function_stack.push(function)
}

export def pop_function(state: &State) -> &compiler::Function {
    return vector::pop((@state).function_stack)
}

export def is_function(tpe: &Type) -> bool {
    if not tpe { return false }
    return (@tpe).kind == TypeKind::FUNCTION
}

export def is_function_pointer(tpe: &Type) -> bool {
    if not tpe { return false }
    return (@tpe).kind == TypeKind::POINTER and 
        is_function((@tpe).tpe)
}

export def is_integer(tpe: &Type) -> bool {
    if not tpe { return false }
    return (@tpe).kind == TypeKind::WORD or 
        (@tpe).kind == TypeKind::BOOL or 
        tpe.kind == TypeKind::ENUM or
        tpe.kind == TypeKind::CHAR
}

export def is_arithmetic(tpe: &Type) -> bool {
    if not tpe { return false }
    return is_integer(tpe) or 
        (@tpe).kind == TypeKind::FLOAT
}

export def is_float(tpe: &Type) -> bool {
    if not tpe { return false }
    return (@tpe).kind == TypeKind::FLOAT
}

// TODO Also allow arrays and strings
export def is_boolean(tpe: &Type, module: &Module) -> bool {
    if not tpe { return false }
    if (@tpe).kind == TypeKind::BOOL or
        (@tpe).kind == TypeKind::WORD or
        (@tpe).kind == TypeKind::FLOAT or
        (@tpe).kind == TypeKind::POINTER or
        (@tpe).kind == TypeKind::REFERENCE or
        (@tpe).kind == TypeKind::WEAK_REF or
        tpe.kind == TypeKind::CHAR or
        tpe.kind == TypeKind::CLOSURE {
        return true
    }
    return is_assignable(builtins::bool_, tpe, module)
}

export def is_pointer(tpe: &Type) -> bool {
    if not tpe { return false }
    return (@tpe).kind == TypeKind::POINTER
    // TODO What about references?
}

export def is_ref(tpe: &Type) -> bool {
    if not tpe { return false }
    return tpe.kind == TypeKind::REFERENCE
}


export def is_weak_ref(tpe: &Type) -> bool {
    if not tpe { return false }
    return tpe.kind == TypeKind::WEAK_REF
}

export def is_ref_or_weak(tpe: &Type) -> bool {
    if not tpe { return false }
    return tpe.kind == TypeKind::WEAK_REF or
        tpe.kind == TypeKind::REFERENCE
}

export def is_box(tpe: &Type) -> bool {
    if not tpe { return false }
    return tpe.kind == TypeKind::POINTER or
        tpe.kind == TypeKind::REFERENCE or
        tpe.kind == TypeKind::WEAK_REF or
        tpe.kind == TypeKind::STATIC_ARRAY or
        tpe.kind == TypeKind::ARRAY or
        tpe.kind == TypeKind::INTERFACE_IMPL
}

export def is_struct(tpe: &Type) -> bool {
    if not tpe { return false }
    return (@tpe).kind == TypeKind::STRUCT or
        (@tpe).kind == TypeKind::UNION
}

export def is_enum(tpe: &Type) -> bool {
    if not tpe { return false }
    return (@tpe).kind == TypeKind::ENUM
}

export def is_type(tpe: &Type) -> bool {
    if not tpe { return false }
    return (@tpe).kind == TypeKind::TYPE
}

export def is_array(tpe: &Type) -> bool {
    if not tpe { return false }
    return (@tpe).kind == TypeKind::ARRAY or
        (@tpe).kind == TypeKind::STATIC_ARRAY
}

export def is_range(tpe: &Type) -> bool {
    if not tpe { return false }
    return (@tpe).kind == TypeKind::RANGE or
        (@tpe).kind == TypeKind::RANGE_INC
}

export def is_stub(tpe: &Type) -> bool {
    if not tpe { return true }
    return tpe.kind == TypeKind::STUB
}

export def is_interface(tpe: &Type) -> bool {
    if not tpe { return false }
    return tpe.kind == TypeKind::STRUCTURAL
}

export def get_interface(tpe: &Type) -> &Type {
    if not tpe { return null }
    if is_array(tpe) or is_ref(tpe) or is_pointer(tpe) {
        return get_interface(tpe.tpe)
    }
    if tpe.kind == TypeKind::STRUCTURAL {
        return tpe
    }
    return null
}

export def append_module(name: Str, module: Str) -> Str {
    var res: StringBuffer = ""
    if module {
        res += module + "::"
    }
    res += name
    return res
}

export def make_type_type(tpe: &Type) -> &Type {
    return {
        line = -1,
        kind = TypeKind::TYPE,
        _tpe = tpe
    } !Type
}

export def make_type_raw(kind: TypeKind) -> &Type {
    return {
        line = -1,
        kind = kind
    } !Type
}

export def make_type(kind: TypeKind, node: &parser::Node) -> &Type {
    assert(node.kind == parser::NodeKind::IDENTIFIER)
    let name = parser::identifier_to_str(node)
    var t = make_type_raw(kind)
    t.line = node.loc.line
    t.type_name = append_module(name, node.loc.module)
    t.name = name

    return t
}

export def make_function_type() -> &Type {
    let tpe = make_type_raw(TypeKind::FUNCTION)
    tpe.size = size_of type def () -> ()
    tpe.align = align_of type def () -> ()
    return tpe
}

export def make_closure_type() -> &Type, &Type {
    let fun = make_function_type()
    fun.parameter_t = vector::make(NamedParameter)
    fun.parameter_t.push({ name = "__data", _tpe = reference(null) } !NamedParameter)
    fun.return_t = vector::make(type &Type)

    let types = allocate_ref(StructMember, 2)
    types(0) = { tpe = pointer(fun), name = "function" } !StructMember
    types(1) = { tpe = reference(null), name = "data"} !StructMember
    let tpe = make_struct_type(types)
    tpe.kind = TypeKind::CLOSURE
    return tpe, fun
}

export def make_function_type_n(
    name: &parser::Node, 
    parameter_t: &Vector(NamedParameter), 
    return_t: &Vector(&Type), 
    module: &toolchain::Module = null,
    extern: bool = false,
    test: bool = false
) -> &Type {

    let tpe = make_function_type()
    tpe.parameter_t = parameter_t
    tpe.return_t = return_t
    tpe.name = parser::identifier_to_str(name, false)
    if extern {
        tpe.type_name = tpe.name
    } else {
        let name = append_module(tpe.name, module.module) if module else tpe.name
        tpe.type_name = mangle_function_name(name, parameter_t, test)
    }
    tpe.line = name.loc.line
    tpe.module = module
    return tpe
}

export def pointer(tpe: &Type, kw: parser::VarDecl) -> &Type {
    var t = make_type_raw(TypeKind::POINTER)
    t._tpe = tpe
    t.kw = kw
    t.size = (size_of type *)
    t.align = (align_of type *)
    return t
}

// TODO Use default arguments for this, right now its bugged (it doesn't define the type)
export def pointer(tpe: &Type) -> &Type {
    return pointer(tpe, parser::VarDecl::VAR)
}

export def reference(tpe: &Type, kw: parser::VarDecl) -> &Type {
    var t = make_type_raw(TypeKind::REFERENCE)
    t._tpe = tpe
    t.kw = kw
    // TODO replace with correct size_of once this is implemented
    t.size = (size_of runtime::Ref)
    t.align = (align_of runtime::Ref)
    return t
}

export def reference(tpe: &Type) -> &Type {
    return reference(tpe, parser::VarDecl::VAR)
}

export def weak_reference(tpe: &Type, kw: parser::VarDecl) -> &Type {
    var t = make_type_raw(TypeKind::WEAK_REF)
    t._tpe = tpe
    t.kw = kw
    t.size = (size_of runtime::Ref)
    t.align = (align_of runtime::Ref)
    return t
}

export def weak_reference(tpe: &Type) -> &Type {
    return weak_reference(tpe, parser::VarDecl::VAR)
}

export def array(tpe: &Type, kw: parser::VarDecl) -> &Type {
    var t = make_type_raw(TypeKind::ARRAY)
    (@t)._tpe = tpe
    // TODO This is really bad, sure string is an array but we can do better than this
    (@t).size = (size_of string)
    (@t).align = (align_of string)
    (@t).kw = kw
    return t
}

export def array(tpe: &Type) -> &Type {
    return array(tpe, parser::VarDecl::VAR)
}

export def make_static_array(array_tpe: &Type, size: size_t, kw: parser::VarDecl) -> &Type {
    let tpe = make_type_raw(TypeKind::STATIC_ARRAY)
    (@tpe)._tpe = array_tpe
    (@tpe).length = size
    (@tpe).size = (@tpe).length * (@array_tpe).size
    (@tpe).align = (@array_tpe).align
    (@tpe).kw = kw
    return tpe
}

export def make_static_array(array_tpe: &Type, size: size_t) -> &Type {
    return make_static_array(array_tpe, size, parser::VarDecl::VAR)
}

def make_unique_name(name: Str, state: &State) -> Str {
    let counter = state.counter
    state.counter += 1
    return state.module.module + "::" + name + '.' + counter
}

// Map of type names to identify which ones
// implement structural types
// Map of TypeEntry
export let types_map = map::make(type &TypeEntry)

// The repl needs to invalidate the cache
export def clear_type_cache {
    let keys = map::keys(types_map)
    for var i in 0..keys.size {
        let key = keys(i)
        let type_entry = types_map(key)
        map::clear(type_entry.cached)
    }
}

export def iterate_member_functions(tpe: &Type, visited: &Set(&Type) = null) -> TypeEntryMember {
    if not tpe { return }
    let name = debug::type_to_str(tpe, full_name = true)
    
    let entry = types_map.get_or_default(name, null)
    if entry {
        for var i in 0..entry.functions.length {
            yield entry.functions(i)
        }
    }

    let module = get_module(tpe)
    if module {
        for var key in @types_map.keys() {
            let entry = types_map(key)

            if entry.tpe == tpe { continue }
            if not visited { visited = set::make(type &Type) }

            if is_ref_or_weak(entry.tpe) and is_interface(entry.tpe.tpe) {
                if visited.contains(entry.tpe.tpe) { continue }
                visited.add(entry.tpe.tpe)
            } else {
                if visited.contains(entry.tpe) { continue }
                visited.add(entry.tpe)
            }

            if is_interface(entry.tpe) and implements(tpe, entry.tpe, module, visited) or 
                is_ref_or_weak(entry.tpe) and is_interface(entry.tpe.tpe) and 
                    implements(tpe, entry.tpe.tpe, module, visited) {

                for var i in 0..entry.functions.length {
                    yield entry.functions(i)
                }
            }
        }
    }

    let initial = tpe
    let cpy = copy(tpe)
    tpe = cpy
    var prev: &Type = cpy
    while is_box(tpe) {
        prev = tpe
        tpe = tpe.tpe
    }
    
    if tpe and tpe.kind != typechecking::TypeKind::TYPE {
        @tpe = @make_type_raw(TypeKind::TYPE)
    } else if is_box(prev) {
        @prev = @make_type_raw(TypeKind::TYPE)
    } else {
        return
    }

    for var entry in iterate_member_functions(cpy) {
        yield entry
    }
}

def do_get_member_functions(name: Str, vec: &Vector(TypeEntryMember)) {
    let type_entry = types_map.get_or_default(name, null)
    if not type_entry { return }
    if type_entry.functions {
        vector::insert(vec, 0, type_entry.functions)
    }
}

export def get_member_functions(tpe: &Type) -> &Vector(TypeEntryMember) {
    if not tpe { return vector::make(TypeEntryMember) }

    tpe = copy(tpe)
    var tpe2 = get_generic(tpe)
    if tpe2 {
        let vec = vector::make(TypeEntryMember)
        let name = debug::type_to_str(tpe, full_name = true)
        do_get_member_functions(name, vec)

        let tc_args = vector::copy(tpe2.tc_args)
        let len = vector::length(tpe2.tc_args)

        // TODO The complexity of this increases rapidly
        for var i in 0..len {
            tpe2.tc_args = vector::copy(tc_args)
            for var j in i..len {
                let type_def = make_type_raw(TypeKind::TYPE_DEF)
                tpe2.tc_args(i) = type_def
                tpe2.tc_incomplete = true
                let name = debug::type_to_str(tpe, full_name = true)
                do_get_member_functions(name, vec)
            }
        }
        return vec
    } else {
        let vec = vector::make(TypeEntryMember)
        for var member in iterate_member_functions(tpe) {
            vec.push(member)
        }
        return vec
    }
}

type CacheEntry = enum {
    CONTAINS
    NOT_CONTAINS
}

export type TypeEntry = struct {
    tpe: &Type
    // Vector of TypeEntryMember
    functions: &Vector(TypeEntryMember)
    cached: &SMap(CacheEntry)
}

export type TypeEntryMember = struct {
    function: &Type
    exported: bool
    module: weak_ref(toolchain::Module)
}
 
export def create_type_entry(tpe: &Type) -> &TypeEntry {
    if is_polymorph(tpe) { return null }
    let name = debug::type_to_str(tpe, full_name = true)
    var type_entry = types_map.get_or_default(name, null)
    if not type_entry {
        type_entry = {
            tpe = tpe,
            functions = vector::make(TypeEntryMember),
            cached = map::make(CacheEntry)
        } !&TypeEntry
        types_map(name) = type_entry
    }
    return type_entry
}

export def create_type_entry(tpe: &Type, exported: bool, entry: &Type, module: &toolchain::Module, overwrite: bool = false) -> bool {
    let type_entry = create_type_entry(tpe)
    if not type_entry { return false }

    let member_function = {
        function = shallow_copy(entry),
        exported = exported,
        module = module
    } !TypeEntryMember

    // TODO Use a set for this
    for var i in 0..vector::length(type_entry.functions) {
        let fun = type_entry.functions(i)
        if fun.function.type_name == entry.type_name {
            if overwrite { type_entry.functions(i) = member_function }
            return false 
        }
    }

    type_entry.functions.push(member_function)
    return true
}

// TODO Remove this
export def copy_parameter_t(parameter_t: &Vector(NamedParameter)) -> &Vector(NamedParameter) {
    let new = vector::make(NamedParameter)
    for var i in 0..vector::length(parameter_t) {
        let np = parameter_t(i)
        np._tpe = copy(np.tpe)
        new.push(np)
    }
    return new
}

// TODO Remove this
export def copy_return_t(return_t: &Vector(&Type)) -> &Vector(&Type) {
    let new = vector::make(type &Type)
    for var i in 0..vector::length(return_t) {
        vector::push(new, copy(return_t(i)))
    }
    return new
}

// TODO Not a deep copy
export def copy(a: &Type) -> &Type {
    if not a { return null }
    var t: &Type = @a
    t._hash = 0

    if a.tc_args {
        t.tc_args = vector::make(type &Type)
        for var i in 0..vector::length(a.tc_args) {
            let arg = a.tc_args(i)
            t.tc_args.push(copy(arg))
        }
    }

    if a.kind == TypeKind::FUNCTION {
        t.return_t = copy_return_t(a.return_t)
        t.parameter_t = copy_parameter_t(a.parameter_t)
    } else if is_box(a) or
        a.kind == TypeKind::TYPE_DEF or
        a.kind == TypeKind::TYPE {
        if a._tpe and a._tpe.kind == TypeKind::BOX {
            t._tpe = copy(a._tpe.weak) // Unbox for copy
        } else {
            t._tpe = copy(a._tpe)
        }
    }

    return t
}

export def shallow_copy(tpe: &Type) -> &Type {
    let ret: &Type = @tpe
    ret._hash = 0
    if tpe.kind == TypeKind::FUNCTION {
        ret.return_t = vector::copy(tpe.return_t)
        ret.parameter_t = vector::copy(tpe.parameter_t)
    }
    return ret
}

export def equals(a: &Type, b: &Type) -> bool {
    if a !* == b !* {
        return true
    }
    if not a or not b { return false }
    if a.kind == TypeKind::BOX {
        a = a.weak
    }
    if b.kind == TypeKind::BOX {
        b = b.weak
    }

    if a.kind != TypeKind::TYPE and a._hash and b._hash {
        // Speed up equality if hashes are defined
        return a._hash == b._hash
    }

    if a.kind == TypeKind::STUB or b.kind == TypeKind::STUB {
        return a.type_name == b.type_name
    }

    if a.tc_args and b.tc_args and a.tc_tpe and b.tc_tpe and equals(a.tc_tpe, b.tc_tpe) {
        for var i in 0..vector::length(a.tc_args) {
            let x = a.tc_args(i)
            let y = b.tc_args(i)
            if not equals(x, y) { return false }
        }
        return true
    }

    if a.kind == TypeKind::VARIANT or b.kind == TypeKind::VARIANT and a.kind != b.kind {
        if b.kind == TypeKind::VARIANT {
            let c = a; a = b; b = c;
        }
        if not a.variants { return true }
        if a.variants.contains(b) { return true }
        return false
    }

    if (@a).kind != (@b).kind { return false }

    let kind = (@a).kind    
    if kind == TypeKind::RANGE or 
        kind == TypeKind::RANGE_INC or 
        kind == TypeKind::VOID or 
        kind == TypeKind::NULL or 
        kind == TypeKind::BOOL or 
        kind == TypeKind::CHAR { 
            
        return true 
    }
    if kind == TypeKind::WORD {
        return (@a).size == (@b).size and (@a).unsig == (@b).unsig
    }
    if kind == TypeKind::FLOAT {
        return (@a).size == (@b).size
    }
    if kind == TypeKind::ENUM or
        kind == TypeKind::STRUCT or
        kind == TypeKind::UNION or
        kind == TypeKind::STUB or
        kind == TypeKind::STRUCTURAL or
        kind == TypeKind::TYPE_CONSTRUCTOR {
        
        return a.hash == b.hash
    }
    if kind == TypeKind::ARRAY or
        kind == TypeKind::POINTER or
        kind == TypeKind::REFERENCE or
        kind == TypeKind::WEAK_REF {
        
        return equals((@a).tpe, (@b).tpe)
    }
    if kind == TypeKind::INTERFACE_IMPL {
        return equals(a.intf, b.intf) and equals(a.tpe, b.tpe) and a.variants == b.variants
    }
    if kind == TypeKind::STATIC_ARRAY {
        return (@a).length == (@b).length and equals((@a).tpe, (@b).tpe)
    }
    if kind == TypeKind::FUNCTION or kind == TypeKind::TUPLE or kind == TypeKind::CLOSURE {
        if a.parameter_t != b.parameter_t {
            if vector::length((@a).parameter_t) != vector::length((@b).parameter_t) {
                return false        
            }
            for var i in 0..vector::length((@a).parameter_t) {
                let param_a = (@a).parameter_t(i)
                let param_b = (@b).parameter_t(i)
                if not equals(param_a.tpe, param_b.tpe) {
                    return false
                }
            }
        }
        if kind == TypeKind::FUNCTION or kind == TypeKind::CLOSURE {
            if vector::length((@a).return_t) != vector::length((@b).return_t) {
                return false
            }
            for var i in 0..vector::length((@a).return_t) {
                if not equals(a.return_t(i), b.return_t(i)) {
                    return false
                }
            }
        }
        return true
    }
    if kind == TypeKind::TYPE_DEF or kind == TypeKind::TYPE {
        return equals(a.tpe, b.tpe)
    }
    if kind == TypeKind::GENERIC {
        if equals(a.tpe, b.tpe) {
            if vector::length(a.tc_args) != vector::length(b.tc_args) { return false }
            for var i in 0..vector::length(a.tc_args) {
                let arg_a = a.tc_args(i)
                let arg_b = b.tc_args(i)
                if not equals(arg_a, arg_b) { return false }
            }
            return true
        }
        return false
    }
    if kind == TypeKind::NAMESPACE {
        return a !* == b !*
    }
    if kind == TypeKind::TUNION {
        return a.variants == b.variants
    }

    assert
}

def is_setter(mb: StructuralTypeMember) -> bool {
    return mb.name.starts_with("__set_") and mb.name.ends_with("__")
}

def is_getter(mb: StructuralTypeMember) -> bool {
    return mb.parameter_t.length == 0
}

def has_function(entry: &TypeEntry, intf: &Type, mb: StructuralTypeMember, module: &toolchain::Module, visited: &Set(&Type) = null) -> bool {
    var tpe = entry.tpe

    if tpe.kind == typechecking::TypeKind::STRUCT {
        implements(reference(tpe), intf, module)
    }
    if tpe.kind == typechecking::TypeKind::REFERENCE or tpe.kind == typechecking::TypeKind::WEAK_REF or
        tpe.kind == typechecking::TypeKind::POINTER {
        tpe = tpe.tpe
    }

    if tpe and tpe.kind == typechecking::TypeKind::STRUCT { 
        if is_setter(mb) {
            let name = mb.name.slice(6, mb.name.length() - 2)
            for var field in @tpe.fields {
                if field.name == name and equals(mb.parameter_t(0).tpe, field.tpe) { return true }
            }
        } else if is_getter(mb) {
            for var field in @tpe.fields {
                if field.name == mb.name and equals(mb.return_t(0), field.tpe) { return true }
            }
        }
    }

    for var member in iterate_member_functions(entry.tpe, visited) {
        let function = member.function
        if function.name != mb.name { continue }
        if module != member.module and not member.exported { continue }

        var parameter_t = copy_parameter_t(function.parameter_t)
        var return_t = copy_return_t(function.return_t)

        var member_params = vector::make(NamedParameter)
        member_params.push({ _tpe = entry.tpe } !NamedParameter)
        member_params.insert(1, mb.parameter_t)

        replace_type_defs(parameter_t, return_t, member_params, null, module, true)

        if vector::length(parameter_t) != vector::length(mb.parameter_t) + 1 { continue }
        var mismatch = false
        for var k in 0..vector::length(mb.parameter_t) {
            let npa = parameter_t(k + 1).tpe
            let npb = mb.parameter_t(k).tpe
            if not equals(npa, npb) {
                mismatch = true
                break
            }
        }
        if mismatch { continue }

        if vector::length(return_t) != vector::length(mb.return_t) { continue }
        for var k in 0..vector::length(mb.return_t) {
            let ta = return_t(k)
            var tb = mb.return_t(k)
            if tb.kind == TypeKind::BOX {
                tb = tb.weak
            }
            if not equals(ta, tb) {
                mismatch = true
                break
            }
        }
        if mismatch { continue }
        return true
    }
    return false
}

// Returns true if a implements b
// b needs to be a structural type
export def implements(a: &Type, b: &Type, module: &toolchain::Module, visited: &Set(&Type) = null) -> bool {
    if not a or not b { return false }
    assert b.kind == TypeKind::STRUCTURAL
    if a.kind == typechecking::TypeKind::REFERENCE and equals(b, a.tpe) {
        return true
    }

    var type_entry = create_type_entry(a)
    if not type_entry { return false }
    let nameb = debug::type_to_str(b, full_name = true)
    if type_entry.cached.contains(nameb) {
        return type_entry.cached(nameb) == CacheEntry::CONTAINS
    }

    if a.kind == TypeKind::STRUCTURAL {
        for var i in 0..vector::length(b.members) {
            let mb = b.members(i)

            var found = false
            for var j in 0..vector::length(a.members) {
                let ma = a.members(j)
                if ma.name != mb.name { continue }
                if vector::length(ma.parameter_t) != vector::length(mb.parameter_t) { continue }

                var mismatch = false
                for var k in 0..vector::length(ma.parameter_t) {
                    let npa = ma.parameter_t(k).tpe
                    let npb = mb.parameter_t(k).tpe
                    if not equals(npa, npb) {
                        mismatch = true
                        break
                    }
                }
                if mismatch { continue }

                if vector::length(ma.return_t) != vector::length(mb.return_t) { continue }
                
                for var k in 0..vector::length(ma.return_t) {
                    var ta = ma.return_t(k)
                    if ta.kind == TypeKind::BOX { ta = ta.weak }
                    var tb = mb.return_t(k)
                    if tb.kind == TypeKind::BOX { ta = tb.weak }
                    if not equals(ta, tb) {
                        mismatch = true
                        break
                    }
                }
                if mismatch { continue }
            
                found = true
            }
            if not found {
                found = has_function(type_entry, b, mb, module, visited.copy())
            }
            if not found { 
                type_entry.cached(nameb) = CacheEntry::NOT_CONTAINS
                return false 
            }
        }
        type_entry.cached(nameb) = CacheEntry::CONTAINS
        return true
    } else {
        for var i in 0..vector::length(b.members) {
            let mb = b.members(i)

            if not has_function(type_entry, b, mb, module, visited.copy()) { 
                type_entry.cached(nameb) = CacheEntry::NOT_CONTAINS
                return false 
            }
        }
        type_entry.cached(nameb) = CacheEntry::CONTAINS
        return true
    }
}

// Returns true if b is assignable to a
export def is_assignable(a: &Type, b: &Type, module: &toolchain::Module) -> bool {
    return convert_type_score(a, b, module) >= 0
}

// TODO This needs caching
def infer_interface_types(a: &Type, b: &Type, module: &toolchain::Module) -> &Type {
    assert a.kind == TypeKind::GENERIC
    // TODO We might want to pass a state instead
    if a.tpe.kind != TypeKind::STRUCTURAL { return null }
    let node = a.tpe.node
    if not node or node.kind != parser::NodeKind::STRUCTURAL_T {
        return null
    }

    let state = module.state

    let variants = map::make(type &Type)
    state.scope = scope::enter_scope(state.scope)
    for var i in 0..vector::length(a.tpe.parameter_t) {
        let par = a.tpe.parameter_t(i)
        let variant_tpe = make_type_raw(TypeKind::VARIANT)
        variant_tpe.name = par.name
        variants(variant_tpe.name) = variant_tpe
        scope::create_type(state.scope, parser::make_identifier(par.name), parser::ShareMarker::NONE, variant_tpe)
    }

    var found_all = true
    for var i in 0..vector::length(node.value.body) {
        let member = node.value.body(i)
        let function = make_function_type()
        function.parameter_t = vector::make(NamedParameter)
        function.return_t = vector::make(type &Type)
        function.type_name = function.name = parser::identifier_to_str(member.value.structural_member.name)
 
        function.parameter_t.push({ _tpe = b } !NamedParameter)

        for var j in 0..vector::length(member.value.structural_member.params) {
            let param = member.value.structural_member.params(j)
            function.parameter_t.push({
                name = parser::identifier_to_str(param.value.param.name),
                _tpe = type_lookup(param.value.param.tpe, state)
            } !NamedParameter)
        }
        for var j in 0..vector::length(member.value.structural_member.returns) {
            let ret = member.value.structural_member.returns(j)
            let tpe = type_lookup(ret, state)
            function.return_t.push(tpe)
        }

        let functions, result = scope::find_functions(state.scope, member.value.structural_member.name, function)
        if vector::length(functions) == 0 {
            return null
        }
        let keys = map::keys(result)
        for var i in 0..keys.size {
            let key = keys(i)
            let variant_tpe = variants(key)
            let variants2 = set::make(result(key))
            if variant_tpe.variants {
                let new_variants = set::make(type &Type)
                for var a in @variant_tpe.variants.keys() {
                    var contains_both = false
                    for var b in @variants2.keys() {
                        if equals(a, b) {
                            contains_both = true
                            break
                        }
                    }
                    if contains_both {
                        new_variants.add(a)
                    }
                }
                if new_variants.size == 0 {
                    return null
                } else {
                    variant_tpe.variants = new_variants
                }
            } else {
                variant_tpe.variants = variants2
            }
        }
    }

    if found_all {
        let keys = map::keys(variants) 
        for var i in 0..keys.size {
            let key = keys(i)
            let variant = variants(key)
            if not variant.variants or variant.variants.size > 1  {
                return null
            }
        }
    }

    let tpe = copy(b)
    tpe.tc_args = vector::make(type &Type)
    let keys = map::keys(variants)
    for var i in 0..keys.size {
        let key = keys(i)
        let variant = variants(key)
        vector::push(tpe.tc_args, variant.variants.keys()(0))
    }

    return tpe
}

// TODO This isn't very reliable. Especially when returning bigger numbers than 1, integer conversions can interfere with to reference
// Tries to convert type b to type a
// The return value is -1 if b can't be converted to a
// if the types are equal, 0 is returned.
// Otherwise a positive integer is returned.
export def convert_type_score(a: &Type, b: &Type, module: &toolchain::Module, is_type: bool = false, impl: bool = true) -> int {
    if not a or not b { return 0 }
    if a.kind == TypeKind::BOX {
        a = a.weak
    }
    if b.kind == TypeKind::BOX {
        b = b.weak
    }

    if equals(a, b) {
        return 0
    }
    if a.kind == TypeKind::UNDEF or b.kind == TypeKind::UNDEF { return 0 }

    if (a.kind == TypeKind::REFERENCE or a.kind == TypeKind::WEAK_REF) and 
        (b.kind == TypeKind::REFERENCE or b.kind == TypeKind::WEAK_REF) and 
        (equals(a.tpe, b.tpe) or not a.tpe) {

        return 0 if a.kind == b.kind else 3
    }
    if a.kind == TypeKind::TUNION {
        if b.kind == TypeKind::TUNION {
            for var v in @b.variants.keys() {
                if not a.variants.contains(v) { return -1 }
            }
            return 2
        } else if a.variants.contains(b) {
            return 3
        }
    }

    // We need to check if they are actually compatible elsewhere
    if a.kind == TypeKind::TYPE_DEF {
        return convert_type_score(a.tpe, b, module, true)
    }
    if a.kind == TypeKind::TYPE and (equals(b, pointer(builtins::Type_)) or b.may_be_type) { 
        return 4
    }
    if (a.kind == TypeKind::POINTER or a.kind == TypeKind::REFERENCE or a.kind == TypeKind::WEAK_REF) and (@b).kind == TypeKind::NULL {
        return 0
    }
    if a.kind == TypeKind::REFERENCE and equals(a.tpe, b) {
        return 5
    }
    if a.kind == TypeKind::REFERENCE and (a.tpe == null or equals(b, builtins::Ref_)) {
        return 6
    }
    if a.kind == TypeKind::REFERENCE and a.tpe and a.tpe.kind == TypeKind::ARRAY and b.kind == TypeKind::STATIC_ARRAY and equals(a.tpe.tpe, b.tpe) {
        return 6
    }
    if equals(a, builtins::Ref_) and b.kind == TypeKind::REFERENCE {
        return 6
    }
    if ((@a).kind == TypeKind::WORD or a.kind == TypeKind::CHAR) and 
        ((@b).kind == TypeKind::WORD or b.kind == TypeKind::CHAR) and
        (@a).size >= (@b).size {
        
        // TODO if we are ever going to allow a 24 bit value this is going to fail
        return log2((@a).size) !int - log2((@b).size) !int + 3
    }
    if (@a).kind == TypeKind::FLOAT and (@b).kind == TypeKind::FLOAT {
        // TODO This works because there are only two float sizes
        return 4
    }
    if (@a).kind == TypeKind::FLOAT and
        ((@b).kind == TypeKind::WORD or b.kind == TypeKind::CHAR) {
        return 10
    }
    if ((@a).kind == TypeKind::POINTER and (@b).kind == TypeKind::POINTER or
        (@a).kind == TypeKind::REFERENCE and (@b).kind == TypeKind::REFERENCE) and
        (@a).tpe == null {
        
        return 4
    }
    if a.kind == TypeKind::POINTER and b.kind == TypeKind::POINTER or
        a.kind == TypeKind::REFERENCE and b.kind == TypeKind::REFERENCE or
        a.kind == TypeKind::WEAK_REF and b.kind == TypeKind::WEAK_REF or
        a.kind == TypeKind::ARRAY and b.kind == TypeKind::ARRAY or
        a.kind == TypeKind::STATIC_ARRAY and b.kind == TypeKind::STATIC_ARRAY {

        if a.tpe and a.tpe.kind == TypeKind::GENERIC {
            let score = convert_type_score(a.tpe, b.tpe, module, is_type)
            if score >= 0 {
                return score
            }
        }
    } 

    if a.kind == TypeKind::STATIC_ARRAY and b.kind == TypeKind::STATIC_ARRAY {
        if equals(a.tpe, b.tpe) and 
            (a.length == b.length or a.length !uint64 == std::MAX_UINT64) {
            return 0
        }
    }
    if (@a).kind == TypeKind::ARRAY {
        if (@b).kind == TypeKind::STATIC_ARRAY and equals((@a).tpe, (@b).tpe) {
            return 1
        }
        if (@a).tpe == null and ((@b).kind == TypeKind::ARRAY or (@b).kind == TypeKind::STATIC_ARRAY) {
            return 1
        }
    }
    if a.kind == TypeKind::GENERIC {
        if a.kind != b.kind {
            if b.tc_args and equals(a.tpe, b.tc_tpe) {
                if vector::length(a.tc_args) != vector::length(b.tc_args) { return -1 }
                for var i in 0..vector::length(a.tc_args) {
                    let arg_a = a.tc_args(i)
                    let arg_b = b.tc_args(i)
                    if arg_a.kind == TypeKind::TYPE_DEF { continue }
                    if not equals(arg_a, arg_b) { return -1 }
                }
                return 3
            } else {
                return 3 if infer_interface_types(a, b, module) != null else -1
            }
        } else {
            return 0 if equals(a.tpe, b.tpe) else -1
        }
    }
    if a.kind == TypeKind::CLOSURE and b.kind == TypeKind::POINTER and b._tpe and b._tpe.kind == TypeKind::FUNCTION {
        b = b._tpe
        if vector::length(a.parameter_t) != vector::length(b.parameter_t) {
            return -1
        }
        for var i in 0..vector::length(a.parameter_t) {
            let param_a = a.parameter_t(i)
            let param_b = b.parameter_t(i)
            if not equals(param_a.tpe, param_b.tpe) {
                return -1
            }
        }
        if vector::length(a.return_t) != vector::length(b.return_t) {
            return -1
        }
        for var i in 0..vector::length(a.return_t) {
            if not equals(a.return_t(i), b.return_t(i)) {
                return -1
            }
        }
        return 2
    }
    
    if impl and a.kind != TypeKind::TYPE {
        let parameter_t = vector::make(NamedParameter)
        parameter_t.push({_tpe = b} !NamedParameter)
        let conv = scope::find_implicit_function(module.scope, parameter_t, a, not consteval::is_static)
        if conv {
            if consteval::is_static {
                consteval::compile_function(conv, module.scope, parameter_t)
            }
            return 15
        }
    }

    if a.kind == TypeKind::INTERFACE_IMPL {
        if convert_type_score(a.intf, b, module) < 0 { return -1 }
        b = make_interface_impl(a.intf, b, module.scope)
        if equals(a, b) { return 0 }
        return -1
    }

    let intfp = get_interface(a)
    if intfp {
        if a.kind == TypeKind::REFERENCE and b.kind == TypeKind::REFERENCE {
            if b.tpe and b.tpe.kind == TypeKind::NULL or implements(b.tpe, intfp, module) {
                return 6
            }
        }
        if a.kind == TypeKind::REFERENCE and implements(reference(b), intfp, module) { return 6 }
        if a.kind == TypeKind::REFERENCE and implements(b, intfp, module) { return 6 }
        if implements(b, intfp, module) { return 0 } // This is so that new specializations always win
    }

    if is_type { 
        if a.kind == TypeKind::ARRAY {
            if (b.kind == TypeKind::ARRAY or b.kind == TypeKind::STATIC_ARRAY) {
                return convert_type_score(a.tpe, b.tpe, module, true)
            }
            return -1
        }
        if a.kind == TypeKind::POINTER or a.kind == TypeKind::REFERENCE or a.kind == TypeKind::WEAK_REF or a.kind == TypeKind::STATIC_ARRAY {
            if a.kind == b.kind {
                return convert_type_score(a.tpe, b.tpe, module, true)
            }
            if convert_type_score(a.tpe, b, module, true) >= 0 {
                return 10
            }
            return -1
        }
        return 1
    }
    return -1
}

export def get_type_constructor(tpe: &Type) -> &Type {
    if not tpe { return null }
    if tpe.tc_tpe { return tpe.tc_tpe }
    if tpe.kind == TypeKind::GENERIC {
        return tpe.tpe
    }
    if is_box(tpe) {
        return get_type_constructor(tpe.tpe)
    }
    return null
}

export def get_generic(tpe: &Type) -> &Type {
    if not tpe { return null }
    if tpe.tc_args { return tpe }
    if is_box(tpe) {
        return get_generic(tpe.tpe)
    }
    return null
}

export def is_polymorph(tpe: &Type, is_ref: bool = false) -> bool {
    if not tpe { return false }
    else if tpe.tc_incomplete {
        return true
    } else if tpe.kind == TypeKind::STRUCTURAL {
        return not is_ref 
    } else if tpe.tc_args {
        return tpe.tc_incomplete
    } else if tpe.kind == TypeKind::TYPE_DEF {
        return true
    } else if tpe.kind == TypeKind::GENERIC {
        return tpe.tc_incomplete
    } else if tpe.kind == TypeKind::TYPE {
        return tpe.tpe == null
    } else if tpe.kind == TypeKind::POINTER or
        tpe.kind == TypeKind::STATIC_ARRAY or tpe.kind == TypeKind::ARRAY {
        return is_polymorph(tpe.tpe)
    } else if tpe.kind == TypeKind::REFERENCE {
        return is_polymorph(tpe.tpe, true)
    } else if tpe.kind == TypeKind::FUNCTION {
        return is_polymorph(tpe.parameter_t)
    } else if tpe.kind == TypeKind::TUPLE {
        for var tpe in tpe.return_t {
            if is_polymorph(tpe) { return true }
        }
        return false
    }
    return false
}

export def is_polymorph(args: &Vector(NamedParameter)) -> bool {
    for var i in 0..vector::length(args) {
        let np = args(i)
        if is_polymorph(np.tpe) {
            return true
        }
    }
    return false
}

def find_type_defs(module: &toolchain::Module, left: &Type, right: &Type, types: &SMap(&Type), replace: bool = true, is_type: bool = false) {
    if not left or not right { return }

    if left.kind == TypeKind::TYPE_DEF and right.kind != TypeKind::TYPE_DEF {
        find_type_defs(module, left.tpe, right, types, replace, true)
        if replace {
            if left.tpe.kind == TypeKind::ARRAY and right.kind == TypeKind::STATIC_ARRAY {
                // Turn static array into a dynamic array
                @left = @right
                left.kind = TypeKind::ARRAY
            } else if left.tpe.kind == TypeKind::STUB or 
                left.tpe.kind == TypeKind::STRUCT or 
                left.tpe.kind == right.kind {
                
                @left = @right
            }
        }
    } else if is_box(left) {
        find_type_defs(module, left.tpe, right.tpe, types, replace, is_type)
    } else if (left.kind == TypeKind::FUNCTION or left.kind == TypeKind::CLOSURE or left.kind == TypeKind::TUPLE) and left.kind == right.kind {
        for var i in 0..vector::length(left.parameter_t) {
            let l = left.parameter_t(i)
            let r = right.parameter_t(i)
            find_type_defs(module, l.tpe, r.tpe, types, replace, is_type)
        }
    } else if left.kind == TypeKind::GENERIC {
        if right.tc_args {
            for var i in 0..vector::length(left.tc_args) {
                let l = left.tc_args(i)
                var r = right.tc_args(i)
                var is_type = false
                if r and r.kind == TypeKind::TYPE_DEF {
                    is_type = true
                    r = r.tpe
                }
                find_type_defs(module, l, r, types, replace, is_type)
            }
            if replace {
                @left = @right
            }
        } else {
            right = infer_interface_types(left, right, module)
            if right {
                for var i in 0..vector::length(left.tc_args) {
                    let l = left.tc_args(i)
                    var r = right.tc_args(i)
                    var is_type = false
                    if r and r.kind == TypeKind::TYPE_DEF {
                        is_type = true
                        r = r.tpe
                    }
                    find_type_defs(module, l, r, types, replace, is_type)
                }
                if replace {
                    @left = @right
                }
            }
        }
    }
    if is_type and left.name {
        types(left.name) = right
    }
}

def replace_parameter(tpe: &Type, types: &SMap(&Type)) -> &Type {
    if not tpe { return null }
    if tpe.tc_args {
        for var i in 0..vector::length(tpe.tc_args) {
            let arg = tpe.tc_args(i)
            tpe.tc_args(i) = replace_parameter(arg, types)
        }
    } else if is_box(tpe) {
        if tpe._tpe {
            tpe._tpe = replace_parameter(tpe._tpe, types)
        }
    } else if tpe.kind == TypeKind::FUNCTION or tpe.kind == TypeKind::CLOSURE {
        for var i in 0..vector::length(tpe.parameter_t) {
            let np = tpe.parameter_t.get(i)
            np._tpe = replace_parameter(np.tpe, types)
        }
        for var i in 0..vector::length(tpe.return_t) {
            let rett = tpe.return_t(i)
            tpe.return_t(i) = replace_parameter(rett, types)
        }
    } else if tpe.kind == tpe.kind == TypeKind::TUPLE {
        for var i in 0..vector::length(tpe.return_t) {
            let rett = tpe.return_t(i)
            tpe.return_t(i) = replace_parameter(rett, types)
        }
    } else if tpe.kind != TypeKind::TYPE_DEF and tpe.name {
        let ntpe = types.get_or_default(tpe.name, null)
        if ntpe { return ntpe }
    }
    tpe._hash = 0
    return tpe
}

// NOTE: This function mutates param_a and return_t, watch out!
export def replace_type_defs(
    param_a: &Vector(NamedParameter), 
    return_t: &Vector(&Type), 
    param_b: &Vector(NamedParameter), 
    types_map: &SMap(&Type), 
    module: &toolchain::Module, 
    replace: bool = true,
    impl: bool = true) {

    if not types_map {
        types_map = map::make(type &Type)
    }

    for var i in 0..vector::length(param_a) {
        let left = param_a(i)
        
        let ltpe = left.tpe
        if not ltpe { continue }

        var right: *NamedParameter = null
        for var j in 0..vector::length(param_b) {
            let r = param_b.get(j)
            if r.name and r.name == left.name {
                right = r
                break
            }
        }
        if not right and i < vector::length(param_b) {
            right = param_b.get(i)
        }

        var rtpe: &Type = null
        if right {
            rtpe = right.tpe
        }
        if not right and left.value {
            rtpe = left.value.tpe
        }

        if not rtpe { return }
        if convert_type_score(ltpe, rtpe, module, impl = impl) < 0 { return }

        if is_interface(ltpe) and replace {
            @ltpe = @make_interface_impl(copy(ltpe), rtpe, module.scope)
            continue
        }

        let intf = get_interface(ltpe)
        if intf and replace {
            @ltpe = @rtpe
            continue
        }

        if ltpe.kind == TypeKind::TYPE {
            if ltpe.name and right and right.value and replace {
                types_map(ltpe.name) = right.value.value_tpe
                ltpe._tpe = right.value.value_tpe
            }
        } else {
            find_type_defs(module, ltpe, rtpe, types_map, replace)
        }

        for var j in (i + 1)..vector::length(param_a) {
            let np = param_a.get(j)
            if np.tpe {
                np._tpe = replace_parameter(np.tpe, types_map)
            }
        }
        for var j in 0..vector::length(return_t) {
            let rtpe = return_t(j)
            return_t(j) = replace_parameter(rtpe, types_map)
        }
    }
}

export def overload_score(a: &Type, param_b: &Vector(NamedParameter), module: &toolchain::Module, positional: bool, partial: bool = false, impl: bool = true) -> int {
    return overload_score(a.parameter_t, a.return_t, param_b, module, positional, partial, impl)
}

// Calculates a score for overload resultion, the result is 0 for an exact match
// and a positive integer if the argument types need to be converted.
// -1 is returned if the argument types don't match.

export def overload_score(
    param_a: &Vector(NamedParameter), 
    return_t: &Vector(&Type), 
    param_b: &Vector(NamedParameter),
    module: &toolchain::Module, 
    positional: bool, partial: bool = false,
    impl: bool = true
) -> int {
    
    param_a = copy_parameter_t(param_a)
    return_t = copy_return_t(return_t)

    if vector::length(param_a) > vector::length(param_b) and not partial {
        let a = param_a(vector::length(param_b))
        let not_default_param = a.value == null or a.tpe.kind == TypeKind::TYPE
        if vector::length(param_a) == vector::length(param_b) + 1 {
            if not vector::peek(param_a).varargs and not_default_param {
                return -1
            }
        } else if not_default_param {
            return -1
        }
    }

    replace_type_defs(param_a, return_t, param_b, null, module, false, impl = impl)

    var sum = 0
    for var i in 0..vector::length(param_b) {
        let right = param_b(i)
        var left: *NamedParameter = null
        if right.name and not positional {
            for var i in 0..vector::length(param_a) {
                let param = param_a.get(i)
                if right.name == param.name {
                    left = param
                    break
                }
            }
            if not left { return -1 }
        } else {
            if i < vector::length(param_a) {
                left = param_a.get(i)
            } else if vector::length(param_a) > 0 {
                left = param_a.get(param_a.length - 1)
                if not left.varargs {
                    return -1
                } 
            } else {
                return -1
            }
        }
        var lvalue = left.tpe
        if i == vector::length(param_a) - 1 and 
            left.varargs and not right.varargs and left.tpe and
            convert_type_score(array(left.tpe), right.tpe, module, impl = impl) >= 0 {

            lvalue = array(left.tpe)
        }
        var score = -1
        if lvalue and lvalue.kind == TypeKind::TYPE {
            // TODO This is not documented and weird in more than one place
            // I think the confusion comes from the fact that sometimes the type is stored in the NamedParameter
            // and sometimes in the type directly. The latter would make more sense
            if right.tpe.may_be_type {
                // This is what it should look like for the others as well
                if not left.tpe.tpe {
                    score = 4
                } else if right.tpe.may_be_type.tpe.tpe and equals(left.tpe.tpe, right.tpe.may_be_type.tpe.tpe) {
                    score = 0
                }
            } else if equals(right.tpe, pointer(builtins::Type_)) {
                if left.value {
                    if equals(left.value.value_tpe, right.tpe.tpe.tpe) {
                        score = 0
                    }
                } else {
                    if left.tpe and equals(left.tpe.tpe, right.tpe.tpe.tpe) {
                        score = 0
                    } else if not left.tpe.tpe {
                        score = 0
                    }
                }
            } else if is_type(right.tpe) {
                if left.value and right.value and equals(left.value.value_tpe, right.value.value_tpe) {
                    score = 0
                } else if not left.tpe.tpe and not right.tpe.tpe {
                    score = 0
                } else if left.tpe.tpe and right.tpe.tpe and equals(left.tpe.tpe, right.tpe.tpe) {
                    score = 0
                }
            }
        } else {
            score = convert_type_score(lvalue, right.tpe, module, impl = impl)
        }
        if score < 0 { return -1 }
        sum += score
    }

    if is_polymorph(param_a) and not is_polymorph(param_b) and sum >= 0 {
        // Penalty for specialization
        sum += 1
    }
    return sum
}

export def mangle_function_name(name: Str, parameter_t: &Vector(NamedParameter), test: bool = false) -> Str {
    var res = name + "::("

    let len = vector::length(parameter_t)
    for var i in 0..len {
        let np = parameter_t(i)
        if np.varargs and not np.tpe {
            res += "..."
            break
        }
        if np.varargs {
            res += '['
        }
        if np.tpe and np.tpe.kind == TypeKind::TYPE {
            // TODO This should be handled by type_to_str
            res += "type"
            if np.value {
                res += '<' + debug::type_to_str(np.value.value_tpe, true) + '>'
            }
        } else {
            res += debug::type_to_str(np.tpe, true)
        }
        if np.varargs {
            res += ']'
        }
        if i < len - 1 {
            res += ", "
        }
    }
    res += ')'

    if test {
        res = "__test::" + res
    }

    return res
}

// TODO Move this into parser
export def last_ident_to_str(node: &parser::Node) -> String {
    if not node { return "" }
    assert(node.kind == parser::NodeKind::IDENTIFIER)
    if vector::length(node.value.identifier.path) > 1 {
        errors::errorn(node, "Expected plain identifier without path")
    }
    return node.value.identifier.path(0)
}

def flatten_return_type(node: &parser::Node, return_t: &Vector(&Type)) -> &Type {
    let len = vector::length(return_t) 
    if len > 1 {
        // TODO size and alignment! Same as a struct,
        // also refactor type_lookup and compiler (functions with multiple return types)
        // into a single function for calculating the size and alignmenet of a struct
        let return_tpe = make_type_raw(TypeKind::TUPLE)
        (@return_tpe).line = node.loc.line
        (@return_tpe).return_t = return_t
        return return_tpe
    } else if len == 1 {
        return vector::peek(return_t)
    }

    return make_type_raw(TypeKind::VOID)
}

def check_is_identifier_assignable(node: &parser::Node, state: &State) -> bool {
    if node.kw != parser::VarDecl::VAR {
        errors::errorn(node, "Assignment to non var")
        return false
    }
    return true
}

export def make_stub_type(ident: &parser::Node, state: &State, prefix: bool = true) -> &typechecking::Type {
    assert ident.kind == parser::NodeKind::IDENTIFIER

    let name = parser::identifier_to_str(ident)
    let tpe = make_type_raw(TypeKind::STUB)
    tpe.name = ident.value.identifier.path(vector::length(ident.value.identifier.path) - 1)
    tpe.type_name = name
    if prefix and vector::length(ident.value.identifier.path) == 1 {
        tpe.type_name = append_module(tpe.type_name, state.module.module)
    }
    return tpe 
}

export def make_union_type(fields: &[StructMember], current_type: &Type = null) -> &Type {
    let tpe = make_type_raw(TypeKind::UNION) if not current_type else current_type
    let field_types = vector::make(TypeMember)
    
    var size = 0 !size_t
    var align = 1 !size_t
    var biggest_type: &Type = null
    for var i in 0..fields.size {
        let field = fields(i)
        var field_tpe = field.tpe
        if field_tpe {
            if field_tpe.size > size {
                size = field_tpe.size
                biggest_type = field_tpe
            }
            if field_tpe.kind == TypeKind::TYPE_CONSTRUCTOR {
                errors::errorn(field.node, "Can't use type constructor as field type")
            }
            // TODO Alignment of bit fields on Windows is strange
            align = max(field_tpe.align, align) !size_t
        }
    }

    let type_member = { biggest_type, 0 } !TypeMember
    field_types.push(type_member)

    tpe.size = size
    tpe.align = align
    tpe.fields = fields
    tpe.field_types = field_types

    return tpe
}

export def make_struct_type(fields: &[StructMember], current_type: &Type = null) -> &Type {
    let struct_tpe = make_type_raw(TypeKind::STRUCT) if not current_type else current_type
    let field_types = vector::make(TypeMember)

    var j = 0
    var bit_offset = 0
    var bit_type: &Type = null

    for var i in 0..fields.size {
        let field = *fields(i)
        let tpe = field.tpe
        if not tpe { continue }
        field.index = j

        if field.tpe.kind == TypeKind::TYPE_CONSTRUCTOR {
            errors::errorn(field.node, "Can't use type constructor as field type")
            continue
        }

        if field.is_bitfield {
            #if defined WIN32 {
                // TODO Windows
                bit_type = field.tpe
                continue
            } else {
                // Linux
                if not bit_type {
                    bit_type = tpe
                }
                if bit_offset + field.bit_size < bit_type.size * 8 {
                    // Go back and extend the type
                    if tpe.size > bit_type.size {
                        bit_type = tpe
                    }
                    field.bit_offset = bit_offset
                    bit_offset += field.bit_size
                    continue
                } else {
                    // It doesn't fit so let's make a new entry
                    field_types.push({
                        tpe = bit_type
                    } !TypeMember)

                    bit_type = tpe
                    bit_offset = 0
                    field.bit_offset = 0

                    j += 1
                    continue
                }
            }
        } else {
            if bit_type {
                field_types.push({
                    tpe = bit_type
                } !TypeMember)
                j += 1
            }

            field.index = j
            
            field_types.push({
                tpe = tpe
            } !TypeMember)

            bit_type = null
            bit_offset = 0

            j += 1
        }
    }

    if bit_type {
        field_types.push({
            tpe = bit_type
        } !TypeMember)
    }

    var offset = 0 !size_t
    var align = 1 !size_t

    for var type_member in field_types.iterate_ref() {
        let tpe = type_member.tpe
        if tpe.align > 0 {
            offset = (ceil(offset / tpe.align !double) * tpe.align) !int
            align = util::lcm(align !int, tpe.align !int)
        }

        type_member.offset = offset
        offset += tpe.size
    }

    offset = (ceil(offset / align !double) * align) !int

    struct_tpe.size = offset
    struct_tpe.align = align
    struct_tpe.fields = fields
    struct_tpe.field_types = field_types

    return struct_tpe
}

def lookup_type_constructor(tc: &parser::Node, node: &parser::Node, state: &State) -> &Type {
    if not node { return null }
    let name = tc.value.type_constructor.name
    let tpe = make_type(TypeKind::TYPE_CONSTRUCTOR, name)
    tpe.parameter_t = vector::make(NamedParameter)

    let args = tc.value.type_constructor.args
    for var i in 0..vector::length(args) {
        let arg = args(i)
        assert arg.kind == parser::NodeKind::PARAMETER
        tpe.parameter_t.push({ 
            name = parser::identifier_to_str(arg.value.param.name), 
            _tpe = builtins::type_ 
        } !NamedParameter)
    }
    tpe.tc_node = node
    tpe.tc_node.module = state.module
    tpe.module = state.module
    tpe.cache = map::make(type &Type)
    return tpe
}

// This generates concrete functons when refering to type constructors
export def generate_concrete_functions(type_constructor: &Type, tpe: &Type, state: &State) {
    if consteval::is_static { return }
    let functions = get_member_functions(tpe)
    for var j in 0..vector::length(functions) {
        let function = functions(j)
        let ftpe = copy(function.function)
        if ftpe.kind != TypeKind::FUNCTION { continue }

        let pars = vector::make(NamedParameter)
        pars.push({ _tpe = tpe } !NamedParameter)
        
        replace_type_defs(ftpe.parameter_t, ftpe.return_t, pars, null, state.module)
        ftpe.type_name = mangle_function_name(append_module(ftpe.name, ftpe.module.module), ftpe.parameter_t)
        
        if not is_polymorph(tpe) and not is_polymorph(ftpe) {
            let new_entry = create_type_entry(tpe, function.exported, ftpe, function.module)
            if new_entry {
                let state2 = consteval::copy_state(state)
                state2.scope = ftpe.node.module.scope
                state2.module = ftpe.node.module
                state2.function_stack = vector::make(type &compiler::Function)
                if state.function_stack.length > 0 {
                    state2.function_stack.push(state.function_stack(0))
                }
                
                if not scope::has_function(state.scope, ftpe) {
                    if consteval::is_static {
                        let value = scope::get_function(state2.scope, parser::make_identifier(ftpe.name), pars, false, true, force_compile = false)
                        consteval::compile_function(value, state2.scope, pars)
                    } else {
                        walk_Def_with_type_argument(ftpe.node, pars, state.scope, state2)
                    }
                }
            }
        }
    }
}

export def type_lookup(node: &parser::Node, state: &State, current_type: &Type = null, lookup_default: bool = false, cache: &SMap(&Type) = null, prefix: String = null) -> &Type {
    var tpe = do_type_lookup(node, state, current_type, lookup_default, cache, prefix)
    if node { node.tpe = tpe }
    if tpe !* == current_type !* { return current_type }
    
    let type_constructor = get_type_constructor(tpe)
    if tpe and type_constructor and type_constructor.kind != TypeKind::STUB {
        let type_name = debug::type_to_str(tpe, full_name = true)

        if not map::contains(type_constructor.cache, type_name) {
            type_constructor.cache(type_name) = null
            generate_concrete_functions(type_constructor, tpe, state)
            type_constructor.cache(type_name) = (tpe if tpe.tc_tpe !* == type_constructor !* else null !&Type)
        }
    }
    if tpe and (tpe.kind == TypeKind::STRUCT or tpe.kind == TypeKind::UNION) {
        if check_is_recursive(tpe) {
            if not tpe.node.is_recursive_type { 
                errors::errorn(tpe.node, "Recursive type declaration!")
            }
            tpe.node.is_recursive_type = true
            tpe = make_type_raw(TypeKind::STUB)
        }
    }

    if tpe { 
        tpe.node = node
        if not tpe.module { 
            tpe.module = state.module 
        }
    }
    return tpe
}

def convert_ambiguous_expr_to_type(node: &parser::Node, state: &State) -> &Node {
    if node.kind == parser::NodeKind::ARRAY_LIT {
        if node.value.body.length == 1 {
            var res = { kind = parser::NodeKind::ARRAY_T } !&parser::Node
            res.value.t_parr.tpe = convert_ambiguous_expr_to_type(node.value.body(0), state)
            walk(null, res, state)
            res.tpe.node = null // This may be needed to avoid a dangling weak reference
            return res
        } else {
            var res = { kind = parser::NodeKind::TUPLE_T } !&parser::Node
            var types = vector::make(type &parser::Node)
            for var node in node.value.body {
                types.push(convert_ambiguous_expr_to_type(node, state))
            }
            res.value.body = types

            walk(null, res, state)
            res.tpe.node = null
            return res
        }
    } else if node.kind == parser::NodeKind::PTR {
        var res = { kind = parser::NodeKind::PTR_T } !&parser::Node
        res.value.t_parr.tpe = convert_ambiguous_expr_to_type(node.value.expr, state)

        walk(null, res, state)
        res.tpe.node = null
        return res
    } else if node.kind == parser::NodeKind::IDENTIFIER {
        type_lookup(node, state)
        return node
    }
}

def lookup_field_type(node: &parser::Node, state: &State, current_type: &Type, cache: &map::SMap(&Type)) -> &Type {
    if not node { return null }
    node.scope = state.scope
    if scope::is_global(state.scope) and node.kind == parser::NodeKind::PTR_T or
        node.kind == parser::NodeKind::REF_T or
        node.kind == parser::NodeKind::ARRAY_T or
        node.kind == parser::NodeKind::WEAK_REF_T or
        node.kind == parser::NodeKind::FUNCTION_T or
        node.kind == parser::NodeKind::CLOSURE_T {
            
        if node.kind == parser::NodeKind::FUNCTION_T {
            let box = box(type_lookup(node, state, current_type, false, cache))
            box.size = size_of def () -> ()
            box.align = align_of def () -> ()
            return box
        }
        if node.kind == parser::NodeKind::CLOSURE_T {
            let box = box(type_lookup(node, state, current_type, false, cache))
            box.size = size_of () -> ()
            box.align = align_of () -> ()
            return box
        }
        
        var stub: &Type = null
        let parr = node.value.t_parr.tpe
        if parr {
            parr.parent = node
            if parr.tpe {
                stub = parr.tpe
            } else {
                if parr.kind == parser::NodeKind::IDENTIFIER {
                    stub = make_stub_type(parr, state)
                } else {
                    stub = make_type_raw(TypeKind::STUB)
                }
                stub.state = consteval::copy_state(state)
                stub.module = state.module
                stub.node = parr
                parr.tpe = stub
            }
        }

        if node.kind == parser::NodeKind::PTR_T {
            stub = pointer(stub, node.value.t_parr.kw)
        } else if node.kind == parser::NodeKind::REF_T {
            stub = reference(stub, node.value.t_parr.kw)
        } else if node.kind == parser::NodeKind::ARRAY_T {
            stub = array(stub, node.value.t_parr.kw)
        } else if node.kind == parser::NodeKind::WEAK_REF_T {
            stub = weak_reference(stub, node.value.t_parr.kw)
        }
        stub.module = state.module
        stub.node = node
        node.tpe = stub

        return stub
    } else {
        return type_lookup(node, state, current_type, false, cache)
    }
}

// TODO current_type is basically a hack, there's really no reason why you should already have a type and then look it up again
export def do_type_lookup(node: &parser::Node, state: &State, current_type: &Type = null, lookup_default: bool = false, cache: &map::SMap(&Type) = null, prefix: String = null) -> &Type {
    if not node { return null }
    if node.kind == parser::NodeKind::IDENTIFIER {
        if current_type and not lookup_default and current_type.kind != TypeKind::STUB {
            return current_type
        }
        if not lookup_default {
            let value = scope::get(state.scope, node)
            if not value {
                errors::errorn(node, "Unknown identifier `", parser::identifier_to_str(node), "`")
                scope::create_dependency(state.current_value(), scope::make_ident(parser::identifier_to_str(node)))
                return null
            } else {
                if value.modifier != parser::VarDecl::TYPE { return null }

                let tpe = value.value.value_tpe
                node.svalue = value
                if not tpe {
                    scope::create_dependency_on_type(state.current_value(), node)
                }
                scope::create_dependency(state.current_value(), value)
                return tpe
            }
            
        } else {
            let value = scope::get(state.scope, node, false, false)
            node.svalue = value
            var tpe: &Type = null
            if value {
                if value.modifier != parser::VarDecl::TYPE {
                    errors::errorn(node, "`", parser::identifier_to_str(node), "` is not a type")
                    return null
                }
                scope::create_dependency(state.current_value(), value)
                tpe = value.value.value_tpe
            } else {
                tpe = make_stub_type(node, state, prefix = false)
                tpe.is_type_argument = true // TODO Maybe don't reuse this
                if prefix {
                    tpe.type_name = prefix + tpe.type_name
                }
                var share = parser::ShareMarker::EXPORT
                if vector::length(node.value.identifier.path) == 1 {
                    share = parser::ShareMarker::NONE
                }
                tpe.svalue = scope::create_type(state.scope, node, share, tpe, scope::Phase::DECLARED, null, null)
                scope::create_dependency(state.current_value(), tpe.svalue)
            }
            return tpe
        }
    } else if node.kind == parser::NodeKind::PTR_T {
        if current_type { current_type = current_type.tpe }
        node.scope = state.scope
        if node.value.t_parr.tpe { node.value.t_parr.tpe.parent = node }
        var tpe = type_lookup(node.value.t_parr.tpe, state, current_type, lookup_default, cache)
        tpe = pointer(tpe, node.value.t_parr.kw)
        return tpe
    } else if node.kind == parser::NodeKind::REF_T {
        if current_type { current_type = current_type.tpe }
        node.scope = state.scope
        if node.value.t_parr.tpe { node.value.t_parr.tpe.parent = node }
        var tpe = type_lookup(node.value.t_parr.tpe, state, current_type, lookup_default, cache)
        tpe = reference(tpe, node.value.t_parr.kw)
        return tpe
    } else if node.kind == parser::NodeKind::WEAK_REF_T {
        if current_type { current_type = current_type.tpe }
        node.scope = state.scope
        if node.value.t_parr.tpe { node.value.t_parr.tpe.parent = node }
        var tpe = type_lookup(node.value.t_parr.tpe, state, current_type, lookup_default, cache)
        tpe = weak_reference(tpe, node.value.t_parr.kw)
        return tpe
    } else if node.kind == parser::NodeKind::STRUCT_T or node.kind == parser::NodeKind::UNION_T {
        
        let length = vector::length(node.value.body)
        let fields = allocate_ref(StructMember, length)
        for var i in 0..length {
            let field = node.value.body(i)
            if not field { continue }
            field.scope = state.scope
            let line = (@field).loc.line

            var field_tpe: &Type = null
            var name: Str
            var is_bitfield = false
            var bit_size = 0 !size_t

            var field_type: &Type = null
            if current_type and current_type.kind != TypeKind::STUB { field_type = current_type.fields(i).tpe }

            if (@field).kind == parser::NodeKind::ID_DECL_STRUCT {
                let ident = (@field).value.id_decl_struct.ident
                name = last_ident_to_str(ident)
                if field.value.id_decl_struct.tpe { field.value.id_decl_struct.tpe.parent = field }
                field_tpe = lookup_field_type((@field).value.id_decl_struct.tpe, state, field_type, cache)
                if field.value.id_decl_struct.is_bitfield {
                    is_bitfield = true
                    bit_size = field.value.id_decl_struct.bit_size
                }
            } else if (@field).kind == parser::NodeKind::STRUCT_T or
                (@field).kind == parser::NodeKind::UNION_T {
                field_tpe = type_lookup(field, state, field_type, false, cache)
            }
            
            fields(i) = { 
                node = field,
                line = line, 
                name = name, 
                tpe = field_tpe,
                is_bitfield = is_bitfield, 
                bit_size = bit_size
            } !StructMember
        }
        
        var tpe = (make_struct_type(fields, current_type)
            if node.kind == parser::NodeKind::STRUCT_T
            else make_union_type(fields, current_type))

        tpe.line = node.loc.line
        tpe.type_name = make_unique_name("<anonymous>", state)
        tpe.name = "<anonymous>"
        tpe.line = node.loc.line

        return tpe
    } else if node.kind == parser::NodeKind::ENUM_T {
        if current_type { current_type = current_type.tpe }
        var enum_tpe = builtins::int_
        if node.value.t_enum.tpe {
            enum_tpe = type_lookup(node.value.t_enum.tpe, state, current_type, lookup_default, cache)
        }
        let tpe = make_type_raw(TypeKind::ENUM)
        (@tpe).line = node.loc.line
        (@tpe)._tpe = enum_tpe
        (@tpe).size = (@enum_tpe).size
        (@tpe).align = (@enum_tpe).align

        return tpe
    } else if node.kind == parser::NodeKind::ARRAY_T {
        if current_type { current_type = current_type.tpe }
        node.scope = state.scope
        if node.value.t_parr.tpe { node.value.t_parr.tpe.parent = node }
        let array_tpe = type_lookup(node.value.t_parr.tpe, state, current_type, lookup_default, cache)
        let tpe = array(array_tpe, node.value.t_parr.kw)
        return tpe
    } else if node.kind == parser::NodeKind::ARRAY_STATIC_T {
        if current_type { current_type = current_type.tpe }
        node.scope = state.scope
        if node.value.t_arrs.tpe { node.value.t_arrs.tpe.parent = node }
        let array_tpe = type_lookup(node.value.t_arrs.tpe, state, current_type, lookup_default, cache)

        var n = std::MAX_UINT64 !int64
        if node.value.t_arrs.n {
            n = 0
            let value = consteval::expr(node.value.t_arrs.n, state)
            if value.tpe.kind != TypeKind::WORD {
                errors::errorn(node.value.t_arrs.n, "Type needs to be a positive integer, got ", debug::type_to_str(value.tpe))
            } else if not value.tpe.unsig and value.i < 0 {
                errors::errorn(node.value.t_arrs.n, "Negative array size not allowed")
            } else {
                n = value.i
            }
        }

        let tpe = make_static_array(array_tpe, n, node.value.t_arrs.kw)
        return tpe
    } else if node.kind == parser::NodeKind::FUNCTION_T or node.kind == parser::NodeKind::CLOSURE_T {
        var tpe: &Type
        var fun: &Type
        if node.kind == parser::NodeKind::FUNCTION_T {
            tpe = make_function_type()
        } else {
            tpe, fun = make_closure_type()
        }

        (@tpe).line = node.loc.line
        (@tpe).parameter_t = vector::make(NamedParameter)
        for var i in 0..vector::length(node.value.t_func.args) {
            var arg_type: &Type = null
            if current_type { 
                arg_type = (current_type.parameter_t(i)).tpe 
            }

            let arg = node.value.t_func.args(i)
            let np = {
                _tpe = type_lookup(arg, state, arg_type, lookup_default, cache),
                node = arg
            } !NamedParameter
            tpe.parameter_t.push(np)
            if fun {
                fun.parameter_t.push(np)
            }
        }
        (@tpe).return_t = vector::make(type &Type)
        for var i in 0..vector::length(node.value.t_func.ret) {
            var return_type: &Type = null
            if current_type { 
                return_type = return_type.return_t(i)
            }

            let arg = node.value.t_func.ret(i)
            let ret_tpe = type_lookup(arg, state, return_type, lookup_default, cache)

            tpe.return_t.push(ret_tpe)
            if fun {
                fun.return_t.push(ret_tpe)
            }
        }
        tpe.module = state.module
        if node.kind == parser::NodeKind::FUNCTION_T {
            tpe = pointer(tpe)
        }
        return tpe
    } else if node.kind == parser::NodeKind::TYPE_T {
        if current_type { return current_type }
        let wrapped = type_lookup(node.value.expr, state, current_type, lookup_default, cache)
        let tpe = make_type_raw(TypeKind::TYPE_DEF)
        if node.value.expr and node.value.expr.kind == parser::NodeKind::IDENTIFIER {
            tpe.name = parser::identifier_to_str(node.value.expr)
        }
        tpe.line = node.loc.line
        tpe._tpe = wrapped
        return tpe
    } else if node.kind == parser::NodeKind::UNSIGNED_T {
        let signed = copy(type_lookup(node.value.expr, state, current_type, lookup_default, cache)) if not current_type else current_type
        if not is_arithmetic(signed) or signed.unsig {
            errors::errorn(node, "Expected arithmetic type, got ", debug::type_to_str(signed))
            return null
        }
        signed.unsig = true
        return signed
    } else if node.kind == parser::NodeKind::WORD_T {
        let n = node.value.i / 8
        let tpe = make_type_raw(TypeKind::WORD)
        tpe.size = n
        tpe.align = n
        return tpe
    } else if node.kind == parser::NodeKind::TYPE_OF_T {
        if current_type { return current_type }
        walk(node, node.value.expr, state)
        return node.value.expr.tpe
    } else if node.kind == parser::NodeKind::STRUCTURAL_T {
        let tpe = make_type_raw(TypeKind::STRUCTURAL) if not current_type else current_type
        tpe.kind = TypeKind::STRUCTURAL
        tpe.type_name = make_unique_name("<anonymous>", state)
        tpe.name = "<anonymous>"

        let members = vector::make(StructuralTypeMember)

        for var i in 0..vector::length(node.value.body) {
            let member = node.value.body(i)
            if not member { continue }
            var current_member: *StructuralTypeMember = null
            if current_type { current_member = current_type.members.get(i) }

            let name_node = member.value.structural_member.name
            if not name_node { continue }
            let name = parser::identifier_to_str(name_node)
            
            let kw = member.value.structural_member.kw
            if kw == parser::MemberType::DEF {
                let parameter_t = vector::make(NamedParameter)
                let return_t = vector::make(type &Type)

                for var i in 0..vector::length(member.value.structural_member.params) {
                    let parameter_node = member.value.structural_member.params(i)
                    let current_parameter_type = (current_member.parameter_t(i)).tpe if current_member else null !&Type
                    var ntpe = box(type_lookup(parameter_node.value.param.tpe, state, current_parameter_type, false, cache))
                    parameter_t.push({
                        name = parser::identifier_to_str(parameter_node.value.param.name),
                        _tpe = ntpe
                    } !NamedParameter)
                }

                for var i in 0..vector::length(member.value.structural_member.returns) {
                    let return_node = member.value.structural_member.returns(i)
                    let current_return_type = current_member.return_t(i) if current_member else null !&Type

                    var ntpe = box(type_lookup(return_node, state, current_return_type, false, cache))
                    vector::push(return_t, ntpe)
                }

                let structural_type_member = {
                    name,
                    parameter_t,
                    return_t
                } !StructuralTypeMember
                members.push(structural_type_member)
            } else {
                let parameter_t = vector::make(NamedParameter)
                let return_t = vector::make(type &Type)

                let return_node = member.value.structural_member.returns(0)
                let current_return_type = current_member.return_t(0) if current_member else null !&Type
                var rtpe = box(type_lookup(return_node, state, current_return_type, false, cache))
                return_t.push(rtpe)

                let structural_type_member = {
                    name,
                    parameter_t,
                    return_t
                } !StructuralTypeMember
                members.push(structural_type_member)

                if kw == parser::MemberType::VAR {
                    let parameter_t = vector::make(NamedParameter)
                    let return_t = vector::make(type &Type)

                    parameter_t.push({
                        name = "_value",
                        _tpe = rtpe
                    } !NamedParameter)

                    let structural_type_member = {
                        "__set_" + name + "__",
                        parameter_t,
                        return_t
                    } !StructuralTypeMember
                    members.push(structural_type_member)
                }
            }
        }
        tpe.members = members

        return tpe
    } else if node.kind == parser::NodeKind::TYPE_CONSTRUCTOR {
        if current_type and current_type.kind != TypeKind::STUB and not current_type.tc_incomplete and 
            (not current_type.tc_tpe or current_type.tc_tpe.kind != TypeKind::STUB) { 
            return current_type 
        }

        var tpe = current_type
        let name = node.value.type_constructor.name

        var type_constructor = type_lookup(name, state, null, lookup_default, cache)
        if not type_constructor { return current_type }

        if type_constructor.kind != TypeKind::STUB {
            if type_constructor.kind != TypeKind::TYPE_CONSTRUCTOR {
                errors::errorn(node, "Not a type constructor")
                return null
            }
            if vector::length(type_constructor.parameter_t) != vector::length(node.value.type_constructor.args) {
                errors::errorn(node, "Wrong amount of arguments to type constructor, expected ",
                    to_string(vector::length(type_constructor.parameter_t) !&size_t),
                    " got ",
                    to_string(vector::length(node.value.type_constructor.args) !&size_t))
                return null
            }
        }

        var type_name = type_constructor.type_name + '('
       
        var tc_args = vector::make(type &Type)
        var is_incomplete = type_constructor.kind == TypeKind::STUB
        var is_generic = false

        let len = vector::length(node.value.type_constructor.args)
        let scpe = state.scope
        var inner_scope: &scope::Scope = null
        if type_constructor.module { 
            inner_scope = scope::enter_scope(type_constructor.module.scope)
        } else {
            inner_scope = scope::enter_scope(state.scope)
        }
        for var i in 0..len {
            let arg = node.value.type_constructor.args(i)
            var np: *NamedParameter = null
            if type_constructor.kind != TypeKind::STUB {
                np = type_constructor.parameter_t.get(i)
            }

            let argtpe = type_lookup(arg, state, null, lookup_default, cache, prefix = to_string(state.counter) + ".")
            argtpe.is_type_argument = true
            if argtpe {
                if argtpe.kind == TypeKind::TYPE_DEF { is_generic = true }
                else if argtpe.kind == TypeKind::STUB { is_incomplete = true }
                if np {
                    scope::create_type(inner_scope, parser::make_identifier(np.name), parser::ShareMarker::NONE, argtpe, no_svalue = true)
                }
            } else { is_incomplete = true }
            tc_args.push(argtpe)

            type_name += debug::type_to_str(argtpe, full_name = true)
            if i < len -1 {
                type_name += ", "
            }
        }
        type_name += ')'
        state.scope = inner_scope

        if is_generic {
            if type_constructor.tc_node and type_constructor.tc_node.kind == parser::NodeKind::TYPE_CONSTRUCTOR {
                if not type_constructor.tc_node.variants {
                    type_constructor.tc_node.variants = map::make(type &parser::Node)
                }
                var tc_node = type_constructor.tc_node.variants.get_or_default(type_name, null)
                if not tc_node {
                    tc_node = parser::deep_copy_node(type_constructor.tc_node)
                    tc_node.variants = null
                    tc_node.scope = state.scope
                    type_constructor.tc_node.variants(type_name) = tc_node
                    tpe = type_lookup(tc_node, state, null, lookup_default, cache)
                } else {
                    tpe = tc_node.tpe
                }
            } else {
                tpe = make_type_raw(TypeKind::GENERIC)
                tpe.type_name = type_name
                tpe.name = type_constructor.type_name
                tpe._tpe = type_constructor
                tpe.tc_args = tc_args
                tpe.tc_incomplete = true
            }

            state.scope = scpe
            return tpe
        }
        if not cache { cache = map::make(type &Type) }
        var cached_type = cache.get_or_default(type_name, null)
        if cached_type != null {
            state.scope = scpe
            return cached_type
        }
        cached_type = make_type_raw(TypeKind::STUB)
        cache(type_name) = cached_type

        if type_constructor.tc_node {
            if not type_constructor.tc_node.variants {
                type_constructor.tc_node.variants = map::make(type &parser::Node)
            }
            var tc_node = type_constructor.tc_node.variants.get_or_default(type_name, null)
            if not tc_node {
                tc_node = parser::deep_copy_node(type_constructor.tc_node)
                tc_node.variants = null
                tc_node.scope = state.scope
                type_constructor.tc_node.variants(type_name) = tc_node
                tpe = type_lookup(tc_node, state, null, lookup_default, cache)
            } else {
                tpe = tc_node.tpe
            }

            if type_constructor.tc_node.kind == parser::NodeKind::TYPE_CONSTRUCTOR {
                type_name = tpe.type_name
                tc_args = tpe.tc_args
                type_constructor = tpe.tc_tpe
                is_incomplete = tpe.tc_incomplete
            }
        } else {
            tpe = make_type_raw(TypeKind::STUB)
        }
        
        tpe.tc_tpe = type_constructor
        tpe.tc_args = tc_args
        tpe.tc_incomplete = is_incomplete
        // TODO use type_to_string by default
        tpe.type_name = type_name
        tpe.name = debug::type_to_str(tpe)
        tpe.module = type_constructor.module
 
        @cached_type = @tpe
        state.scope = scpe
        return cached_type
    } else if node.kind == parser::NodeKind::VARIANT_T {
        let tpe = make_type_raw(TypeKind::TUNION)

        var offset: uint64 = size_of *
        var align: uint64 = align_of *
        var biggest_type: &Type = null
        var variants = vector::make(type &Type)

        for var i in 0..node.value.t_variant.variants.length {
            var vtpe: &Type = null
            if current_type { 
                vtpe = (current_type.variants.keys()(i)).tpe 
            }

            let v = node.value.t_variant.variants(i)
            let variant = type_lookup(v, state, vtpe, lookup_default, cache)
            if variant and variant.kind == TypeKind::TUNION {
                for var inner_variant in @variant.variants.keys() {
                    variants.push(inner_variant)
                    if not biggest_type or biggest_type.size < inner_variant.size {
                        biggest_type = inner_variant
                    }
                }
            } else if variant {
                variants.push(variant)
                if not biggest_type or biggest_type.size < variant.size {
                    biggest_type = variant
                }
            }
        }

        sort_by_typename(variants)

        var fields = allocate_ref(StructMember, variants.length)
        for var i in 0..variants.length {
            fields(i) = { name = "_" + to_string(i), tpe = variants(i) } !StructMember
        }

        tpe.size = (ceil(offset / biggest_type.align !double) * biggest_type.align) !int
        tpe.align = util::lcm(align !int, biggest_type.align !int)
    
        tpe._tpe = make_union_type(fields, tpe._tpe)
        tpe.variants = set::make(variants)
        tpe.line = node.loc.line

        return tpe
    } else if node.kind == parser::NodeKind::TUPLE_T {
        let tpe = make_type_raw(TypeKind::TUPLE)

        let fields = vector::make(StructMember)
        let return_t = vector::make(type &Type)
        for var i in 0..node.value.body.length {
            var n = node.value.body(i)
            var cur: &Type = null
            if current_type { cur = current_type.return_t(i) }

            let e = type_lookup(n, state, cur, lookup_default, cache)
            return_t.push(e)
            fields.push({ tpe = e } !StructMember)
        }


        let struct_type = make_struct_type(fields.to_array()) // TODO Maybe a have a seperate function to calculate align and size
        tpe.return_t = return_t
        tpe.align = struct_type.align
        tpe.size = struct_type.size
        tpe.line = node.loc.line

        return tpe
    }

    return null
}

// Returns the common type of two arithmetic types
// byte -> ubyte -> short -> ushort -> int -> uint -> long -> ulong
export def common_type(a: &Type, b: &Type) -> &Type {
    if not a or not b { return null }

    //TODO Should cause an error
    //assert(is_arithmetic(a) and is_arithmetic(b))

    if (@a).kind == TypeKind::FLOAT and ((@b).kind == TypeKind::WORD or b.kind == TypeKind::CHAR) {
        return a
    } else if ((@a).kind == TypeKind::WORD or a.kind == TypeKind::CHAR) and (@b).kind == TypeKind::FLOAT {
        return b
    } else if a.kind == TypeKind::BOOL and is_arithmetic(b) {
        return a
    } else if b.kind == TypeKind::BOOL and is_arithmetic(a) {
        return b
    }

    if is_arithmetic(a) and is_arithmetic(b) {
        if (@a).size == (@b).size {
            if (@b).unsig {
                return b
            } else {
                return a
            }
        } else if (@a).size > (@b).size {
            return a 
        } else {
            return b
        }
    }
    return null
}

def walk_ArrayStaticT(node: &parser::Node, state: &State) {
    let n = node.value.t_arrs.n
    let expr = node.value.t_arrs.tpe
    if not n {
        errors::errorn(n, "Type needs to be sized")
        return
    }

    var size = 0 !int64
    let value = consteval::expr(n, state)
    if value.tpe.kind != TypeKind::WORD {
        errors::errorn(n, "Type needs to be a positive integer, got ", debug::type_to_str(value.tpe))
    } else if not value.tpe.unsig and value.i < 0 {
        errors::errorn(n, "Negative array size not allowed")
    } else {
        size = value.i
    }

    let tpe2 = copy(builtins::Type_) // TODO Use TypeKind::Type
    tpe2._tpe = type_lookup(node, state)
    node.tpe = pointer(tpe2)
}

def walk_TypeOfT(node: &parser::Node, state: &State) {
    let expr = node.value.expr
    walk(node, expr, state)
    let tpe = copy(builtins::Type_) // TODO Use TypeKind::Type
    tpe._tpe = expr.tpe
    node.tpe = pointer(tpe)
}

def walk_Null(node: &parser::Node, state: &State) {
    let tpe = make_type_raw(TypeKind::NULL)
    node.tpe = tpe
}

def walk_Undef(node: &parser::Node, state: &State) {
    let tpe = make_type_raw(TypeKind::UNDEF)
    node.tpe = tpe
}

def walk_Integer(node: &parser::Node, state: &State) {
    node.tpe = builtins::int_
}

def walk_Boolean(node: &parser::Node, state: &State) {
    node.tpe = builtins::bool_
}

def walk_Float(node: &parser::Node, state: &State) {
    node.tpe = builtins::double_
}

def walk_String(node: &parser::Node, state: &State) {
    node.tpe = builtins::string_
}

def walk_Char(node: &parser::Node, state: &State) {
    node.tpe = builtins::char_
}

def walk_Range(node: &parser::Node, state: &State) {
    walk(node, node.value.bin_op.left, state)
    walk(node, node.value.bin_op.right, state)

    var kind = TypeKind::RANGE
    if node.kind == parser::NodeKind::RANGE_INC {
        kind = TypeKind::RANGE_INC
    }
    let tpe = make_type_raw(kind)
    (@tpe).line = node.loc.line
    
    node.tpe = tpe
}

export def lookup_identifier_types(node: &parser::Node, state: &State) {
    if node.value.identifier.args {
        node.value.identifier.types = vector::make(NamedParameter)
        for var i in 0..vector::length(node.value.identifier.args) {
            let arg = node.value.identifier.args(i)
            let tpe = type_lookup(arg, state, null, true)
            node.value.identifier.types.push({
                _tpe = tpe
            } !NamedParameter)
        }
    }
}

def get_value(node: &parser::Node, state: &State, force_compile: bool = true, dry_run: bool = false) -> &scope::Value {
    var value = scope::get(state.scope, node, force_compile = force_compile, dry_run = dry_run) !&scope::Value
    if not value and state.current_function().is_closure {
        let len = state.function_stack.length
        for var i in 0..len {
            var current_fun = state.function_stack(len - i - 1)
            value = scope::get(current_fun.inner_scope, node, force_compile = force_compile, dry_run = dry_run)
            if value {
                for var j in (len - i - 1)..len {
                    node.svalue = null
                    let parent_function = state.function_stack(j)
                    if parent_function.captures and scope::get(parent_function.inner_scope, node, force_compile = force_compile, dry_run = dry_run) == null {
                        var modifier = parser::VarDecl::LET
                        if value.modifier == parser::VarDecl::CONST {
                            modifier = parser::VarDecl::CONST
                        } else {
                            let new_value_ref = scope::create_variable(
                                parent_function.inner_scope, parser::make_identifier("__ref." + value.name), parser::ShareMarker::NONE,
                                parser::VarDecl::LET, pointer(value.tpe), null
                            )
                            parent_function.captures.push(new_value_ref)
                        }

                        let new_value = scope::create_variable(
                            parent_function.inner_scope, node, parser::ShareMarker::NONE,
                            modifier, value.tpe, null
                        )

                        if modifier == parser::VarDecl::CONST {
                            new_value.value = value.value
                        }
                        if modifier != parser::VarDecl::CONST or value.tpe.kind == TypeKind::CLOSURE {
                            parent_function.captures.push(new_value)   
                        }

                        new_value.is_capture = true
                        value = new_value
                    }
                }
                break
            }
        }
    }
    return value
}

def walk_Identifier(node: &parser::Node, state: &State) {
    lookup_identifier_types(node, state)
    var value = get_value(node, state)

    if not value {
        errors::errorn(node, "Unknown identifier `", parser::identifier_to_str(node), "`")
        scope::create_dependency_on_type(state.current_value(), node)
        return
    }

    scope::create_dependency(state.current_value(), value)
    scope::add_reference(value, node)

    if value.tpe and value.tpe.kind == TypeKind::TYPE {
        let tpe = copy(builtins::Type_) // TODO Use TypeKind::Type
        tpe._tpe = value.value.value_tpe
        node.tpe = pointer(tpe)
    } else {
        node.tpe = value.tpe
    }

    node.svalue = value
    node.kw = value.modifier
    
    if is_function(node.tpe) and 
        (@node.parent).kind != parser::NodeKind::FUNC_CALL and
        (@node.parent).kind != parser::NodeKind::PTR {

        let parent = node.parent
        let old_node = parser::copy_node(node)
        old_node.tpe = flatten_return_type(old_node, node.tpe.return_t)

        @node = {
            kind = parser::NodeKind::FUNC_CALL,
            loc = node.loc,
            parent = node.parent,
            scope = node.scope
        } !parser::Node
        node.value.func_call = {
            left = old_node,
            args = vector::make(type &parser::Node),
            kwargs = vector::make(type &parser::Node)
        } !parser::NodeFuncCall
        walk(parent, node, state)
    }
}

def implicit_conversion(node: &parser::Node, tpe: &Type, state: &State) {
    if not tpe { return }
    // Convert type
    if node.tpe and node.tpe.may_be_type {
        node.tpe = node.tpe.may_be_type
    } else if node.kind == parser::NodeKind::NULL and is_pointer(tpe) or
        is_arithmetic(tpe) and (node.kind == parser::NodeKind::INTEGER or
        (node.kind == parser::NodeKind::USUB or node.kind == parser::NodeKind::UADD) and 
        (@node.value.expr).kind == parser::NodeKind::INTEGER) {

        // TODO For integers we need to check the boundaries
        // TODO What about stuff like --10? I mean its kinda useless but for completeness

        node.tpe = tpe
    } else if is_function_pointer(tpe) and 
        node.kind == parser::NodeKind::PTR and 
        node.value.expr and node.value.expr.kind == parser::NodeKind::IDENTIFIER {
        node.tpe = tpe
    }
}

def infer_struct_type(node: &parser::Node, tpe: &Type) {
    if node.kind != parser::NodeKind::STRUCT_LIT { return }
    if not (is_struct(tpe) or is_ref(tpe) and is_struct(tpe.tpe)) {
        errors::errorn(node, "Incompatible types ", debug::type_to_str(tpe), " is not a structure type")
        return
    }
    if is_ref(tpe) {
        node.tpe = tpe.tpe
    } else {
        node.tpe = tpe
    }
}

def collapse_types(
    node: &parser::Node, ltypes: &Vector(&Type), 
    right: &Vector(&parser::Node), state: &State, 
    left: &Vector(&parser::Node) = null
) -> &Vector(&Type) {
    let rtypes = vector::make(type &Type)
    var k = 0
    for var i in 0..vector::length(right) {
        let value = right(i)
        if not value { continue }

        var ltpe: &Type = null
        if k < vector::length(ltypes) {
            ltpe = ltypes(k)
            infer_struct_type(value, ltpe)
        }
        
        if not value.is_assign_right {
            if left and i < left.length and node.parent.kind == parser::NodeKind::PROGRAM {
                let l = left(i)
                let current_value = state.current_value
                state.current_variable = l.value.id_decl.value.svalue
                walk(node, value, state)
                state.current_variable = current_value
            } else {
                walk(node, value, state)
            }
        }
        let rtpe = (@value).tpe
        if rtpe and (@rtpe).kind == TypeKind::TUPLE {
            for var j in 0..vector::length((@rtpe).return_t) {
                let t = (@rtpe).return_t(j)
                rtypes.push(t)
                k += 1
            }
        } else {
            implicit_conversion(value, ltpe, state)
            rtypes.push(value.tpe)
            k += 1
        }
    }
    return rtypes
}

def walk_Assign(node: &parser::Node, state: &State) {
    let left = node.value.assign.left
    let right = node.value.assign.right

    let ltypes = vector::make(type &Type)
    for var i in 0..vector::length(left) {
        let l = left(i)
        if not l { continue }
        if l.kind == parser::NodeKind::IDENTIFIER and scope::last_path_element(l) == "_" {
            l.is_initializer = true
        } else {
            walk(node, l, state)
        }
        ltypes.push(l.tpe)
    }
    let rtypes = collapse_types(node, ltypes, right, state)

    if vector::length(ltypes) != vector::length(rtypes) {
        errors::errorn(node, "Unbalanced assignment")
        return
    }

    for var i in 0..vector::length(left) {
        let l = left(i)
        if not l { continue }
        var rtpe = rtypes(i)

        if l.kind == parser::NodeKind::MEMBER_ACCESS {
            // Check for overloaded assignment
            let value = l.value.bin_op.left
            let name = l.value.bin_op.right
            if not value or not name or name.kind != parser::NodeKind::IDENTIFIER { continue }

            let args = vector::make(NamedParameter)
            args.push({ _tpe = value.tpe } !NamedParameter)
            args.push({ _tpe = rtpe } !NamedParameter)

            let ident = parser::make_identifier("__set_" + parser::identifier_to_str(name) + "__")
            let fun = scope::get_function(state.scope, ident, args, false, true, force_compile = not consteval::is_static)
            if fun {
                compile_function(*fun, state.scope, args)
            }
        }

        var ltpe = l.tpe
        if not check_is_identifier_assignable(l, state) {
            continue
        }

        if l.kind == parser::NodeKind::IDENTIFIER and scope::last_path_element(l) == "_" {
            ltpe = rtpe
            l.tpe = rtpe
            l.svalue = scope::create_underscore(state.scope, l, rtpe)
        }

        if not ltpe or not rtpe { continue }
        if not is_assignable(ltpe, rtpe, state.module) {
            errors::errorn(l, "Incompatible types, can't assign ", debug::type_to_str(rtpe), " to ", debug::type_to_str(ltpe))
        }
    }
    if ltypes.length > 0 {
        node.tpe = vector::peek(ltypes)
    }
}

export def walk_top_VarDecl(node: &parser::Node, state: &State, set_constant: bool = false) {
    let current_signature = errors::current_signature
    errors::current_signature = node.signature_hash
    defer errors::current_signature = current_signature

    walk_VarDecl(node, state, set_constant)
}

// This is getting called from consteval for constants
export def walk_VarDecl(node: &parser::Node, state: &State, set_constant: bool = false) {
    let share = node.value.var_decl.share
    let kw = node.value.var_decl.kw
    let left = node.value.var_decl.left
    let right = node.value.var_decl.right
    let extern = node.value.var_decl.extern
    let parent = node.parent

    if kw == parser::VarDecl::CONST and not set_constant {
        for var i in 0..vector::length(left) {
            let id = left(i)
            assert(id.kind == parser::NodeKind::ID_DECL)
            
            let ident = id.value.id_decl.value
            ident.svalue = scope::get(state.scope, ident)
        }
        return 
    }

    let function = current_function(state)
    if not function.is_global {
        if share != parser::ShareMarker::NONE {
            errors::errorn(node, "Can't share non top level variable")
        }
    }

    let ltypes = vector::make(type &Type)
    for var i in 0..vector::length(left) {
        let l = left(i)
        if l.kind == parser::NodeKind::ID_DECL {
            let tpe_node = l.value.id_decl.tpe
            let ident = l.value.id_decl.value
            if not ident { 
                ltypes.push(null)
                continue 
            }

            let current_variable = state.current_variable
            if node.parent.kind == parser::NodeKind::PROGRAM {
                state.current_variable = ident.svalue
            }

            if tpe_node {
                let tpe = type_lookup(tpe_node, state)
                ltypes.push(tpe)
            } else {
                ltypes.push(null)
            }
            state.current_variable = current_variable
        } else {
            let n = l.value.expr
            walk(l, n, state)
            ltypes.push((@n).tpe)
        }
    }

    // Remove node that we are currently traversing to avoid recursing infinitely
    for var i in 0..vector::length(left) {
        let l = left(i)
        if l.kind == parser::NodeKind::ID_DECL {
            let ident = l.value.id_decl.value
            if l.svalue {
                l.svalue.state = null
            }
        }
    }

    let rtypes = collapse_types(node, ltypes, right, state, left)
    	
    var balanced = true
    if (kw == parser::VarDecl::CONST or 
        kw == parser::VarDecl::LET) and 
        vector::length(ltypes) != vector::length(rtypes) {
        
        errors::errorn(node, "Unbalanced assignment")
        balanced = false
    }

    for var i in 0..vector::length(left) {
        var ltpe = ltypes(i)

        let node = left(i)
        if node.kind == parser::NodeKind::ID_DECL {
            if not ltpe and i < vector::length(rtypes) {
                ltpe = rtypes(i)
            }
            if balanced and not ltpe and i >= vector::length(rtypes) {
                errors::errorn(node, "Need to specify a type")
            }

            let ident = node.value.id_decl.value
            if not ident { continue }
            let is_underscore = scope::last_path_element(ident) == "_"

            var rtpe: &Type = null
            if i < vector::length(rtypes) {
                rtpe = rtypes(i)
                
                if is_underscore {
                    ltpe = rtpe
                } else if not is_assignable(ltpe, rtpe, state.module) {
                    errors::errorn(node, "Incompatible types ", debug::type_to_str(rtpe), " and ", debug::type_to_str(ltpe))
                } else if ltpe and ltpe.kind == TypeKind::STATIC_ARRAY and ltpe.length == std::MAX_UINT64 {
                    ltpe.length = rtpe.length
                    ltpe.size = rtpe.size
                }
                if rtpe and rtpe.kind == TypeKind::TYPE_CONSTRUCTOR {
                    errors::errorn(node, "Can't use type constructor as variable type")
                    ltpe = null
                }
            }

            if not rtpe and ltpe and ltpe.kind == TypeKind::STATIC_ARRAY and ltpe.length == std::MAX_UINT64 {
                errors::errorn(node, "Array size indeterminate")
            }

            ident.scope = state.scope
            ident.tpe = ltpe

            if ltpe and ltpe.kind == typechecking::TypeKind::STUB {
                errors::errorn(node, "Can't resolve type of expression")
            }

            if is_underscore {
                ident.svalue = scope::create_underscore(state.scope, ident, ltpe)
            } else {
                ident.svalue = scope::create_variable(state.scope, ident, share, kw, ltpe, extern, null)
            }

            scope::add_reference(ident.svalue, ident)

        } else {
            let n = node.value.expr
            if not check_is_identifier_assignable(n, state) {
                continue
            }

            if i >= vector::length(rtypes) {
                errors::errorn(node, "Must assign a value")
                continue
            }
            let rtpe = rtypes(i)

            if node.kind == parser::NodeKind::IDENTIFIER and scope::last_path_element(node) == "_" {
                ltpe = rtpe
                node.tpe = rtpe
                node.svalue = scope::create_underscore(state.scope, node, rtpe)
            }

            if not ltpe or not rtpe { continue }
            if not is_assignable(ltpe, rtpe, state.module) {
                errors::errorn(node, "Incompatible types ", debug::type_to_str(rtpe), " and ", debug::type_to_str(ltpe))
            }
        }
    }
}

def walk_Not(node: &parser::Node, state: &State) {
    walk(node, node.value.expr, state)
    let tpe = (@node.value.expr).tpe
    if not tpe { return }
    if not is_boolean(tpe, state.module) {
        errors::errorn(node, "Incompatible type ", debug::type_to_str(tpe), ", must be boolean type")
    }
    node.tpe = tpe
}

def walk_BNot(node: &parser::Node, state: &State) {
    walk(node, node.value.expr, state)
    let tpe = (@node.value.expr).tpe
    if not tpe { return }

    let args = vector::make(NamedParameter)
    args.push({
        _tpe = tpe
    } !NamedParameter)
    convert_to_call(node, "__invert__", args, state)

    if node.kind != parser::NodeKind::FUNC_CALL and not is_integer(tpe) {
        errors::errorn(node, "Incompatible type ", debug::type_to_str(tpe), ", must be integer type")
    }
    node.tpe = tpe
}

def walk_UAdd(node: &parser::Node, state: &State) {
    walk(node, node.value.expr, state)
    if not node.value.expr { return }
    let tpe = (@node.value.expr).tpe
    if not tpe { return }

    let args = vector::make(NamedParameter)
    args.push({
        _tpe = tpe
    } !NamedParameter)
    convert_to_call(node, "__pos__", args, state)

    if node.kind != parser::NodeKind::FUNC_CALL and not is_arithmetic(tpe) {
        errors::errorn(node, "Incompatible type ", debug::type_to_str(tpe), ", must be arithmetic type")
    }
    node.tpe = tpe
}

def walk_USub(node: &parser::Node, state: &State) {
    walk(node, node.value.expr, state)
    let tpe = (@node.value.expr).tpe
    if not tpe { return }

    let args = vector::make(NamedParameter)
    args.push({ _tpe = tpe } !NamedParameter)
    convert_to_call(node, "__neg__", args, state)

    if node.kind != parser::NodeKind::FUNC_CALL and not is_arithmetic(tpe) {
        errors::errorn(node, "Incompatible type ", debug::type_to_str(tpe), ", must be arithmetic type")
    }
    node.tpe = tpe
}

def make_function_call(node: &parser::Node, ident: &parser::Node) -> &parser::Node {
    let args = vector::make(type &parser::Node)
    args.push(node.value.bin_op.left)
    args.push(node.value.bin_op.right)

    return make_function_call(node, ident, args)
}

def make_function_call(node: &parser::Node, ident: &parser::Node, args: &Vector(&parser::Node)) -> &Node {
    let function = {
        kind = parser::NodeKind::FUNC_CALL,
        loc = node.loc
    } !&parser::Node
    function.value.func_call = {
        left = ident,
        args = args,
        kwargs = vector::make(type &parser::Node)
    } !parser::NodeFuncCall
    function.parent = node.parent
    function.scope = node.scope

    return function
}

def convert_to_call(node: &parser::Node, name: Str, args: &Vector(NamedParameter), state: &State) {
    let ident = parser::make_identifier(name)
    let fun = scope::get_function(state.scope, ident, args, false, true, force_compile = not consteval::is_static)
    if fun {
        compile_function(*fun, state.scope, args)
        let parent = node.parent
        @node = @make_function_call(node, ident)
        consteval::walk_Call(node, state)
        walk(parent, node, state)
    }
}

def convert_to_icall(node: &parser::Node, name: Str, args: &Vector(NamedParameter), state: &State) {
    let ident = parser::make_identifier(name)
    let fun = scope::get_function(state.scope, ident, args, false, true, force_compile = not consteval::is_static)
    if fun { 
        compile_function(*fun, state.scope, args)

        let parent = node.parent
        var assign = {
            kind = parser::NodeKind::ASSIGN,
            loc = node.loc
        } !&parser::Node
        let left = vector::make(type &parser::Node)
        let right = vector::make(type &parser::Node)
        assign.value.assign = {
            left = left,
            right = right
        } !parser::NodeAssign
        assign.scope = node.scope
        assign.parent = node.parent

        vector::push(right, make_function_call(node, ident))
        left.push(node.value.bin_op.left)
        @node = @assign
        walk(parent, node, state)
    }
}

def create_args(left: &parser::Node, right: &parser::Node) -> &Vector(NamedParameter) {
    let args = vector::make(NamedParameter)
    args.push({ _tpe = left.tpe  if left  else null } !NamedParameter)
    args.push({ _tpe = right.tpe if right else null } !NamedParameter)
    return args
}

def walk_ArithmeticOp(node: &parser::Node, state: &State) {
    let left = node.value.bin_op.left
    let right = node.value.bin_op.right
    if not left or not right { return }

    walk(node, left, state)
    walk(node, right, state)

    if not (@left).tpe or not (@right).tpe { return }
    node.tpe = common_type((@left).tpe, (@right).tpe)

    let args = create_args(left, right)
    switch node.kind {
        case parser::NodeKind::ADD:
            convert_to_call(node, "__add__", args, state)
        case parser::NodeKind::SUB:
            convert_to_call(node, "__sub__", args, state)
        case parser::NodeKind::MUL:
            convert_to_call(node, "__mul__", args, state)
        case parser::NodeKind::DIV:
            convert_to_call(node, "__div__", args, state)
        case parser::NodeKind::MOD:
            convert_to_call(node, "__mod__", args, state)
    }

    if not node.tpe {
        // TODO better error message
        errors::errorn(node, "Invalid operation")
    }
}
    

def walk_BitwiseOp(node: &parser::Node, state: &State) {
    let left = node.value.bin_op.left
    let right = node.value.bin_op.right
    if not left or not right { return }

    walk(node, left, state)
    walk(node, right, state)

    if not (@left).tpe or not (@right).tpe { return }
    node.tpe = common_type((@left).tpe, (@right).tpe)

    let args = create_args(left, right)
    switch node.kind {
        case parser::NodeKind::BAND:
            convert_to_call(node, "__and__", args, state)
        case parser::NodeKind::BOR:
            convert_to_call(node, "__or__", args, state)
        case parser::NodeKind::BXOR:
            convert_to_call(node, "__xor__", args, state)
        case parser::NodeKind::SHR:
            convert_to_call(node, "__rshift__", args, state)
        case parser::NodeKind::SHL:
            convert_to_call(node, "__lshift__", args, state)
    }

    if node.kind != parser::NodeKind::FUNC_CALL {
        if not is_integer((@left).tpe) or not is_integer((@right).tpe) {
            errors::errorn(node, "Invalid operands of type ", debug::type_to_str((@left).tpe), " and ", debug::type_to_str((@right).tpe), " to bitwise operator")
        }
    }
}

def walk_BooleanOp(node: &parser::Node, state: &State) {
    let left = node.value.bin_op.left
    let right = node.value.bin_op.right
    if not left or not right { return }
    
    walk(node, left, state)
    walk(node, right, state)

    if not (@left).tpe or not (@right).tpe { return }
    if not is_boolean((@left).tpe, state.module) or not is_boolean((@right).tpe, state.module) {
        errors::errorn(node, "Invalid operands of type ", debug::type_to_str((@left).tpe), " and ", debug::type_to_str((@right).tpe), " to boolean operator")
    }

    node.tpe = builtins::bool_
}

// TODO implicit conversions here too
def walk_AssignEqArithmetic(node: &parser::Node, state: &State) {
    let left = node.value.bin_op.left
    let right = node.value.bin_op.right
    if not left or not right { return }

    walk(node, left, state)
    walk(node, right, state)
    if not check_is_identifier_assignable(left, state) {
        return
    }

    if not (@left).tpe or not (@right).tpe { return }

    let args = create_args(left, right)
    switch node.kind {
        case parser::NodeKind::ADD_EQ:
            convert_to_icall(node, "__iadd__", args, state)
        case parser::NodeKind::SUB_EQ:
            convert_to_icall(node, "__isub__", args, state)
        case parser::NodeKind::MUL_EQ:
            convert_to_icall(node, "__imul__", args, state)
        case parser::NodeKind::DIV_EQ:
            convert_to_icall(node, "__idiv__", args, state)
        case parser::NodeKind::MOD_EQ:
            convert_to_icall(node, "__imod__", args, state)
    } 

    if node.kind != parser::NodeKind::ASSIGN {
        if not is_arithmetic((@right).tpe) {
            errors::errorn(right, "Incompatible type, expected arithmetic type, got ", debug::type_to_str((@right).tpe))
        }
        if not is_arithmetic((@left).tpe) {
            errors::errorn(right, "Incompatible type, expected arithmetic type, got ", debug::type_to_str((@left).tpe))
        }
        node.tpe = (@left).tpe
    }
}

def walk_AssignEqBitwise(node: &parser::Node, state: &State) {
    let left = node.value.bin_op.left
    let right = node.value.bin_op.right
    if not left or not right { return }

    walk(node, left, state)
    walk(node, right, state)
    if not check_is_identifier_assignable(left, state) {
        return
    }

    if not (@left).tpe or not (@right).tpe { return }

    let args = create_args(left, right)
    switch node.kind {
        case parser::NodeKind::AND_EQ:
            convert_to_icall(node, "__iand__", args, state)
        case parser::NodeKind::OR_EQ:
            convert_to_icall(node, "__ior__", args, state)
        case parser::NodeKind::XOR_EQ:
            convert_to_icall(node, "__ixor__", args, state)
        case parser::NodeKind::SHL_EQ:
            convert_to_icall(node, "__ilshift__", args, state)
        case parser::NodeKind::SHR_EQ:
            convert_to_icall(node, "__irshift__", args, state)
    } 

    if node.kind != parser::NodeKind::ASSIGN {
        if not is_integer((@right).tpe) {
            errors::errorn(right, "Incompatible type, expected integer type, got ", debug::type_to_str((@right).tpe))
        }
        if not is_integer((@left).tpe) {
            errors::errorn(right, "Incompatible type, expected integer type, got ", debug::type_to_str((@left).tpe))
        }

        node.tpe = (@left).tpe
    }
}

def walk_AssignEqPtr(node: &parser::Node, state: &State) {
    let left = node.value.bin_op.left
    let right = node.value.bin_op.right
    if not left or not right { return }

    walk(node, left, state)
    walk(node, right, state)
    if not check_is_identifier_assignable(left, state) {
        return
    }

    if not (@left).tpe or not (@right).tpe { return }
    if not is_integer((@right).tpe) {
        errors::errorn(right, "Incompatible type, expected integer type, got ", debug::type_to_str((@right).tpe))
    }
    if not is_pointer((@left).tpe) {
        errors::errorn(right, "Incompatible type, expected pointer type, got ", debug::type_to_str((@left).tpe))
    }

    node.tpe = (@left).tpe
}

def walk_Cast(node: &parser::Node, state: &State) {
    let left = node.value.bin_op.left
    let right = node.value.bin_op.right
    if not left or not right { return }
    
    right.parent = node
    var rtpe = type_lookup(right, state)

    if not rtpe { return }
    if rtpe.kind == TypeKind::TYPE_CONSTRUCTOR {
        errors::errorn(right, "Can't cast to type constructor")
        return
    }

    if (@left).kind == parser::NodeKind::STRUCT_LIT {
        if (@rtpe).kind != TypeKind::STRUCT and
            (@rtpe).kind != TypeKind::UNION and 
            not (rtpe.kind == TypeKind::REFERENCE and rtpe.tpe and 
                (rtpe.tpe.kind == TypeKind::STRUCT or rtpe.tpe.kind == TypeKind::UNION)) {
            errors::errorn(left, "Invalid cast")
            return
        }
        node.tpe = left.tpe = rtpe
        walk(node, left, state)
        return
    }
    if (@left).kind == parser::NodeKind::ARRAY_LIT {
        if (@rtpe).kind != TypeKind::ARRAY and 
            (@rtpe).kind != TypeKind::STATIC_ARRAY {
            errors::errorn(left, "Invalid cast")
            return
        }
        walk(node, left, state)
        node.tpe = rtpe
        return
    }

    walk(node, left, state)
    var ltpe = left.tpe
    if not ltpe { return }

    if left.kind == parser::NodeKind::INTEGER and 
        is_integer(ltpe) and is_integer(rtpe) {
        left.tpe = rtpe
    }

    if equals(ltpe, rtpe) or (equals(ltpe, builtins::Ref_) and (is_ref(rtpe) or is_weak_ref(rtpe))) {
    } else if ltpe.kind == TypeKind::TUNION {
        if not (ltpe.variants.contains(rtpe)) {
            errors::errorn(left, "Invalid cast")
            return
        }
    } else if equals(rtpe, builtins::Ref_) {
        if not (is_ref(ltpe) or is_weak_ref(ltpe)) {
            errors::errorn(left, "Invalid cast")
            return
        }
    } else if is_struct(ltpe) or is_struct(rtpe) {
        if ltpe.kind != rtpe.kind and not is_ref(rtpe) { 
            errors::errorn(left, "Invalid cast") 
            return
        }
    } else if is_struct(ltpe) and is_struct(rtpe) {
        if not equals(ltpe, rtpe) { 
            errors::errorn(left, "Invalid cast") 
            return
        }
    }

    if not node.tpe {
        node.tpe = rtpe
    }

    var initial_ltpe = copy(left.tpe)
    ltpe = initial_ltpe

    while ltpe and rtpe and ltpe.kind == rtpe.kind and is_box(ltpe) {            
        ltpe = ltpe.tpe
        rtpe = rtpe.tpe
    }

    if ltpe and rtpe and rtpe.tc_args {
        node.tpe = initial_ltpe
        ltpe.tc_args = rtpe.tc_args
        ltpe.tc_tpe = rtpe.tc_tpe
    } 
}

def walk_Import(node: &parser::Node, state: &State) {
    if not current_function(state).is_global {
        errors::errorn(node, "Can only import at top level")
        return
    }

    let imports = node.value.body
    for var i in 0..vector::length(imports) {
        let imprt = imports(i)
        var name = (@imprt).value.import_module.name
        if not name { return }
        toolchain::typecheck_module(name, state.module)
        toolchain::progress_update(state.module, toolchain::ProgressUpdate::CONTINUE)
    }
}

def put_type_defs(tpe: &Type, parameter_types: &SSet) {
    if not tpe { return }
    if tpe.kind == TypeKind::TYPE_DEF or tpe.kind == TypeKind::TYPE {
        parameter_types.add(tpe.name)
    } else if tpe.kind == TypeKind::POINTER or
        tpe.kind == TypeKind::REFERENCE or
        tpe.kind == TypeKind::STATIC_ARRAY or
        tpe.kind == TypeKind::ARRAY {
        put_type_defs(tpe.tpe, parameter_types)
    } else if tpe.kind == TypeKind::GENERIC {
        for var i in 0..vector::length(tpe.tc_args) {
            let arg = tpe.tc_args(i)
            put_type_defs(arg, parameter_types)
        }
    }
}

// Redefine function parameters to get rid of the stub types
export def lookup_parameters(node: &parser::Node, state: &State) -> &Type {
    let share = node.value.def_.share
    let params = node.value.def_.params
    let returns = node.value.def_.returns
    let test = node.value.def_.test
    let tpe = node.tpe

    if not params or not returns { return tpe }
    if node.value.def_.has_lookup { return tpe }
    node.value.def_.has_lookup = true

    for var i in 0..vector::length(params) {
        let param = params(i)
        if not param { continue }
        if i >= tpe.parameter_t.length { continue }
        let named = tpe.parameter_t.get(i)

        if not named.tpe or named.tpe.kind != TypeKind::TYPE {
            let new_type = type_lookup(param.value.param.tpe, state, named.tpe, false)
            if new_type {
                //generate_ctor_and_dtor(new_type)
                @named.tpe = @new_type
                param.value.param.tpe.tpe = named.tpe
            }
        }
    }
    for var i in 0..vector::length(returns) {
        let n = returns(i)
        let current_return_type = tpe.return_t(i)
        let new_type = type_lookup(n, state, current_return_type, false)
        if new_type {
            //generate_ctor_and_dtor(new_type)
            @current_return_type = @new_type
            n.tpe = current_return_type
        }
    }

    tpe.type_name = mangle_function_name(append_module(tpe.name, tpe.module.module), tpe.parameter_t, test)
    node.tpe = tpe

    return tpe
}

def check_is_valid_function(ident: &parser::Node, par: &Vector(NamedParameter), state: &State) {
    let name = parser::identifier_to_str(ident)
    if name == "destruct" {
        if vector::length(par) != 1 {
            errors::errorn(ident, "Destructor takes exactly one parameter of a pointer type")
            return
        }
        let first = (par(0)).tpe
        if not first or first.kind != TypeKind::POINTER {
            errors::errorn(ident, "Destructor takes exactly one parameter of a pointer type")
            return
        }
        // TODO This is a useful restriction but its problematic with polymorphic types
        /*if not first.tpe or first.tpe.module != state.module {
            errors::errorn(ident, "Argument type needs to be defined in the same file as the destructor")
            return
        }*/
    } else if name == "construct" {
        if vector::length(par) != 2 {
            errors::errorn(ident, "Copy constructor takes exactly two parameters of the same pointer type")
            return
        }
        let first = (par(0)).tpe
        let second = (par(1)).tpe
        if first.kind != TypeKind::POINTER or not equals(first, second) {
            errors::errorn(ident, "Copy constructor takes two parameters of the same pointer type")
            return
        }
        /*if not first.tpe or first.tpe.module != state.module {
            errors::errorn(ident, "Argument types need to be defined in the same file as the copy constructor")
            return
        }*/
    }
}

export def walk_Def(node: &parser::Node, state: &State, polymorph: bool = false) {
    node.value.def_.is_compiled = true

    let share = node.value.def_.share
    let body = node.value.def_.body
    let name = node.value.def_.name
    let params = node.value.def_.params
    let returns = node.value.def_.returns
    let extern = node.value.def_.extern
    let dllimport = node.value.def_.dllimport
    let dllexport = node.value.def_.dllexport
    let impl = node.value.def_.impl
    let test = node.value.def_.test
    let outer_scope = node.scope
    let inner_scope = node.inner_scope
    let imported = (share !int & parser::ShareMarker::IMPORT !int) !bool

    if not name or not params or not returns { return }
    var function = node.value.def_.function
    if function {
        if function.is_typechecked { return }
        function.is_typechecked = true
    }

    let is_closure = state.function_stack.length > 1 // Main function is 0

    var tpe: &Type
    var closure_type: &Type
    var state_node = parser::make_identifier("__state") // This is needed for ref counting reasons
    let current_function = errors::current_function
    let current_signature = errors::current_signature

    if is_closure {
        let c_parameter_t = vector::make(NamedParameter)
        let c_return_t = vector::make(type &Type)

        let parameter_t = vector::make(NamedParameter)
        var return_t = vector::make(type &Type)

        let types = allocate_ref(StructMember, 2)
        types(0) = { tpe = pointer(make_function_type_n(name, parameter_t, return_t)), name = "function" } !StructMember
        types(1) = { tpe = reference(null), name = "data"} !StructMember
        closure_type = make_struct_type(types)
        closure_type.kind = TypeKind::CLOSURE
        closure_type.parameter_t = c_parameter_t
        closure_type.return_t = c_return_t
        // Need to store a strong reference
        node.value.def_.closure_type = closure_type

        if dllimport or extern or share != parser::ShareMarker::NONE {
            errors::errorn(name, "Invalid modifier to closure")
            return
        }
        
        // State argument
        parameter_t.push({ name = "__state", _tpe = reference(null), node = state_node } !NamedParameter)

        for var i in 0..params.length {
            let param = params(i)
            assert param.kind == parser::NodeKind::PARAMETER
            if param.value.param.value {
                errors::errorn(param, "Can't have default parameters for closure")
                return
            }
            if param.value.param.varargs {
                errors::errorn(param, "Can't have varargs for closure")
                return
            }
            if param.value.param.kw == parser::VarDecl::TYPE {
                errors::errorn(param, "Can't have type argument in closure")
                return
            }
            // TODO : type T is also not allowed

            let name = param.value.param.name
            let tpe = typechecking::type_lookup(param.value.param.tpe, state, null, true)
            let np = {
                name = last_ident_to_str(name),
                node = name,
                _tpe = tpe
            } !NamedParameter
            parameter_t.push(np)
            c_parameter_t.push(np)
        }

        for var i in 0..returns.length {
            let tpe = typechecking::type_lookup(returns(i), state, null, true)
            return_t.push(tpe)
            c_return_t.push(tpe)
        }

        let arr = zero_allocate(String, state.function_stack.length)
        for var i in 1..state.function_stack.length {
            arr(i - 1) = state.function_stack(i).unmangled
        }
        arr(state.function_stack.length - 1) = parser::identifier_to_str(name)

        // Unpack tuple
<<<<<<< HEAD
        if node.tpe.return_t and node.tpe.return_t.length == 1 {
            let tuple = node.tpe.return_t(0)
=======
        if node.tpe and node.tpe.return_t and node.tpe.return_t.length == 1 {
            let tuple = node.tpe.return_t[0]
>>>>>>> f511f99a
            if tuple and tuple.kind == TypeKind::TUPLE {
                return_t = tuple.return_t
            }
        }

        tpe = make_function_type_n(make_identifier(arr), parameter_t, return_t, state.module)
        tpe.type_name += "." + state.lambda_counter
        state.lambda_counter += 1

        delete(arr)
        tpe.node = node
    } else {
        if not node.tpe { return }

        // Unpack tuple
        var return_t = node.tpe.return_t
        if node.tpe.return_t and node.tpe.return_t.length == 1 {
            let tuple = node.tpe.return_t(0)
            if tuple and tuple.kind == TypeKind::TUPLE {
                return_t = tuple.return_t
            }
        }

        tpe = make_function_type_n(name, node.tpe.parameter_t, return_t, state.module, extern, test = test)
        tpe.node = node
        check_is_valid_function(name, node.tpe.parameter_t, state)
    } 

    if not function {
        function = {
            tpe = tpe,
            module = state.module,
            locals = map::make(type &Type),
            unmangled = parser::identifier_to_str(name),
            is_closure = node.parent.kind != parser::NodeKind::PROGRAM,
            scope = state.scope,
            inner_scope = inner_scope,
            captures = vector::make(type weak_ref(scope::Value)),
            dllimport = dllimport,
            dllexport = dllexport,
            test = test,
            imported = imported,
            has_yield = node.value.def_.has_yield,
            is_typechecked = true
        } !&compiler::Function
        node.value.def_.function = function
    } else {
        function.tpe = tpe
    }

    var phase = scope::Phase::DECLARED
    if body {
        phase = scope::Phase::COMPILED
        for var i in 0..vector::length(tpe.parameter_t) {
            let np = tpe.parameter_t(i)
            if not np.node { continue }
            var tpe2 = np.tpe
            if tpe2 {
                if tpe2.kind == TypeKind::TYPE { continue }
                if tpe2.kind == TypeKind::TYPE_CONSTRUCTOR {
                    errors::errorn(np.node, "Can't use type constructor as function argument")
                    np._tpe = null
                }
            }
            if tpe2 and tpe2.kind == TypeKind::INTERFACE_IMPL {
                tpe2 = tpe2.tpe
            }
            if np.varargs {
                if tpe2 {
                    let value = scope::create_variable(inner_scope, np.node, parser::ShareMarker::NONE, parser::VarDecl::VAR, array(tpe2), null)
                    np.node.svalue = value
                }
            } else {
                let value = scope::create_variable(inner_scope, np.node, parser::ShareMarker::NONE, parser::VarDecl::VAR, tpe2, null)
                np.node.svalue = value
            }
        }
        if test {
            scope::create_variable(inner_scope, parser::make_identifier("env"), parser::ShareMarker::NONE, parser::VarDecl::LET, pointer(builtins::TestEnvironment_), null)
        }
    }

    if is_closure {
        tpe.parameter_t.get(0).node = null // TODO This is ugly, maybe NamedParameter should have a strong reference instead?
        function.value = scope::create_variable(outer_scope, name, parser::ShareMarker::NONE, parser::VarDecl::CONST, closure_type, null)
    } else {
        errors::current_function = tpe.type_name
        errors::current_signature = node.signature_hash
        if not function.value {
            function.value = scope::create_function(outer_scope, name, share, tpe, phase, node, consteval::copy_state(state), impl = impl)
            if is_closure { state.module.closures.push(function.value) }
            function.value.polymorph = polymorph
            function.value.imported = imported
        }
        if impl {
            for var i in 0..outer_scope.implicits.length {
                let value = outer_scope.implicits(i)
                if value !* == function.value !* { continue }
                if tpe.parameter_t.length == 1 and 
                    tpe.return_t.length == 1 and
                    equals(value.tpe.parameter_t(0).tpe, tpe.parameter_t(0).tpe) and
                    equals(value.tpe.return_t(0), tpe.return_t(0)) {
                    errors::errorn(name, "Duplicate implicit function")
                }
            }
        }
    }

    for var i in 0..params.length {
        let param = params(i)
        if i >= tpe.parameter_t.length { continue }
        let p = tpe.parameter_t.get(i)

        if p.tpe {
            generate_ctor_and_dtor(p.tpe)
        }

        let value = consteval::evaluate_parameter(node, param, p.tpe, state)
        p.value = value
    }
    
    if body {
        state.scope = inner_scope
        push_function(state, function)
        let lambda_counter = state.lambda_counter
        state.lambda_counter = 0

        if function.has_yield {
            let generator_ctor = {
                kind = parser::NodeKind::TYPE_CONSTRUCTOR
            } !&parser::Node
            generator_ctor.value.type_constructor = {
                name = parser::make_identifier("Generator"),
                args = node.value.def_.returns
            } !parser::NodeTypeConstructor

            var generator = typechecking::type_lookup(generator_ctor, state)
            tpe.return_t(0) = reference(generator)

            has_destructor(generator)
            has_copy_constructor(generator)
            function.generator_ctor = generator_ctor
        }

        var global_scope = state.scope.parent
        while not scope::is_global(global_scope) {
            global_scope = global_scope.parent 
        }

        let body_copy = vector::copy(body)
        for var i in 0..vector::length(body_copy) {
            // Eval constant expressions
            consteval::walk(node, body_copy(i), state)
        }
        for var i in 0..vector::length(body) {
            let inner = body(i)
            // Create scopes for inner functions
            if inner.kind == parser::NodeKind::DEF {
                inner.scope = state.scope
                inner.inner_scope = scope::enter_function_scope(global_scope)
            }
            walk(node, inner, state)
        }

        pop_function(state)
        state.lambda_counter = lambda_counter
        state.scope = outer_scope
    }

    if is_closure {
        let members = allocate_ref(StructMember, function.captures.length)
        for var i in 0..function.captures.length {
            members(i) = { name = to_string(i), tpe = function.captures(i).tpe } !StructMember
        }

        function.state = make_struct_type(members)
        function.state.name = tpe.type_name + ".context"
        function.state.type_name = append_module(function.state.name, state.module.module)
    }

    // We need to do this here again
    if vector::length(tpe.parameter_t) > 0 {
        let first_param = tpe.parameter_t(0)
        create_type_entry(first_param.tpe, (share !int & parser::ShareMarker::EXPORT !int) != 0, tpe, state.module, overwrite = true)
    }

    errors::current_function = current_function
    errors::current_signature = current_signature

    node.tpe = tpe
}

def check_is_recursive(tpe: &Type, types: &SMap(&Type) = null) -> bool {
    if not tpe { return false }
    if not types { types = map::make(type &Type) }
    if tpe.kind == TypeKind::STATIC_ARRAY {
        return check_is_recursive(tpe.tpe, types)
    }
    if tpe.kind == TypeKind::STRUCT or tpe.kind == TypeKind::UNION {
        if tpe.name != "<anonymous>" {
            if map::contains(types, tpe.type_name) { return true }
            types(tpe.type_name) = tpe
        }
        for var i in 0..tpe.fields.size {
            let new_types = map::make(type &Type)
            let keys = map::keys(types)
            for var j in 0..keys.size {
                new_types(keys(j)) = types(keys(j))
            }
            if check_is_recursive(tpe.fields(i).tpe, new_types) { return true }
        }
    }
    return false
}

export def walk_TypeDecl(node: &parser::Node, state: &State) {
    let share = node.value.type_decl.share
    let left = node.value.type_decl.left
    let right = node.value.type_decl.right
        
    let current_signature = errors::current_signature
    errors::current_signature = node.signature_hash
    defer errors::current_signature = current_signature

    if vector::length(left) < vector::length(right) {
        errors::errorn(node, "Too many values to assign")
        return
    }

    for var i in 0..vector::length(left) {
        let left = left(i)
        if not left { continue }
        var name = left
        if left.kind == parser::NodeKind::TYPE_CONSTRUCTOR {
            name = left.value.type_constructor.name
        }

        var value: &parser::Node = null
        if i < vector::length(right) {
            value = right(i)
        }

        var tpe = make_type_raw(TypeKind::STUB)
        left.svalue = scope::create_type(state.scope, name, share, tpe, scope::Phase::COMPILED, node, null)
        if value {
            if left.kind == parser::NodeKind::TYPE_CONSTRUCTOR {
                tpe = lookup_type_constructor(left, value, state)
            } else {
                tpe = copy(type_lookup(value, state))
                if tpe and not tpe.tc_args {
                    tpe.module = state.module
                }
            }
            if not tpe { continue }
            tpe._defmodule = state.module

            tpe.share = share
            tpe.name = parser::identifier_to_str(name)
            if value.kind != parser::NodeKind::TYPE_CONSTRUCTOR {
                tpe.type_name = append_module(tpe.name, node.loc.module)
            }
            
            left.svalue = node.svalue = scope::create_type(state.scope, name, share, tpe, scope::Phase::COMPILED, node, null)
        }
        name.tpe = tpe

        if is_static and tpe.kind != typechecking::TypeKind::STUB {
            compiler::create_type(tpe, state.module)
        }
    }
}

def check_return_arguments(is_yield: bool, node: &parser::Node, ltypes: &Vector(&Type), rtypes: &Vector(&Type), state: &State) {
    if vector::length(ltypes) != vector::length(rtypes) {
        // TODO Improve error message
        errors::errorn(node, "Wrong number of arguments to ", "yield" if is_yield else "return")
    }

    for var i in 0..vector::length(ltypes) {
        let argtpe = ltypes(i)
        if i >= vector::length(rtypes) { return }

        var rettpe = rtypes(i)
        
        if not argtpe or not rettpe { continue }
        if not is_assignable(argtpe, rettpe, state.module) {
            // TODO This doesn't point to the actual value
            errors::errorn(node, 
                "Wrong type of ", "yield" if is_yield else "return",
                " argument, got ", debug::type_to_str(rettpe), ", expected ", debug::type_to_str(argtpe)
            )
        }
    }
}

def walk_Return(node: &parser::Node, state: &State) {
    let current_fun = current_function(state)
    let body = node.value.body
    if current_fun.is_global {
        // TODO This is actually allowed, I just need to infer the types
        // and assign to some sort of internal variable
        errors::errorn(node, "return outside of a function")
        return
    }
    if not current_fun.value { return }

    let tpe = current_fun.value.tpe
    let ltypes = tpe.return_t
    let rtypes = collapse_types(node, ltypes, body, state)

    if not current_fun.has_yield {
        check_return_arguments(false, node, ltypes, rtypes, state)
    } else if rtypes.length > 0 {
        let argtpe = tpe.return_t(0).tpe.tc_args(0)
        if not is_assignable(argtpe, rtypes(0), state.module) {
            errors::errorn(node, "Expected 0 return arguments or ", 
                debug::type_to_str(argtpe), " but got ", debug::type_to_str(rtypes(0)))
        }
    }
    
    node.tpe = tpe
}

def walk_Yield(node: &parser::Node, state: &State) {
    let current_fun = current_function(state)
    let body = node.value.body
    if current_fun.is_global {
        errors::errorn(node, "Yield outside of a function")
        return
    }
    let tpe = current_fun.value.tpe
    let ltypes = copy_return_t(tpe.return_t)
    let rtypes = collapse_types(node, ltypes, body, state)
    if rtypes.length != 1 {
        errors::errorn(node, "Yield needs a single argument")
    }
    ltypes(0) = ltypes(0).tpe.tc_args(0)
    check_return_arguments(true, node, ltypes, rtypes, state)
    
    node.tpe = tpe
}

def walk_YieldFrom(node: &parser::Node, state: &State) {
    let current_fun = current_function(state)
    if current_fun.is_global {
        errors::errorn(node, "`yield from` outside of a function")
        return
    }
    if not node.value.expr { return }

    let ftpe = current_fun.value.tpe
    let generator = ftpe.return_t(0)

    walk(node, node.value.expr, state)
    var tpe = node.value.expr.tpe

    if not equals(generator, tpe) {
        let new_expr = wrap_iterable(node.value.expr, state)
        if not new_expr {
            errors::errorn(node, "Invalid generator, got ", debug::type_to_str(node.value.expr.tpe), " expected iterable")
            return
        }
        tpe = new_expr.tpe
        node.value.expr = new_expr
    }

    if not equals(generator, tpe) {
        errors::errorn(node, "`yield from` expects a generator of type " + 
            debug::type_to_str(generator.tc_args(0)) + " but got " + debug::type_to_str(tpe))
        return
    }

    let inner_scope = scope::enter_scope(state.scope)
    
    let name = "__yfm." + state.counter
    let ident = parser::make_identifier(name)
    state.counter += 1
    let v = scope::create_variable(
        inner_scope, 
        ident,
        parser::ShareMarker::NONE,
        parser::VarDecl::VAR,
        tpe.tpe.tc_args(0), true, null // extern so that we don't change the variable name
    )
    v.is_internal = true
    v.identifier = ident
    ident.tpe = v.tpe
    ident.svalue = v
    node.svalue = v
    node.inner_scope = inner_scope
}

export def append_arguments(arguments: &Vector(NamedParameter)) -> Str {
    let len = vector::length(arguments)
    var res: StringBuffer = ""
    if len > 0 {
        res = "Arguments were of type "
    } else {
        res = "No arguments."
    }
    for var i in 0..len {
        let arg = arguments(i)
        res += debug::type_to_str(arg.tpe)
        if i < len - 1 {
            res += ", "
        }
    }
    return res
}

def compile_function(function: *&scope::Value, context: &scope::Scope, arguments: &Vector(typechecking::NamedParameter)) {
    if consteval::is_static and @function {
        if not (@function).imported {
            consteval::load_function(@function)
        }
        @function = consteval::compile_function(@function, context, arguments)
    }
}

def check_for_apply_and_update(node: &parser::Node, left: &parser::Node, arguments: &Vector(NamedParameter), state: &State) -> bool {
    if arguments.length < 1 { return false }
    let right = arguments[0].node
    
    if not left or not right { return false }
    let tpe = (@left).tpe
    if not tpe { return false }
    if is_function(tpe) { return false }

    let parent = node.parent

    var index: int64 = -1
    if parent.kind == parser::NodeKind::ASSIGN {
        index = index_of(parent.value.assign.left, node)
    }

    if index == -1 {
        let args = vector::copy(arguments)
        vector::insert(args, 0, { _tpe = tpe } !NamedParameter)

        let ident = parser::make_identifier("apply")
        let fun = scope::get_function(state.scope, ident, args, true)
        if fun {
            vector::insert(node.value.func_call.args, 0, left)
            @node = @make_function_call(node, ident, node.value.func_call.args) 
            walk_Call(node, state)
            return true
        }
    } else if index < vector::length(parent.value.assign.right) {
        let value = parent.value.assign.right[index]
        value.is_assign_right = true
        walk(node, value, state)

        let args = vector::copy(arguments)
        vector::insert(args, 0, { _tpe = tpe } !NamedParameter)        
        args.push({ _tpe = value.tpe } !NamedParameter)

        let ident = parser::make_identifier("update")
        let fun = scope::get_function(state.scope, ident, args)
        if fun {
            vector::insert(node.value.func_call.args, 0, left)
            vector::push(node.value.func_call.args, value)
            @parent = @make_function_call(parent, ident, node.value.func_call.args)
            walk_Call(parent, state)
            return true
        }
    }
    
    if (@tpe).kind == TypeKind::ARRAY or (@tpe).kind == TypeKind::STATIC_ARRAY {
        node.kw = tpe.kw
        node.tpe = tpe.tpe
    } else if is_ref(tpe) and tpe.tpe and is_array(tpe.tpe) {
        node.kw = tpe.kw
        node.tpe = tpe.tpe.tpe
    } else {
        return false
    }
    if not is_arithmetic(right.tpe) {
        errors::errorn(right, "Array access needs to be of arithmetic type")
        return false
    }

    return true
}

export def walk_Call(node: &parser::Node, dry_run: bool, state: &State) -> bool {
    var left = node.value.func_call.left
    if not left { return false }
    left.parent = node  // Prevent the parent from being orphaned
    if not dry_run {
        if left.kind != parser::NodeKind::IDENTIFIER {
            walk(node, left, state)
        } else {
            let value = get_value(left, state, force_compile = not consteval::is_static, dry_run = true)
            if value {
                left.svalue = value
                left.tpe = value.tpe
            }
        }
    }
    // We need to do this because member access overwrites the parent node
    left = node.value.func_call.left
    var tpe = (@left).tpe

    if tpe and tpe.kind == typechecking::TypeKind::BOX {
        tpe = tpe.weak
    }

    var arguments = vector::make(NamedParameter)
    for var i in 0..vector::length(node.value.func_call.args) {
        let n = node.value.func_call.args(i)
        if not n { continue }
        walk(node, n, state)
        let np = {
            _tpe = (@n).tpe,
            varargs = false,
            node = n
        } !NamedParameter
        
        if equals(np.tpe, pointer(builtins::Type_)) {
            np.value = { kind = compiler::ValueKind::TYPE, tpe = builtins::type_, value_tpe = np.tpe.tpe.tpe } !&compiler::Value
        }

        arguments.push(np)
    }

    let parameter_map = set::make()
    for var i in 0..vector::length(node.value.func_call.kwargs) {
        let n = node.value.func_call.kwargs(i)
        if not n { continue }
        walk(node, (@n).value.named_arg.value, state)
        let name = last_ident_to_str((@n).value.named_arg.name)

        if map::contains(parameter_map, name) {
            // and we cannot have two things with the same name so just error here...
            errors::errorn(n, "Cannot have the same parameter name multiple times in a function call. Parameter name was `", name, "`.")
            break
        } else {
            parameter_map.add(name)
            let np = {
                name = name,
                _tpe = (@(@n).value.named_arg.value).tpe,
                varargs = false,
                node = (@n).value.named_arg.name
            } !NamedParameter

            if equals(np.tpe, builtins::Type_) {
                np.value = { kind = compiler::ValueKind::TYPE, tpe = builtins::type_, value_tpe = np.tpe.tpe.tpe } !&compiler::Value
            }

            arguments.push(np)
        }
    }
    node.value.func_call.arguments = arguments

    if not is_function_pointer(tpe) and (not tpe or tpe.kind != TypeKind::CLOSURE) {
        if check_for_apply_and_update(node, left, arguments, state) { return true }
        if (@left).kind == parser::NodeKind::IDENTIFIER {
            let only_function = node.value.func_call.is_member_access
            var exists, function = scope::get_function_check(state.scope, left, arguments, false, dry_run, not consteval::is_static, only_function = only_function)
            left.svalue = function

            if not function {
                scope::create_dependency(state.current_value(), scope::make_ident(parser::identifier_to_str(left)))
                if dry_run { return false }
            } else {
                scope::add_reference(function, left)
            }

            compile_function(*function, state.scope, arguments)

            if left.value.identifier.types {
                if not function {
                    errors::errorn(left, "Function overload not found")
                    return false
                }
<<<<<<< HEAD

                if not function and not exists {
                    for var i in 0..vector::length(arguments) {
                        // Suppress error message if we got invalid parameters
                        let np = arguments(i)
                        if not np.tpe { return false }
                    }

                    var msg: StringBuffer = "Function `" + parser::identifier_to_str(left) + "` not found. "
=======
                if overload_score(function.tpe, arguments, state.module, false) < 0 {
                    var msg: StringBuffer = "Incorrect arguments to overloaded function. "
>>>>>>> f511f99a
                    msg += append_arguments(arguments)
                    errors::errorn(left, msg)
                    return false
                }
            }

            if not function and not exists {
                for var i in 0..vector::length(arguments) {
                    // Suppress error message if we got invalid parameters
                    let np = arguments[i]
                    if not np.tpe { return false }
                }

<<<<<<< HEAD
                // Check if all arguments were provided
                for var i in 0..vector::length(function.tpe.parameter_t) {
                    let np = function.tpe.parameter_t(i)
                    if i < vector::length(node.value.func_call.args) { continue }
                    if not map::contains(parameter_map, np.name) and not np.value and not np.varargs {
                        errors::errorn(node, "Missing argument `", np.name, "` at position ", to_string(i !&size_t))
                    }
=======
                var msg: StringBuffer = "Function `" + parser::identifier_to_str(left) + "` not found. "
                msg += append_arguments(arguments)
                errors::errorn(left, msg)
            }
            if not function {
                scope::create_dependency_on_type(state.current_value(), left)
                return false 
            }

            // Check if all arguments were provided
            for var i in 0..vector::length(function.tpe.parameter_t) {
                let np = function.tpe.parameter_t[i]
                if i < vector::length(node.value.func_call.args) { continue }
                if not map::contains(parameter_map, np.name) and not np.value and not np.varargs {
                    errors::errorn(node, "Missing argument `", np.name, "` at position ", to_string(i !&size_t))
>>>>>>> f511f99a
                }
            }
            // Dependencies
            scope::create_dependency(state.current_value(), function)
            if function.polymorph {
                // Pull in dependencies of generic function
                let cvar = state.current_value()
                if cvar.dependencies and function.dependencies {
                    cvar.dependencies.add_all(function.dependencies)
                }
            }
            
            tpe = copy(function.tpe)
        } else if left.kind == parser::NodeKind::MEMBER_ACCESS and left.tpe and arguments.length == 0 {
            // "Call" a field
            node.tpe = left.tpe
            return true
        } else {
            errors::errorn(left, "Can't call expression")
            return false
        }
    }

    node.function = tpe
    if is_function_pointer(tpe) {
        tpe = (@tpe).tpe
    }
    
    let parameter_t = (@tpe).parameter_t

    // Implicit conversions, this also removes type parameters from the argument list
    for var i in 0..vector::length(node.value.func_call.args) {
        let n = node.value.func_call.args(i)
        if not n { continue }
        var rhstpe: &Type = null
        if i < vector::length(parameter_t) {
            rhstpe = parameter_t(i).tpe
        } else if vector::length(parameter_t) > 0 {
            let np = vector::peek(parameter_t)
            if not np.varargs {
                errors::errorn(np.node, "Needs to be varargs")
            }
            rhstpe = np.tpe
        }

        implicit_conversion(n, rhstpe, state)
    }
    for var i in 0..vector::length(node.value.func_call.kwargs) {
        let n = node.value.func_call.kwargs(i)
        if not n { continue }

        let name = last_ident_to_str((@n).value.named_arg.name)
        let arg = (@n).value.named_arg.value

        var rhstpe: &Type = null
        for var j in 0..vector::length(parameter_t) {
            let param = parameter_t(j)
            if param.name == name {
                rhstpe = param.tpe
                break
            }
        }

        implicit_conversion(arg, rhstpe, state)
    }

    node.tpe = flatten_return_type(node, tpe.return_t)
    return true
}

def walk_Call(node: &parser::Node, state: &State) {
    walk_Call(node, false, state)
}

def walk_Case(node: &parser::Node, state: &State) {
    for var i in 0..vector::length(node.value.case_.expr) {
        let expr = node.value.case_.expr(i)
        walk(node, expr, state)
        if not (is_arithmetic((@expr).tpe) or is_enum((@expr).tpe) or is_range((@expr).tpe)){
            errors::errorn(expr, "Incompatible type, expected arithmetic type, range or enum, got ", debug::type_to_str((@expr).tpe))
            return
        }

        if expr.kind == parser::NodeKind::RANGE or expr.kind == parser::NodeKind::RANGE_INC {
            let left = expr.value.bin_op.left
            let right = expr.value.bin_op.right
            left.svalue = consteval::make_value(consteval::expr(left, state))
            right.svalue = consteval::make_value(consteval::expr(right, state))
        } else {
            expr.svalue = consteval::make_value(consteval::expr(expr, state))
        }
    }

    for var i in 0..vector::length(node.value.case_.body) {
        let expr = node.value.case_.body(i)
        walk(node, expr, state)
    }
}

def walk_Switch(node: &parser::Node, state: &State) {
    let expr = node.value.switch_.expr
    walk(node, expr, state)
    if not (is_arithmetic((@expr).tpe) or is_enum((@expr).tpe) ){
        errors::errorn(expr, "Incompatible type, expected arithmetic type or enum, got ", debug::type_to_str((@expr).tpe))
        return
    }

    for var i in 0..vector::length(node.value.switch_.body) {
        walk(node, node.value.switch_.body(i), state)
    }
}

def walk_If(node: &parser::Node, state: &State) {
    let cond = node.value.if_.cond
    walk(node, cond, state)
    if not cond { return }
    let tpe = (@cond).tpe
    if not tpe { return }
    if not is_boolean(tpe, state.module) {
        errors::errorn(node, "Incompatible type ", debug::type_to_str(tpe), ", must be boolean type")
    }
    
    for var i in 0..vector::length(node.value.if_.body) {
        let n = node.value.if_.body(i)
        walk(node, n, state)
    }

    for var i in 0..vector::length(node.value.if_.else_if) {
        let n = node.value.if_.else_if(i)
        
        let cond = (@n).value.else_if.cond
        walk(node, cond, state)
        let tpe = (@cond).tpe
        
        if not is_boolean(tpe, state.module) {
            errors::errorn(n, "Incompatible type ", debug::type_to_str(tpe), ", must be boolean type")
        }

        for var i in 0..vector::length((@n).value.else_if.body) {
            let n2 = (@n).value.else_if.body(i)
            walk(node, n2, state)
        }   
    }

    let else_ = node.value.if_.else_
    if else_ {
        for var i in 0..vector::length((@else_).value.body) {
            let n = (@else_).value.body(i)
            walk(node, n, state)
        }
    }
}

def walk_IfExpr(node: &parser::Node, state: &State) {
    let cond = node.value.if_expr.cond
    walk(node, cond, state)

    let tpe = cond.tpe
    if not tpe { return }
    if not is_boolean(tpe, state.module) {
        errors::errorn(node, "Incompatible type ", debug::type_to_str(tpe), ", must be boolean type")
    }

    let if_true = node.value.if_expr.if_true
    let if_false = node.value.if_expr.if_false
    walk(node, if_true, state)
    walk(node, if_false, state)

    if is_arithmetic(if_true.tpe) and is_arithmetic(if_false.tpe) {
        node.tpe = common_type(if_true.tpe, if_false.tpe)
    } else if if_true.tpe and if_true.tpe.kind == TypeKind::NULL and (is_ref_or_weak(if_false.tpe) or is_pointer(if_false.tpe)) {
        node.tpe = if_false.tpe
    } else if if_false.tpe and if_false.tpe.kind == TypeKind::NULL and (is_ref_or_weak(if_true.tpe) or is_pointer(if_true.tpe)) {
        node.tpe = if_true.tpe
    } else if not equals(if_true.tpe, if_false.tpe) {
        errors::errorn(node, "If expression needs to have a single type")
    } else {
        node.tpe = if_true.tpe
    }
}

def walk_Loop(node: &parser::Node, state: &State) {
    for var i in 0..vector::length(node.value.body) {
        let n = node.value.body(i)
        walk(node, n, state)
    }
}

def walk_While(node: &parser::Node, state: &State) {
    let expr = node.value.while_loop.expr
    if not expr { return }
    walk(node, expr, state)
    if not is_boolean((@expr).tpe, state.module) {
        errors::errorn(node, "Incompatible type ", debug::type_to_str((@expr).tpe), ", must be boolean type")
    }

    for var i in 0..vector::length(node.value.while_loop.body) {
        let n = node.value.while_loop.body(i)
        walk(node, n, state)
    }
}

def for_setup_generator(expr: &parser::Node, node: &parser::Node, state: &State) {
    for_setup_generator(expr, node, state.scope)
}

export def for_setup_generator(expr: &parser::Node, node: &parser::Node, scpe: &scope::Scope) {
    let parameter_t = vector::make(NamedParameter)
    parameter_t.push({ _tpe = expr.tpe } !NamedParameter)
    let generator_next = scpe.get_function(
        id = parser::make_identifier("next"),
        parameter_t = parameter_t
    )
    node.value.for_loop.generator_next = generator_next

    let parameter_t2 = vector::make(NamedParameter)
    parameter_t2.push({ _tpe = generator_next.tpe.return_t(0) } !NamedParameter)
    let generator_get = scpe.get_function(
        id = parser::make_identifier("get"),
        parameter_t = parameter_t2
    )
    node.value.for_loop.generator_get = generator_get
}

def wrap_iterable(expr: &parser::Node, state: &State) -> &parser::Node {
    let args = vector::make(NamedParameter)
    args.push({ _tpe = expr.tpe } !NamedParameter)
    let ident = parser::make_identifier("iterate")
    let fun = scope::get_function(state.scope, ident, args, true)
    if fun {
        let args = vector::make(type &parser::Node)
        args.push(expr)

        let function = {
            kind = parser::NodeKind::FUNC_CALL,
            loc = expr.loc
        } !&parser::Node
        function.value.func_call = {
            left = ident,
            args = args,
            kwargs = vector::make(type &parser::Node)
        } !parser::NodeFuncCall
        function.parent = expr.parent
        function.scope = expr.scope

        walk(expr.parent, function, state)

        if not (function.tpe.kind == TypeKind::REFERENCE and function.tpe.tpe and function.tpe.tpe.tc_tpe == builtins::Generator_) {        
            errors::errorn(expr, "Wrong return type for generator, needs to return &Generator(T), got ", debug::type_to_str(expr.tpe))  
            return null
        }
        return function
    }
    return null
}

def walk_For(node: &parser::Node, state: &State) {
    var expr = node.value.for_loop.expr
    if not expr { return }
    walk(node, expr, state)
    if not expr.tpe { return }

    let iddecl = node.value.for_loop.iddecl
    var tpe: &typechecking::Type
    if is_array(expr.tpe) {
        tpe = expr.tpe.tpe
    } else if expr.tpe.kind == TypeKind::RANGE or expr.tpe.kind == TypeKind::RANGE_INC {
        tpe = builtins::int_
    } else if expr.tpe.kind == TypeKind::REFERENCE and expr.tpe.tpe and equals(expr.tpe.tpe.tc_tpe, builtins::Generator_) {
        tpe = expr.tpe.tpe.tc_args(0)
        for_setup_generator(expr, node, state)
    } else {
        let new_expr = wrap_iterable(expr, state)
        if not new_expr {
            errors::errorn(expr, "Invalid generator, got ", debug::type_to_str(expr.tpe), " expected array, range or iterable")
        } else {
            node.value.for_loop.expr = new_expr
            tpe = new_expr.tpe.tpe.tc_args(0)
            for_setup_generator(new_expr, node, state)
        }
    }

    if (@iddecl).kind == parser::NodeKind::FOR_ID_DECL {
        (@iddecl).tpe = tpe
        (@iddecl).scope = node.inner_scope
        let ident = (@iddecl).value.for_id_decl.ident
        ident.svalue = scope::create_variable(
            node.inner_scope, 
            ident, 
            parser::ShareMarker::NONE, 
            (@iddecl).value.for_id_decl.kw, 
            tpe, null
        )
    } else {
        walk(node, iddecl, state)
        if not equals(tpe, (@iddecl).tpe) {
            errors::errorn(iddecl, "Type didn't match, expected ", debug::type_to_str(tpe), ", got ", debug::type_to_str((@iddecl).tpe))
        }
    }

    for var i in 0..vector::length(node.value.for_loop.body) {
        let n = node.value.for_loop.body(i)
        walk(node, n, state)
    }
}

def walk_Deref(node: &parser::Node, state: &State) {
    walk(node, node.value.expr, state)
    let tpe = (@node.value.expr).tpe
    if not tpe { return }
    if not is_pointer(tpe) and not is_ref_or_weak(tpe) {
        errors::errorn(node, "Needs to be a pointer or reference type, got ", debug::type_to_str(tpe))
        return
    }
    if is_interface(tpe.tpe) {
        errors::errorn(node, "Can't dereference a structural type")
        return
    }
    node.tpe = tpe.tpe
    node.kw = tpe.kw
}

def walk_Ptr(node: &parser::Node, state: &State) {
    let expr = node.value.expr
    if not expr { return }
    walk(node, expr, state)
    let tpe = expr.tpe
    if not tpe { return }

    if expr.kind == parser::NodeKind::IDENTIFIER and expr.svalue {
        if expr.svalue.is_capture {
            let name = parser::make_identifier("__ref." + expr.svalue.name)
            var value = scope::get(state.scope, name)
            if value {
                @node = @expr
                node.svalue = value
            }
        }
    }

    node.tpe = pointer(tpe, tpe.kw)

    if equals(tpe, pointer(builtins::Type_)) or tpe.may_be_type {
        node.tpe.may_be_type = convert_ambiguous_expr_to_type(node, state).tpe
    }
}

def walk_MemberAccess_ucs(node: &parser::Node, state: &State) -> bool {
    let right = node.value.bin_op.right
    let left = node.value.bin_op.left
    let parent = node.parent
    let tpe = (@left).tpe

    if (@parent).kind == parser::NodeKind::FUNC_CALL and
        (@parent).value.func_call.left == node {
        let old_parent = @parent
        let old_args = vector::copy((@parent).value.func_call.args)
        parent.value.func_call.left = right
        vector::prepend((@parent).value.func_call.args, left)
        parent.value.func_call.is_member_access = true

        if not walk_Call(parent, true, state) {
            @parent = old_parent
            parent.value.func_call.args = old_args
            return false 
        }
    } else {
        let parameter_t = vector::make(NamedParameter)
        parameter_t.push({
            _tpe = (@left).tpe
        } !NamedParameter)

        let function = scope::get_function(node.scope, right, parameter_t, false, false, only_function = true)
        if not function { return false }
        if node.parent.kind == parser::NodeKind::ASSIGN and node.parent.value.assign.right.index_of(node) == -1 {
            return true
        }

        let args = vector::make(type &parser::Node)
        args.push(left)
        @node = {
            kind = parser::NodeKind::FUNC_CALL,
            loc = node.loc,
            parent = parent,
            scope = node.scope
        } !parser::Node
        node.value.func_call = {
            left = right,
            args = args,
            kwargs = vector::make(type &parser::Node),
            is_member_access = true
        } !parser::NodeFuncCall
        
        walk_Call(node, false, state)
    }
    return true
}

export def lookup_struct_member(member: StructMember, resolved: &SSet = null) {
    let tpe = member.tpe
    if not tpe { return }
    if not resolved { resolved = set::make() }

    let name = debug::type_to_str(tpe, full_name = true)
    if resolved.contains(name) { return }
    resolved.add(name)

    if (tpe.kind == TypeKind::POINTER or
        tpe.kind == TypeKind::REFERENCE or
        tpe.kind == TypeKind::WEAK_REF or
        tpe.kind == TypeKind::ARRAY) {
        if tpe._tpe and tpe._tpe.kind == TypeKind::STUB and tpe._tpe.state {
            tpe._tpe = box(type_lookup(tpe._tpe.node, tpe._tpe.state))
        }
        tpe._hash = 0
    } else if tpe.kind == typechecking::TypeKind::STRUCT {
        for var i in 0..tpe.fields.size {
            let field = tpe.fields(i)
            lookup_struct_member(field, resolved)
        }
    }
}

def resolve_member(fields: &[StructMember], name: String) -> &Type {
    for var i in 0..fields.size {
        let member = fields(i)
        if member.name {
            if member.name == name {
                lookup_struct_member(member)
                return member.tpe
            }
        } else {
            let member = resolve_member((@member.tpe).fields, name)
            if member { return member }
        }
    }
    return null
}

def walk_MemberAccess(node: &parser::Node, state: &State) {
    let left = node.value.bin_op.left
    let right = node.value.bin_op.right
    if not left { return }

    // Opportunistically walk the right part so if it is a function it is going to get resolved
    if right {
        scope::get(state.scope, right, not consteval::is_static, false, true)
    }

    walk(node, left, state)
    let tpe = (@left).tpe

    if not right or not left { return }
    if parser::identifier_to_str(right) == "type" {
        if not is_ref_or_weak(tpe) and tpe.kind != TypeKind::TUNION {
            errors::errorn(node, "Can't get type from `" + debug::type_to_str(tpe) + "`, only references or variants allowed")
        } else {
            node.tpe = pointer(builtins::Type_)
        }
        return
    }

    if is_pointer(tpe) or is_ref_or_weak(tpe) {
        let old_left = parser::copy_node(left)
        let new_left = {
            kind = parser::NodeKind::DEREF,
            loc = (@left).loc,
            tpe = tpe.tpe
        } !parser::Node
        new_left.value.expr = old_left
        @left = new_left
        if walk_MemberAccess_aggregate(node, false, state) { return }
        
        @left = @old_left
        if walk_MemberAccess_ucs(node, state) { return }

        @left = new_left
        if not walk_MemberAccess_ucs(node, state) {
            errors::errorn(node, "Unknown field `", last_ident_to_str(right), "`")
        }
        return
    }

    walk_MemberAccess_aggregate(node, true, state)
}

def walk_MemberAccess_aggregate(node: &parser::Node, ucs: bool, state: &State) -> bool {
    let right = node.value.bin_op.right
    let left = node.value.bin_op.left
    let tpe = left.tpe
    if not tpe { return false }

    if (@tpe).kind == TypeKind::STRUCT or (@tpe).kind == TypeKind::UNION {
        let name = last_ident_to_str(right)

        var rtpe = resolve_member((@tpe).fields, name)
        if not rtpe {
            if ucs {
                if walk_MemberAccess_ucs(node, state) { return true }
                errors::errorn(node, "Unknown field `", name, "`")
            }
            return false
        }
        if rtpe.kind == TypeKind::BOX {
            rtpe = rtpe.weak
        }
        node.tpe = rtpe
    } else if (@tpe).kind == TypeKind::ARRAY or (@tpe).kind == TypeKind::STATIC_ARRAY {
        let name = last_ident_to_str(right)
        if name == "size" {
            node.tpe = builtins::size_t_
        } else if name == "value" {
            node.tpe = pointer((@tpe).tpe)
        } else {
            if ucs {
                if walk_MemberAccess_ucs(node, state) { return true }
                errors::errorn(node, "Expected size or value")
            }
            return false
        }
    // TODO Enums might have ordinal and some other information
    } else {
        if ucs {
            if walk_MemberAccess_ucs(node, state) { return true }
            errors::errorn(node, "Expected aggregate type, got ", debug::type_to_str(tpe), )
        }
        return false
    }
    return true
}

<<<<<<< HEAD
def walk_ArraySubscript(node: &parser::Node, state: &State) {
    let left = node.value.bin_op.left
    let right = node.value.bin_op.right

    walk(node, left, state)
    walk(node, right, state)

    if not left or not right { return }
    let tpe = (@left).tpe
    if not tpe { return }

    if node.parent.kind == parser::NodeKind::ASSIGN {
        let index = index_of(node.parent.value.assign.left, node)
        if index == -1 {
            let args = create_args(left, right)
            convert_to_call(node, "get_item", args, state)
        } else if index < vector::length(node.parent.value.assign.right) {
            // TODO This is done twice
            let value = node.parent.value.assign.right(index)
            value.is_assign_right = true
            walk(node.parent, value, state)

            let args = vector::make(NamedParameter)
            args.push({ _tpe = left.tpe } !NamedParameter)
            args.push({ _tpe = right.tpe } !NamedParameter)
            args.push({ _tpe = value.tpe } !NamedParameter)

            let set_item = scope::get_function(state.scope, parser::make_identifier("set_item"), args)
            if set_item {
                compile_function(*set_item, state.scope, args)
                return
            } 
        }
    } else {
        let args = create_args(left, right)
        convert_to_call(node, "get_item", args, state)
    }
    
    
    if node.kind != parser::NodeKind::FUNC_CALL {
        if is_pointer(tpe) or (@tpe).kind == TypeKind::ARRAY or
            (@tpe).kind == TypeKind::STATIC_ARRAY {
            node.kw = tpe.kw
            node.tpe = tpe.tpe
        } else if is_ref(tpe) and tpe.tpe and is_array(tpe.tpe) {
            node.kw = tpe.kw
            node.tpe = tpe.tpe.tpe
        } else {
            errors::errorn(left, "Expected array or pointer type, got ", debug::type_to_str(tpe))
        }
        if not is_arithmetic((@right).tpe) {
            errors::errorn(right, "Expected arithmetic type, got ", debug::type_to_str((@right).tpe))
        }
    }
}

=======
>>>>>>> f511f99a
def walk_StructLit(node: &parser::Node, state: &State) {
    let prev_tpe = node.tpe
    var tpe = prev_tpe

    // This instructs compile to skip the struct literal completely
    node.tpe = null

    if is_ref(tpe) {
        tpe = tpe.tpe
    }

    if not tpe {
        errors::errorn(node, "Need to specify a type for struct literal")
        return
    }

    for var i in 0..tpe.fields.size {
        lookup_struct_member(tpe.fields(i))
    }

    for var i in 0..vector::length(node.value.struct_lit.args) {
        let n = node.value.struct_lit.args(i)
        if i >= (@tpe).fields.size {
            errors::errorn(n, "Too many arguments to struct literal")
            return
        }

        var ntpe = (@tpe).fields(i).tpe
        if is_struct(ntpe) {
            n.tpe = ntpe
        }

        walk(node, n, state)
        implicit_conversion(n, ntpe, state)

        if not ntpe or not (@n).tpe { continue }
        if not is_assignable(ntpe, (@n).tpe, state.module) {
            errors::errorn(n, "Incompatible types ", debug::type_to_str((@n).tpe), " and ", debug::type_to_str(ntpe))
            return
        }
    }
    for var i in 0..vector::length(node.value.struct_lit.kwargs) {
        let kwarg = node.value.struct_lit.kwargs(i)
        let n = (@kwarg).value.named_arg.value
        walk(node, n, state)
        let name = last_ident_to_str((@kwarg).value.named_arg.name)

        var found = false
        for var j in 0..(@tpe).fields.size {
            let field = (@tpe).fields(j)
            if field.name == name {
                found = true

                var ntpe = field.tpe
                implicit_conversion(n, ntpe, state)

                if not ntpe or not (@n).tpe { continue }
                if not is_assignable(ntpe, (@n).tpe, state.module) {
                    errors::errorn(n, "Incompatible types ", debug::type_to_str((@n).tpe), " and ", debug::type_to_str(ntpe), )
                    return
                }
                break
            }
        }
        if not found {
            errors::errorn(n, "Unknown field `", name, "`")
            return
        }
    }

    node.tpe = prev_tpe
}

// TODO We might want to allow assignments like
// let array: [double] = [1, 2, 3, 4] // And convert to double here
def walk_ArrayLit(node: &parser::Node, state: &State) {
    var tpe: &Type = null
    let len = vector::length(node.value.body)
    for var i in 0..len {
        let n = node.value.body(i)
        walk(node, n, state)
        let t = (@n).tpe
        if not tpe { tpe = t }
        else {
            if not equals(tpe, t) {
                errors::errorn(n, "Incompatible types, all array elements need to have the same type. Array type ", 
                    debug::type_to_str(tpe), ", got ", debug::type_to_str(t))
                // It might be confusing to get multiple errors here
                break
            }
        }
    }
    if not tpe {
        tpe = builtins::char_
    }
    
    let ret_tpe = make_type_raw(TypeKind::STATIC_ARRAY)
    ret_tpe.line = node.loc.line
    ret_tpe.length = len
    ret_tpe._tpe = tpe
    ret_tpe.size = len * (@tpe).size
    ret_tpe.align = (@tpe).align

    // Check if we have a type array, in this case it might also be a type
    if equals(tpe, pointer(builtins::Type_)) or tpe.may_be_type {
        ret_tpe.may_be_type = convert_ambiguous_expr_to_type(node, state).tpe
    }

    node.tpe = ret_tpe
}

def walk_SizeOf(node: &parser::Node, state: &State) {
    let expr = node.value.expr
    if not expr { return }
    expr.tpe = type_lookup(expr, state)
    node.tpe = builtins::size_t_
}

def walk_AlignOf(node: &parser::Node, state: &State) {
    let expr = node.value.expr
    if not expr { return }
    expr.tpe = type_lookup(expr, state)
    node.tpe = builtins::size_t_
}

// TODO the operator overloading breaks a > b > c chains
// Do the conversion inside of the parser
def walk_ComparisionOp(node: &parser::Node, state: &State) {
    let left = node.value.bin_op.left
    let right = node.value.bin_op.right
    walk(node, left, state)
    walk(node, right, state)

    let args = create_args(left, right)

    switch node.kind {
        case parser::NodeKind::EQ:
            convert_to_call(node, "__eq__", args, state)
        case parser::NodeKind::NEQ:
            convert_to_call(node, "__ne__", args, state)
        case parser::NodeKind::GT:
            convert_to_call(node, "__gt__", args, state)
        case parser::NodeKind::LT:
            convert_to_call(node, "__lt__", args, state)
        case parser::NodeKind::GEQ:
            convert_to_call(node, "__ge__", args, state)
        case parser::NodeKind::LEQ:
            convert_to_call(node, "__le__", args, state)
    }

    if node.kind != parser::NodeKind::FUNC_CALL {
        if builtins::Type_ and equals(left.tpe, pointer(builtins::Type_)) {
            let equals = scope::get(toolchain::runtime_.scope, parser::make_identifier("equals"), not consteval::is_static)
            consteval::compile_function(equals, toolchain::runtime_.scope)
        }

        // TODO We can compare almost everything
        node.tpe = builtins::bool_
    }
}

def walk_PAdd(node: &parser::Node, state: &State) {
    let left = node.value.bin_op.left
    let right = node.value.bin_op.right
    walk(node, left, state)
    walk(node, right, state)
    if not is_pointer((@left).tpe) {
        errors::errorn(left, "Must be pointer type, got ", debug::type_to_str((@left).tpe))
    }
    if not is_arithmetic((@right).tpe) {
        errors::errorn(left, "Must be arithmetic type, got ", debug::type_to_str((@right).tpe))
    }
    // TODO should probably not set this to a garbage value
    node.tpe = (@left).tpe
}

def walk_PSub(node: &parser::Node, state: &State) {
    walk_PAdd(node, state)
}

def walk_Defer(node: &parser::Node, state: &State) {
    if state.in_defer { 
        errors::errorn(node, "Can't nest defers!")
    }

    state.in_defer = true
    for var i in 0..vector::length(node.value.body) {
        let n = node.value.body(i)
        walk(node, n, state)
    }
    state.in_defer = false
}

def walk_Assert(node: &parser::Node, state: &State) {
    let cond = node.value.assert_.cond
    let msg = node.value.assert_.message
    walk(node, cond, state)
    walk(node, msg, state)
    
    if consteval::is_static {
        let context = toolchain::find_module("std").scope
        let stderr_fun = get(context, parser::make_identifier("stderr"), force_compile = false)
        consteval::compile_function(stderr_fun, context)
    }

    if cond and not is_boolean(cond.tpe, state.module) {
        errors::errorn(cond, "Incompatible type ", debug::type_to_str(cond.tpe), ", must be boolean type")
    }
    if msg and not equals(msg.tpe, builtins::string_) {
        errors::errorn(msg, "Incompatible type ", debug::type_to_str(msg.tpe), ", must be string type")
    }

    // Compile stderr function
    let std_module = toolchain::find_module("std")
    scope::get(std_module.scope, parser::make_identifier("stderr"))
}

export def generate_ctor_and_dtor(tpe: &Type) {
    if not tpe { return }
    if tpe.kind == TypeKind::REFERENCE {
        tpe = tpe._tpe
    }

    if tpe and tpe.tc_args {
        has_copy_constructor(tpe)
        has_destructor(tpe)
    }
}

export def walk(parent: &parser::Node, node: &parser::Node, state: &State) {
    if not node { return }
    node.parent = parent

    let scpe = state.scope
    if node.scope {
        state.scope = node.scope
    }

    switch node.kind !int {
        case parser::NodeKind::NULL:
            walk_Null(node, state)
        case parser::NodeKind::UNDEF:
            walk_Undef(node, state)
        case parser::NodeKind::INTEGER:
            walk_Integer(node, state)
        case parser::NodeKind::BOOLEAN:
            walk_Boolean(node, state)
        case parser::NodeKind::STRING:
            walk_String(node, state)
        case parser::NodeKind::CHAR:
            walk_Char(node, state)
        case parser::NodeKind::FLOAT:
            walk_Float(node, state)
        case parser::NodeKind::RANGE..=parser::NodeKind::RANGE_INC:
            walk_Range(node, state)
        case parser::NodeKind::IDENTIFIER:
            walk_Identifier(node, state)
        case parser::NodeKind::SIZE_OF:
            walk_SizeOf(node, state)
        case parser::NodeKind::ALIGN_OF:
            walk_AlignOf(node, state)
        case parser::NodeKind::LOOP:
            walk_Loop(node, state)
        case parser::NodeKind::WHILE:
            walk_While(node, state)
        case parser::NodeKind::FOR:
            walk_For(node, state)
        case parser::NodeKind::IF_EXPR:
            walk_IfExpr(node, state)
        case parser::NodeKind::IF:
            walk_If(node, state)
        case parser::NodeKind::SWITCH:
            walk_Switch(node, state)
        case parser::NodeKind::CASE:
            walk_Case(node, state)
        case parser::NodeKind::DEF:
            walk_Def(node, state)
        case parser::NodeKind::IMPORT:
            walk_Import(node, state)
        case parser::NodeKind::CAST:
            walk_Cast(node, state)
        case parser::NodeKind::ASSIGN:
            walk_Assign(node, state)
        case parser::NodeKind::VAR_DECL:
            if node.parent.kind == parser::NodeKind::PROGRAM {
                walk_top_VarDecl(node, state)
            } else {
                walk_VarDecl(node, state)
            }
        case parser::NodeKind::UADD:
            walk_UAdd(node, state)
        case parser::NodeKind::USUB:
            walk_USub(node, state)
        case parser::NodeKind::BNOT:
            walk_BNot(node, state)
        case parser::NodeKind::NOT:
            walk_Not(node, state)
        case parser::NodeKind::ADD..=parser::NodeKind::MOD:
            walk_ArithmeticOp(node, state)
        case parser::NodeKind::BAND..=parser::NodeKind::SHR:
            walk_BitwiseOp(node, state)
        case parser::NodeKind::AND..=parser::NodeKind::OR:
            walk_BooleanOp(node, state)
        case parser::NodeKind::EQ..=parser::NodeKind::LEQ:
            walk_ComparisionOp(node, state)
        case parser::NodeKind::ADD_EQ..=parser::NodeKind::MOD_EQ:
            walk_AssignEqArithmetic(node, state)
        case parser::NodeKind::AND_EQ..=parser::NodeKind::SHR_EQ:
            walk_AssignEqBitwise(node, state)
        case parser::NodeKind::PADD_EQ..=parser::NodeKind::PSUB_EQ:
            walk_AssignEqPtr(node, state)
        case parser::NodeKind::PADD:
            walk_PAdd(node, state)
        case parser::NodeKind::PSUB:
            walk_PSub(node, state)
        case parser::NodeKind::DEREF:
            walk_Deref(node, state)
        case parser::NodeKind::PTR:
            walk_Ptr(node, state)
        case parser::NodeKind::TYPE_DECL:
            walk_TypeDecl(node, state)
        case parser::NodeKind::RETURN:
            walk_Return(node, state)
        case parser::NodeKind::YIELD:
            walk_Yield(node, state)
        case parser::NodeKind::FUNC_CALL:
            walk_Call(node, state)
        case parser::NodeKind::BREAK..=parser::NodeKind::CONTINUE:
            null // NOOP
        case parser::NodeKind::MEMBER_ACCESS:
            walk_MemberAccess(node, state)
        case parser::NodeKind::STRUCT_LIT:
            walk_StructLit(node, state)
        case parser::NodeKind::ARRAY_LIT:
            walk_ArrayLit(node, state)
        case parser::NodeKind::DEFER:
            walk_Defer(node, state)
        case parser::NodeKind::ASSERT:
            walk_Assert(node, state)
        case parser::NodeKind::PTR_T, parser::NodeKind::REF_T, 
            parser::NodeKind::ARRAY_T, parser::NodeKind::WEAK_REF_T,
            parser::NodeKind::TYPE_CONSTRUCTOR, parser::NodeKind::FUNCTION_T,
            parser::NodeKind::CLOSURE_T, parser::NodeKind::TUPLE_T:
            let tpe = copy(builtins::Type_) // TODO use TypeKind::TYPE
            tpe._tpe = type_lookup(node, state)
            node.tpe = pointer(tpe)
        case parser::NodeKind::ARRAY_STATIC_T:
            walk_ArrayStaticT(node, state)
        case parser::NodeKind::TYPE_OF_T:
            walk_TypeOfT(node, state)
        case parser::NodeKind::FROM:
            // Do nothing
        case parser::NodeKind::YIELD_FROM:
            walk_YieldFrom(node, state)
        case:
            error(node.kind, "\n")
            assert
    }

    if node.tpe and is_struct(node.tpe) {
        // Generate copy constructor and destructor
        // TODO Why here you might ask? I have no idea but it works!
        generate_ctor_and_dtor(node.tpe)
        scope::create_dependency(state.current_value(), node.tpe.svalue)
    }

    state.scope = scpe
}

export def make_state(module: &toolchain::Module) -> &State {
    return {
        module = module,
        scope = module.scope,
        function_stack = vector::make(type &compiler::Function)
    } !&State
}

def find_dependencies(type_variables: &Vector(&scope::Value), tpe: &Type) {
    if not tpe { return }
    if is_box(tpe) {
        find_dependencies(type_variables, tpe.tpe)
    } else if tpe.kind == TypeKind::FUNCTION or tpe.kind == TypeKind::CLOSURE or tpe.kind == TypeKind::VARIANT {
        if tpe.kind != TypeKind::VARIANT {
            for var np in tpe.parameter_t {
                find_dependencies(type_variables, np.tpe)
            }
        }
        for var rtpe in tpe.return_t {
            find_dependencies(type_variables, rtpe)
        }
    } else if is_struct(tpe) and not tpe.tc_args and not tpe.svalue {
        for var field in @tpe.fields {
            find_dependencies(type_variables, field.tpe)
        }
    }
    
    if tpe.tc_args {
        for var arg in tpe.tc_args {
            find_dependencies(type_variables, arg)
        }
        type_variables.push(tpe.tc_tpe.svalue)
    }
    if tpe.svalue {
        type_variables.push(tpe.svalue)
    }
}

export def make_interface_impl(intf: &Type, wrap: &Type, context: &scope::Scope) -> &Type {
    let module = context.module
    if not module {
        return wrap
    }
    
    var impl = module.get_impl(intf, wrap)
    if impl { return impl }
    impl = make_type_raw(TypeKind::INTERFACE_IMPL)

    let variants = set::make(type &typechecking::Type)
    for var member in intf.members {
        let param = copy_parameter_t(member.parameter_t)
        param.insert(0, { _tpe = wrap } !NamedParameter)
        let fun = scope::get_function(context, parser::make_identifier(member.name), param, dry_run = true)
        if not fun { return wrap }
        variants.add(fun.tpe)
    }
    impl.variants = variants
    impl._tpe = wrap
    impl.intf = intf
    impl.module = module

    if not consteval::is_static {
        module.add_impl(intf, wrap, impl)
    }
    return impl
}

export def walk_Def_with_type_argument(node: &parser::Node, parameter_t: &Vector(NamedParameter), context: &scope::Scope, state: &State) -> &parser::Node {
    let old_node = node
    node = parser::deep_copy_node(node)
    node.value.def_.function = null
    node.value.def_.is_generic_instance = true
    node.tpe = lookup_parameters(node, state)

    // Unbox
    let module = context.module
    context = module.scope

    var in_context = false
    var super_scope = node.scope
    while super_scope.parent and super_scope.parent != builtins::builtins {
        if super_scope !* == context !* {
            break
        }
        super_scope = super_scope.parent
    }
    if super_scope == context { in_context = true }

    // Temporarily change parent scope to get into the context of the invocation
    if not in_context {
        super_scope.parent = context
    }
    
    node.inner_scope = scope::enter_function_scope(node.scope)
    node.inner_scope.module = module

    let share = node.value.def_.share
    var tpe = node.tpe
    var body = node.value.def_.body
    let test = node.value.def_.test

    for var i in 0..vector::length(parameter_t) {
        let np = parameter_t(i)
        var left: *NamedParameter = null
        if np.name {
            for var j in 0..vector::length(tpe.parameter_t) {
                let l = tpe.parameter_t.get(j)
                if l.name == np.name {
                    left = l
                    break
                }
            }
        } else if i < tpe.parameter_t.length {
            left = tpe.parameter_t.get(i)
        }

        if left and equals(left.tpe, builtins::type_) {
            if np.tpe and np.tpe.may_be_type {
                np._tpe = np.tpe.may_be_type
                left.value = { kind = compiler::ValueKind::TYPE, tpe = builtins::type_, value_tpe = np.tpe.tpe.tpe } !&compiler::Value
                parameter_t(i) = np
            } else {
                left.value = { kind = compiler::ValueKind::TYPE, tpe = builtins::type_, value_tpe = np.tpe.tpe.tpe } !&compiler::Value
            }
        }
    }

    let types_map = map::make(type &Type)
    replace_type_defs(tpe.parameter_t, tpe.return_t, parameter_t, types_map, context.module)
    tpe.type_name = mangle_function_name(append_module(tpe.name, tpe.module.module), tpe.parameter_t, test)

    // TODO This is quite hacky but we need to copy the nodes
    for var i in 0..vector::length(node.value.def_.params) {
        let param = node.value.def_.params(i)
        let np = tpe.parameter_t(i)
        np.type_node = param.value.param.tpe
        np.node = param.value.param.name
        tpe.parameter_t(i) = np
    }

    let type_variables = vector::make(type &scope::Value)

    let keys = map::keys(types_map)
    for var i in 0..keys.size {
        let key = keys(i)
        let tpe2 = types_map(key)
        find_dependencies(type_variables, tpe2)
        let value = scope::create_type(node.inner_scope, parser::make_identifier(key), parser::ShareMarker::NONE, tpe2, no_svalue = true)
    }

    let old_scope = state.scope
    state.scope = node.inner_scope
    node.value.def_.has_lookup = false
    node.tpe = lookup_parameters(node, state)

    // Replace contextual type parameters
    for var i in 0..node.tpe.parameter_t.length {
        let left = node.tpe.parameter_t.get(i)
        if i >= tpe.parameter_t.length { break }
        let right = tpe.parameter_t.get(i)
        if is_type(left.tpe) {
            left._tpe._tpe = right.value.value_tpe
        }
    }

    tpe = node.tpe

    if vector::length(tpe.parameter_t) > 0 {
        let first_param = tpe.parameter_t(0)
        create_type_entry(first_param.tpe, (share !int & parser::ShareMarker::EXPORT !int) != 0, tpe, state.module, true)
    }
    
    walk_Def(node, state, polymorph = true)
    state.scope = old_scope
    let function = node.value.def_.function
    function.value.is_internal = true // So that generic functions don't show up in autocomplete
    function.polymorph = true
    for var tvar in type_variables {
        scope::create_dependency(function.value, tvar)
    }

    // This makes sure that the function is walked by the compiler
    state.module.node.body.push(node)
    
    if not in_context {
        super_scope.parent = builtins::builtins
    }
    
    return node
}

// Stub types get replaced with actual types.
// When you are using a function with an unknown type in consteval it creates a stub type
// inside the current module. In typechecking we know the actual type which is inside the imports.
def lookup_stub_types(state: &State) {
    let scpe = state.scope
    for var key in @state.scope.fields.keys() {
        let value = state.scope.fields(key)
        if value.tpe and value.tpe.kind == TypeKind::TYPE {
            let tpe = value.value.value_tpe
            if tpe and tpe.kind == TypeKind::STUB and util::find_substr(tpe.type_name, "::", 0) == -1 {
                state.scope.fields.remove(key)
                var new_value = scope::get(scpe, parser::make_identifier(key), dry_run = true)
                if new_value and new_value.tpe.kind == TypeKind::TYPE {
                    @value.value.value_tpe = @new_value.value.value_tpe
                }
                state.scope.fields(key) = value
            }
        }
    }
}

export def typecheck(module: &toolchain::Module) {
    let state = make_state(module)
    module.state = state
    typecheck(state)
}

export def typecheck(state: &State) {

    toolchain::progress_update(state.module, toolchain::ProgressUpdate::START)

    let node = state.module.node
    assert(node.kind == parser::NodeKind::PROGRAM)

    node.scope = state.scope

    let string_array_tpe = array(builtins::string_)
    let args_ident = parser::make_identifier("args")

    // repl tries to define this multiple times 
    // so we need to skip the declaration if it already exists
    if not scope::get(node.scope, args_ident) {
        scope::create_variable(
            node.scope, 
            args_ident, 
            parser::ShareMarker::NONE, 
            parser::VarDecl::VAR, 
            string_array_tpe, null
        )
    }
    let args_value = scope::get(node.scope, args_ident)
    args_value.global = false
    args_value._assembly_name = "args"
    
    if not toolchain::is_preload(state.module) {
        // compile standard library
        toolchain::typecheck_module(parser::make_identifier("cstd"), state.module)
        toolchain::progress_update(state.module, toolchain::ProgressUpdate::CONTINUE)

        if not toolchain::no_stdlib {
            toolchain::typecheck_module(parser::make_identifier("std"), state.module)
            toolchain::progress_update(state.module, toolchain::ProgressUpdate::CONTINUE)

            toolchain::typecheck_module(parser::make_identifier("runtime"), state.module)
            toolchain::progress_update(state.module, toolchain::ProgressUpdate::CONTINUE)

            toolchain::typecheck_module(parser::make_identifier("optional"), state.module)
            toolchain::progress_update(state.module, toolchain::ProgressUpdate::CONTINUE)
        }
    }

    let ident = parser::make_identifier("__main__")
    ident.loc.module = state.module.module
    ident.loc.filename = state.module.filename
    ident.loc.line = 0
    ident.loc.column = 0

    let args = vector::make(NamedParameter)
    args.push({
        name = "args",
        _tpe = string_array_tpe
    } !NamedParameter)

    let main_tpe = typechecking::make_function_type_n(ident, args, vector::make(type &typechecking::Type), state.module)
    let value = scope::create_function(node.scope, ident, parser::ShareMarker::EXPORT, main_tpe)
    value.identifier = ident

    node.value.program.function.value = value

    lookup_stub_types(state)
    typecheck(node, state)

    let keys = map::keys(node.scope.fields)
    for var i in 0..keys.size {
        var value = node.scope.fields.get_or_default(keys(i), null)
        while value {
            if value.phase == scope::Phase::DEFINED {
                scope::typecheck(value)
            }
            value = value.next
        }
    }

    toolchain::progress_update(state.module, toolchain::ProgressUpdate::END)
}

export def typecheck(node: &parser::Node, state: &State) {
    assert node.kind == parser::NodeKind::PROGRAM

    let function = node.value.program.function

    push_function(state, function)
    for var i in 0..vector::length(node.body) {
        let n = node.body(i)
        switch n.kind !int {
            case parser::NodeKind::TYPE_DECL, parser::NodeKind::DEF, parser::NodeKind::VAR_DECL:
            case: walk(node, n, state)
        }
    }
    pop_function(state)

    node.value.program.has_defer = function.has_defer
    node.value.program.locals = function.locals
}<|MERGE_RESOLUTION|>--- conflicted
+++ resolved
@@ -4091,13 +4091,8 @@
         arr(state.function_stack.length - 1) = parser::identifier_to_str(name)
 
         // Unpack tuple
-<<<<<<< HEAD
-        if node.tpe.return_t and node.tpe.return_t.length == 1 {
+        if node.tpe and node.tpe.return_t and node.tpe.return_t.length == 1 {
             let tuple = node.tpe.return_t(0)
-=======
-        if node.tpe and node.tpe.return_t and node.tpe.return_t.length == 1 {
-            let tuple = node.tpe.return_t[0]
->>>>>>> f511f99a
             if tuple and tuple.kind == TypeKind::TUPLE {
                 return_t = tuple.return_t
             }
@@ -4519,7 +4514,7 @@
 
 def check_for_apply_and_update(node: &parser::Node, left: &parser::Node, arguments: &Vector(NamedParameter), state: &State) -> bool {
     if arguments.length < 1 { return false }
-    let right = arguments[0].node
+    let right = arguments(0).node
     
     if not left or not right { return false }
     let tpe = (@left).tpe
@@ -4546,7 +4541,7 @@
             return true
         }
     } else if index < vector::length(parent.value.assign.right) {
-        let value = parent.value.assign.right[index]
+        let value = parent.value.assign.right(index)
         value.is_assign_right = true
         walk(node, value, state)
 
@@ -4673,20 +4668,8 @@
                     errors::errorn(left, "Function overload not found")
                     return false
                 }
-<<<<<<< HEAD
-
-                if not function and not exists {
-                    for var i in 0..vector::length(arguments) {
-                        // Suppress error message if we got invalid parameters
-                        let np = arguments(i)
-                        if not np.tpe { return false }
-                    }
-
-                    var msg: StringBuffer = "Function `" + parser::identifier_to_str(left) + "` not found. "
-=======
                 if overload_score(function.tpe, arguments, state.module, false) < 0 {
                     var msg: StringBuffer = "Incorrect arguments to overloaded function. "
->>>>>>> f511f99a
                     msg += append_arguments(arguments)
                     errors::errorn(left, msg)
                     return false
@@ -4696,19 +4679,10 @@
             if not function and not exists {
                 for var i in 0..vector::length(arguments) {
                     // Suppress error message if we got invalid parameters
-                    let np = arguments[i]
+                    let np = arguments(i)
                     if not np.tpe { return false }
                 }
 
-<<<<<<< HEAD
-                // Check if all arguments were provided
-                for var i in 0..vector::length(function.tpe.parameter_t) {
-                    let np = function.tpe.parameter_t(i)
-                    if i < vector::length(node.value.func_call.args) { continue }
-                    if not map::contains(parameter_map, np.name) and not np.value and not np.varargs {
-                        errors::errorn(node, "Missing argument `", np.name, "` at position ", to_string(i !&size_t))
-                    }
-=======
                 var msg: StringBuffer = "Function `" + parser::identifier_to_str(left) + "` not found. "
                 msg += append_arguments(arguments)
                 errors::errorn(left, msg)
@@ -4720,11 +4694,10 @@
 
             // Check if all arguments were provided
             for var i in 0..vector::length(function.tpe.parameter_t) {
-                let np = function.tpe.parameter_t[i]
+                let np = function.tpe.parameter_t(i)
                 if i < vector::length(node.value.func_call.args) { continue }
                 if not map::contains(parameter_map, np.name) and not np.value and not np.varargs {
                     errors::errorn(node, "Missing argument `", np.name, "` at position ", to_string(i !&size_t))
->>>>>>> f511f99a
                 }
             }
             // Dependencies
@@ -5256,65 +5229,6 @@
     return true
 }
 
-<<<<<<< HEAD
-def walk_ArraySubscript(node: &parser::Node, state: &State) {
-    let left = node.value.bin_op.left
-    let right = node.value.bin_op.right
-
-    walk(node, left, state)
-    walk(node, right, state)
-
-    if not left or not right { return }
-    let tpe = (@left).tpe
-    if not tpe { return }
-
-    if node.parent.kind == parser::NodeKind::ASSIGN {
-        let index = index_of(node.parent.value.assign.left, node)
-        if index == -1 {
-            let args = create_args(left, right)
-            convert_to_call(node, "get_item", args, state)
-        } else if index < vector::length(node.parent.value.assign.right) {
-            // TODO This is done twice
-            let value = node.parent.value.assign.right(index)
-            value.is_assign_right = true
-            walk(node.parent, value, state)
-
-            let args = vector::make(NamedParameter)
-            args.push({ _tpe = left.tpe } !NamedParameter)
-            args.push({ _tpe = right.tpe } !NamedParameter)
-            args.push({ _tpe = value.tpe } !NamedParameter)
-
-            let set_item = scope::get_function(state.scope, parser::make_identifier("set_item"), args)
-            if set_item {
-                compile_function(*set_item, state.scope, args)
-                return
-            } 
-        }
-    } else {
-        let args = create_args(left, right)
-        convert_to_call(node, "get_item", args, state)
-    }
-    
-    
-    if node.kind != parser::NodeKind::FUNC_CALL {
-        if is_pointer(tpe) or (@tpe).kind == TypeKind::ARRAY or
-            (@tpe).kind == TypeKind::STATIC_ARRAY {
-            node.kw = tpe.kw
-            node.tpe = tpe.tpe
-        } else if is_ref(tpe) and tpe.tpe and is_array(tpe.tpe) {
-            node.kw = tpe.kw
-            node.tpe = tpe.tpe.tpe
-        } else {
-            errors::errorn(left, "Expected array or pointer type, got ", debug::type_to_str(tpe))
-        }
-        if not is_arithmetic((@right).tpe) {
-            errors::errorn(right, "Expected arithmetic type, got ", debug::type_to_str((@right).tpe))
-        }
-    }
-}
-
-=======
->>>>>>> f511f99a
 def walk_StructLit(node: &parser::Node, state: &State) {
     let prev_tpe = node.tpe
     var tpe = prev_tpe
