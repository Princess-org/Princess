--- conflicted
+++ resolved
@@ -829,13 +829,8 @@
     if tpe.kw == parser::VarDecl::LET {
         ret += "let "
     }
-<<<<<<< HEAD
     if tpe.tpe { 
         ret += type_to_str(tpe.tpe, full_name)
-=======
-    if (@tpe).tpe {
-        buffer::append_str(*buf, type_to_str((@tpe).tpe, full_name)) 
->>>>>>> ee8fe613
     }
     return ret
 }
@@ -845,40 +840,28 @@
     if tpe.kw == parser::VarDecl::LET {
         ret += "let "
     }
-<<<<<<< HEAD
     if tpe.tpe { 
         ret += type_to_str(tpe.tpe, full_name)
-=======
-    if (@tpe).tpe {
-        buffer::append_str(*buf, type_to_str((@tpe).tpe, full_name))
->>>>>>> ee8fe613
     }
     return ret
 }
 
-<<<<<<< HEAD
+def weak_ref_t_to_string(tpe: *typechecking::Type, full_name: bool) -> &string {
+    var ret: &string = "weak_ref("
+    
+    if tpe.kw == parser::VarDecl::LET {
+        ret += "let "
+    }
+    if tpe.tpe {
+        ret += type_to_str(tpe.tpe, full_name)
+    }
+
+    ret += ')'
+    return ret
+}
+
 def array_t_to_string(tpe: &typechecking::Type, full_name: bool) -> &string {
     var ret: &string = "["
-=======
-def weak_ref_t_to_string(tpe: *typechecking::Type, full_name: bool) -> string {
-    let buf = buffer::make_buffer()
-    buffer::append_str(*buf, "weak_ref(")
-    
-    if tpe.kw == parser::VarDecl::LET {
-        buffer::append_str(*buf, "let ")
-    }
-    if tpe.tpe {
-        buffer::append_str(*buf, type_to_str(tpe.tpe, full_name))
-    }
-
-    buffer::append_char(*buf, ')')
-    return buffer::to_string(*buf)
-}
-
-def array_t_to_string(tpe: *typechecking::Type, full_name: bool) -> string {
-    let buf = buffer::make_buffer()
-    buffer::append_char(*buf, '[')
->>>>>>> ee8fe613
     if tpe.kw == parser::VarDecl::LET {
         ret += "let "
     }
