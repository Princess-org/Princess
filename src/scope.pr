--- conflicted
+++ resolved
@@ -465,20 +465,16 @@
     }
 }
 
-<<<<<<< HEAD
-export def get_function_check(scope: &Scope, id: &parser::Node, parameter_t: &Vector(typechecking::NamedParameter), check_export: bool, dry_run: bool, force_compile: bool = true) -> bool, &Value {
-=======
 export def get_function_check(
-    scope: *Scope, 
-    id: *parser::Node, 
-    parameter_t: *vector::Vector, 
+    scope: &Scope, 
+    id: &parser::Node, 
+    parameter_t: &Vector(typechecking::NamedParameter), 
     check_export: bool, 
     dry_run: bool, 
     force_compile: bool = true, 
     only_function: bool = false
-) -> bool, *Value {
-
->>>>>>> 6a969db7
+) -> bool, &Value {
+
     if not scope { return false, null }
     
     assert((@id).kind == parser::NodeKind::IDENTIFIER)
@@ -563,13 +559,8 @@
         return false, null
     }
 }
-<<<<<<< HEAD
-export def get_function(scope: &Scope, id: &parser::Node, parameter_t: &Vector(typechecking::NamedParameter), check_export: bool, dry_run: bool, force_compile: bool = true) -> &Value {
-    let _, value = get_function_check(scope, id, parameter_t, check_export, dry_run, force_compile)
-=======
-export def get_function(scope: *Scope, id: *parser::Node, parameter_t: *vector::Vector, check_export: bool, dry_run: bool, force_compile: bool = true, only_function: bool = false) -> *Value {
+export def get_function(scope: &Scope, id: &parser::Node, parameter_t: &Vector(typechecking::NamedParameter), check_export: bool, dry_run: bool, force_compile: bool = true, only_function: bool = false) -> &Value {
     let _, value = get_function_check(scope, id, parameter_t, check_export, dry_run, force_compile, only_function)
->>>>>>> 6a969db7
     return value
 }
 
