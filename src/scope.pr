--- conflicted
+++ resolved
@@ -202,11 +202,7 @@
     return result, resolved
 }
 
-<<<<<<< HEAD
-def find_function(scope: *Scope, node: *parser::Node, v: *Value, parameter_t: &Vector(&typechecking::Type), score: *int, dry_run: bool) -> *Value {
-=======
-def find_function(scope: *Scope, node: *parser::Node, v: *Value, parameter_t: *vector::Vector, score: *int, dry_run: bool) -> bool, *Value {
->>>>>>> 306bffdf
+def find_function(scope: *Scope, node: *parser::Node, v: *Value, parameter_t: &Vector(&typechecking::Type), score: *int, dry_run: bool) -> bool, *Value {
     for var i in 0..vector::length(parameter_t) {
         let np = vector::get(parameter_t, i) !*typechecking::NamedParameter
         if not np.tpe { return false, null }
@@ -458,13 +454,8 @@
     }
 }
 
-<<<<<<< HEAD
-export def get_function(scope: *Scope, id: *parser::Node, parameter_t: &Vector(typechecking::NamedParameter), check_export: bool, dry_run: bool, force_compile: bool = true) -> *Value {
-    if not scope { return null }
-=======
-export def get_function_check(scope: *Scope, id: *parser::Node, parameter_t: *vector::Vector, check_export: bool, dry_run: bool, force_compile: bool = true) -> bool, *Value {
+export def get_function_check(scope: *Scope, id: *parser::Node, parameter_t: &Vector(typechecking::NamedParameter), check_export: bool, dry_run: bool, force_compile: bool = true) -> bool, *Value {
     if not scope { return false, null }
->>>>>>> 306bffdf
     
     assert((@id).kind == parser::NodeKind::IDENTIFIER)
     if vector::length((@id).value.identifier.path) == 1 {
