--- conflicted
+++ resolved
@@ -423,13 +423,8 @@
     return value
 }
 
-<<<<<<< HEAD
 def typecheck_function(value: *Value, id: *parser::Node, scope: *Scope, dry_run: bool, parameter_t: &Vector(typechecking::NamedParameter)) -> *Value {
-    typechecking::lookup_parameters(value.node, value.state)
-=======
-def typecheck_function(value: *Value, id: *parser::Node, scope: *Scope, dry_run: bool, parameter_t: *vector::Vector) -> *Value {
     let tpe = typechecking::lookup_parameters(value.node, value.state)
->>>>>>> 5a38e556
     if typechecking::is_polymorph(value.tpe) {
         typechecking::walk_Def_with_type_argument(value.node, parameter_t, value.state)
         return get_function(scope, id, parameter_t, false, dry_run, false)
@@ -452,11 +447,7 @@
     }
 }
 
-<<<<<<< HEAD
-export def get_function(scope: *Scope, id: *parser::Node, parameter_t: &Vector(typechecking::NamedParameter), check_export: bool, dry_run: bool) -> *Value {
-=======
-export def get_function(scope: *Scope, id: *parser::Node, parameter_t: *vector::Vector, check_export: bool, dry_run: bool, force_compile: bool = true) -> *Value {
->>>>>>> 5a38e556
+export def get_function(scope: *Scope, id: *parser::Node, parameter_t: &Vector(typechecking::NamedParameter), check_export: bool, dry_run: bool, force_compile: bool = true) -> *Value {
     if not scope { return null }
     
     assert((@id).kind == parser::NodeKind::IDENTIFIER)
