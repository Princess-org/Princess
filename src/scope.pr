--- conflicted
+++ resolved
@@ -373,15 +373,9 @@
                 tpe = first_parameter.tpe
             } !typechecking::NamedParameter)
 
-<<<<<<< HEAD
-            let name_node = parser::make_identifier("__destruct__")
+            let name_node = parser::make_identifier(["__destruct__"])
             let tpe = typechecking::make_function_type_n(name_node, args, vector::make(type &typechecking::Type))
-            if has_function(scope, tpe) { return null }
-=======
-            let name_node = parser::make_identifier(["__destruct__"])
-            let tpe = typechecking::make_function_type_n(name_node, args, vector::make())
             if has_function(builtins::builtins, tpe) { return null }
->>>>>>> ee8fe613
 
             let value = create_function(builtins::builtins, name_node, parser::ShareMarker::EXPORT, tpe)
             if module {
@@ -394,22 +388,18 @@
             let second_parameter = vector::get(parameter_t, 1) !*NamedParameter
             if equals(second_parameter.tpe, first_parameter.tpe) {
                 
-                let args = vector::make()
-                let first_param = allocate(typechecking::NamedParameter)
-                @first_param = {
+                let args = vector::make(typechecking::NamedParameter)
+                args.push({
                     name = "__copy",
                     tpe = first_parameter.tpe
-                }
-                vector::push(args, first_param)
-                let second_param = allocate(typechecking::NamedParameter)
-                @second_param = {
+                } !typechecking::NamedParameter)
+                args.push({
                     name = "__this",
                     tpe = second_parameter.tpe
-                }
-                vector::push(args, second_param)
+                } !typechecking::NamedParameter)
 
                 let name_node = parser::make_identifier(["__construct__"])
-                let tpe = typechecking::make_function_type_n(name_node, args, vector::make())
+                let tpe = typechecking::make_function_type_n(name_node, args, vector::make(type &typechecking::Type))
                 if has_function(builtins::builtins, tpe) { return null }
                 
                 let value = create_function(builtins::builtins, name_node, parser::ShareMarker::EXPORT, tpe)
