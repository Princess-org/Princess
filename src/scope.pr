--- conflicted
+++ resolved
@@ -423,11 +423,7 @@
     return value
 }
 
-<<<<<<< HEAD
-def typecheck_function(value: *Value, id: *parser::Node, scope: *Scope, dry_run: bool, parameter_t: &Vector(typechecking::NamedParameter)) -> *Value {
-=======
-export def typecheck_function(value: *Value, id: *parser::Node, scope: *Scope, dry_run: bool, parameter_t: *vector::Vector) -> *Value {
->>>>>>> ece00c42
+export def typecheck_function(value: *Value, id: *parser::Node, scope: *Scope, dry_run: bool, parameter_t: &Vector(typechecking::NamedParameter)) -> *Value {
     let tpe = typechecking::lookup_parameters(value.node, value.state)
     if typechecking::is_polymorph(value.tpe) {
         typechecking::walk_Def_with_type_argument(value.node, parameter_t, value.state)
