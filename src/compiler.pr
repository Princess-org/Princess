import parser
import vector
import set
import map
import scope
import util
import debug
import toolchain
import builtins
import typechecking
import consteval
import errors
import eval
import md5
import optional

export type Label = struct {
    name: Str
}

export type DebugValueKind = enum {
    NULL; BOOL; INT; STRING; METADATA; CONST; DIEXP
}

export type DebugValue = struct {
    kind: DebugValueKind
    name: Str
    s: Str
    i: int64
}

export type DebugParam = struct {
    name: Str
    value: DebugValue
}

export type ValueKind = enum {
    NULL; ZEROINITIALIZER; UNDEF; LOCAL; GLOBAL
    BOOL; INT; FLOAT; STRING; POINTER
    ARRAY; STRUCT; UNION; TYPE; ADDRESS
    METADATA; DEBUG_INFO; FUNCTION
}

export type Value = struct {
    kind: ValueKind
    metadata: bool
    distinct: bool
    name: Str
    i: int64
    f: double
    s: Str
    // This is the value of a type
    value_tpe: &typechecking::Type
    // Used for both struct and array
    values: &[Value]
    // This is used for DEBUG_INFO
    debug_values: &[DebugParam]
    // Address of a value
    addr: &Value
    tpe: &typechecking::Type
    function: *eval::FunctionPtr
}

export def copy(value: Value) -> Value {
    let ret = value
    if value.kind == ValueKind::ARRAY or value.kind == ValueKind::STRUCT {
        let values = allocate_ref(Value, value.values.size)
        for var i in 0..value.values.size {
            values[i] = copy(value.values[i])
        }
        ret.values = values
    }
    return ret
}

export let NO_VALUE = { kind = ValueKind::NULL, tpe = null } !Value

export type InsnKind = enum {
    ADD; SUB; MUL; SREM; UREM; SDIV; UDIV
    FADD; FSUB; FMUL; FREM; FDIV; ASHR; LSHR
    SHL; AND; OR; XOR; FCMP; ICMP; FNEG
    RET; LOAD; STORE; ALLOCA
    INSERTVALUE; EXTRACTVALUE; GETELEMENTPTR
    TRUNC; ZEXT; SEXT; FPTRUNC; FPEXT
    FPTOUI; FPTOSI; UITOFP; SITOFP
    PTRTOINT; INTTOPTR; BITCAST; SWITCH
    CALL; BR_UNC; BR; UNREACHABLE
}

export type CompareFloat = enum {
    ueq; ugt; uge; ult; ule; une
}

export type CompareInt = enum {
    eq; ne; ugt; uge; ult; ule;
    sgt; sge; slt; sle
}

export type InsnFcmp = struct {
    op: CompareFloat
    ret: Value
    left: Value
    right: Value
}

export type InsnIcmp = struct {
    op: CompareInt
    ret: Value
    left: Value
    right: Value
}

export def icmp(state: &State, op: CompareInt, left: Value, right: Value, loc: &Value = null) -> Value {
    let ret = make_local_value(builtins::bool_, null, state)
    let icmp = make_insn_dbg(InsnKind::ICMP, loc)
    icmp.value.icmp = {
        op = op,
        ret = ret,
        left = left,
        right = right
    } !InsnIcmp
    push_insn(icmp, state)
    
    return ret
}

export type SwitchValue = struct {
    value: Value
    label_: Label
}

export type InsnSwitch = struct {
    value: Value
    otherwise: Label
    switch_values: &Vector(SwitchValue)
}

export type InsnFneg = struct {
    ret: Value
    value: Value
}

export type InsnInsertValue = struct {
    ret: Value
    value: Value
    element: Value
    index: &[int]
}

export def insert_value(state: &State, ret: &typechecking::Type, value: Value, element: Value, index: &[int], loc: &Value = null) -> Value {
    let iv_ret = make_local_value(ret, null, state)
    let iv = make_insn_dbg(InsnKind::INSERTVALUE, loc)
    iv.value.insert_value = {
        ret = iv_ret,
        value = value,
        element = element,
        index = index
    } !InsnInsertValue
    push_insn(iv, state)
    
    return iv_ret
}

export type InsnGetElementPtr = struct {
    ret: Value
    // Here the type isn't the same as ret
    tpe: &typechecking::Type
    value: Value
    index: &[Value]
}

export def gep(state: &State, ret: &typechecking::Type, tpe: &typechecking::Type, value: Value, index: &[Value], loc: &Value = null) -> Value {
    let gep_ret = make_local_value(ret, null, state)
    let gep = make_insn_dbg(InsnKind::GETELEMENTPTR, loc)
    gep.value.gep = {
        ret = gep_ret,
        tpe = tpe,
        value = value,
        index = index
    } !InsnGetElementPtr
    push_insn(gep, state)

    return gep_ret
}

export type InsnConvert = struct {
    ret: Value
    value: Value
}

export def bitcast(state: &State, ret: &typechecking::Type, value: Value, loc: &Value = null) -> Value {
    let bitcast_ret = make_local_value(ret, null, state)
    let bitcast = make_insn_dbg(InsnKind::BITCAST, loc)
    bitcast.value.convert = {
        ret = bitcast_ret,
        value = value
    } !InsnConvert
    push_insn(bitcast, state)

    return bitcast_ret
}

export def ptr_to_int(state: &State, value: Value, loc: &Value = null) -> Value {
    let ret = make_local_value(builtins::int64_, null, state)
    let ptrtoint = make_insn_dbg(InsnKind::PTRTOINT, loc)
    ptrtoint.value.convert = {
        ret = ret,
        value = value
    } !InsnConvert
    push_insn(ptrtoint, state)

    return ret
}

export type InsnExtractValue = struct {
    ret: Value
    value: Value
    index: &[int]
}

export def extract_value(state: &State, ret: &typechecking::Type, value: Value, index: &[int], loc: &Value = null) -> Value {
    let ev_ret = make_local_value(ret, null, state)
    let ev = make_insn_dbg(InsnKind::EXTRACTVALUE, loc)
    ev.value.extract_value = {
        ret = ev_ret,
        value = value,
        index = index
    } !InsnExtractValue
    push_insn(ev, state)

    return ev_ret
}

export type InsnStore = struct {
    value: Value
    loc: Value
}

export def store(state: &State, vloc: Value, value: Value, loc: &Value = null) {
    let store = make_insn_dbg(InsnKind::STORE, loc)
    store.value.store = {
        loc = vloc,
        value = value
    } !InsnStore
    push_insn(store, state)
}

export type InsnLoad = struct {
    value: Value
    loc: Value
}

export def load(state: &State, tpe: &typechecking::Type, locv: Value, loc: &Value = null) -> Value {
    let load_ret = make_local_value(tpe, null, state)
    let load = make_insn_dbg(InsnKind::LOAD, loc)
    load.value.load = {
        loc = locv,
        value = load_ret
    } !InsnLoad
    push_insn(load, state)

    return load_ret
}

export def ret(state: &State, value: Value, loc: &Value = null) {
    let ret = make_insn_dbg(InsnKind::RET, loc)
    ret.value.ret.value = value
    push_insn(ret, state)
}

export type InsnReturn = struct {
    value: Value
}

export type InsnArithmetic = struct {
    ret: Value
    left: Value
    right: Value
}

def arithmetic(state: &State, kind: InsnKind, ret: &typechecking::Type, left: Value, right: Value, loc: &Value) -> Value {
    let retv = make_local_value(ret, null, state)
    let arith = make_insn_dbg(kind, loc)
    arith.value.arith = {
        ret = retv,
        left = left,
        right = right
    } !InsnArithmetic
    push_insn(arith, state)
    
    return retv
}

export def sub(state: &State, ret: &typechecking::Type, left: Value, right: Value, loc: &Value = null) -> Value {
    return arithmetic(state, InsnKind::SUB, ret, left, right, loc)
}

export def add(state: &State, ret: &typechecking::Type, left: Value, right: Value, loc: &Value = null) -> Value {
    return arithmetic(state, InsnKind::ADD, ret, left, right, loc)
}

export def mul(state: &State, ret: &typechecking::Type, left: Value, right: Value, loc: &Value = null) -> Value {
    return arithmetic(state, InsnKind::MUL, ret, left, right, loc)
}

export type InsnAlloca = struct {
    ret: Value
}

export def alloca(state: &State, tpe: &typechecking::Type, loc: &Value = null, no_yield_capture: bool = false) -> Value {
    let alloca_ret = make_named_local(tpe, null, state)
    let alloca = make_insn_dbg(InsnKind::ALLOCA, loc)
    alloca.value.alloca = {
        ret = alloca_ret
    } !InsnAlloca
    push_alloca(alloca, state, no_yield_capture)
    alloca_ret.tpe = typechecking::pointer(tpe)
    return alloca_ret
}

export type InsnCall = struct {
    name: Value
    ret: Value
    args: &[Value]
    proto: &[typechecking::NamedParameter]
}

export def call(state: &State, name: String, tpe: &typechecking::Type, args: &[Value], loc: &Value = null) -> Value {
    let ret = make_local_value(tpe, null, state) if tpe else NO_VALUE
    let call = make_insn_dbg(InsnKind::CALL, loc)
    call.value.call = {
        name = { kind = ValueKind::GLOBAL, name = name } !Value,
        ret = ret,
        args = args
    } !InsnCall
    push_insn(call, state)
    return ret
}

export type InsnBrUnc = struct {
    label_: Label
}

export type InsnBr = struct {
    cond: Value
    if_true: Label
    if_false: Label
}

export type InsnValue = struct #union {
    arith: InsnArithmetic
    ret: InsnReturn
    store: InsnStore
    load: InsnLoad
    alloca: InsnAlloca
    call: InsnCall
    br_unc: InsnBrUnc
    br: InsnBr
    insert_value: InsnInsertValue
    extract_value: InsnExtractValue
    gep: InsnGetElementPtr
    convert: InsnConvert
    icmp: InsnIcmp
    fcmp: InsnFcmp
    fneg: InsnFneg
    switch_: InsnSwitch
}

export type Insn = struct {
    kind: InsnKind
    value: InsnValue
    debug: &Value
}

export def destruct(insn: *Insn) {
    switch insn.kind {
        case InsnKind::ADD..=InsnKind::XOR:
            __destruct__(*insn.value.arith)
        case InsnKind::FCMP:
            __destruct__(*insn.value.fcmp)
        case InsnKind::ICMP:
            __destruct__(*insn.value.icmp)
        case InsnKind::FNEG:
            __destruct__(*insn.value.fneg)
        case InsnKind::RET:
            __destruct__(*insn.value.ret)
        case InsnKind::LOAD:
            __destruct__(*insn.value.load)
        case InsnKind::STORE:
            __destruct__(*insn.value.store)
        case InsnKind::ALLOCA:
            __destruct__(*insn.value.alloca)
        case InsnKind::INSERTVALUE:
            __destruct__(*insn.value.insert_value)
        case InsnKind::EXTRACTVALUE:
            __destruct__(*insn.value.extract_value)
        case InsnKind::GETELEMENTPTR:
            __destruct__(*insn.value.gep)
        case InsnKind::TRUNC..=InsnKind::BITCAST:
            __destruct__(*insn.value.convert)
        case InsnKind::SWITCH:
            __destruct__(*insn.value.switch_)
        case InsnKind::CALL:
            __destruct__(*insn.value.call)
        case InsnKind::BR_UNC:
            __destruct__(*insn.value.br_unc)
        case InsnKind::BR:
            __destruct__(*insn.value.br)
        case InsnKind::UNREACHABLE:
        case:
            error(insn.kind, "\n")
            assert
    }
}

// Block for CFG
export type Block = struct {
    label_: Str
    counter: int
    // Vector of Insn
    insn: &Vector(&Insn)
    next: &Block
}

export type Function = struct {
    is_global: bool
    module: weak_ref(toolchain::Module)
    imported: bool
    dllimport: bool
    dllexport: bool
    test: bool

    // True if we have C style varargs
    varargs: bool
    name: Str
    unmangled: Str
    tpe: &typechecking::Type
    // Vector of typechecking::NamedParameter
    args: &Vector(typechecking::NamedParameter)
    ret: &typechecking::Type
    multiple_returns: bool
    forward_declare: bool
    // First node
    block: &Block
    debug: &Value
    allocas: &Vector(&Insn)

    // Map of typechecking::Type
    locals: &SMap(&typechecking::Type)
    has_defer: bool
    defers: weak_ref(typechecking::Type)
    // Vector of Function
    defer_functions: &Vector(&Function)
    env: weak_ref(typechecking::Type)
    // These 
    used_type_meta: &Set(&typechecking::Type)
    
    // This is a map of local variables that are defined at that point
    function_locals: &SSet

    // Generators
    context: &typechecking::Type
    optional: &typechecking::Type
    all_locals: &SMap(&typechecking::Type)
    has_yield: bool
    yield_index: int
    yield_switch: &Insn
    value: &scope::Value
    generator_ctor: &parser::Node // Needs a strong reference if generated

    // Closures
    is_closure: bool
    state: &typechecking::Type
    scope: weak_ref(scope::Scope)
    inner_scope: weak_ref(scope::Scope)
    captures: &Vector(weak_ref(scope::Value))

    is_compiled: bool
    is_typechecked: bool
}

// TODO Maybe move this into module
export type Result = struct {
    // Map of Function
    functions: &SMap(&Function)
    // Map of typechecking::Type
    structures: &SMap(&typechecking::Type)
    // Map of Global
    globals: &SMap(&Global)
    // Map of Value
    metadata: &SMap(&Value)

    finalizer: &typechecking::Type
}

export type Global = struct {
    dllimport: bool 
    dllexport: bool
    external: bool
    private: bool
    name: Str
    tpe: &typechecking::Type
    value: &Value
    line: int
    debug: &Value
    identifier: &parser::Node   // TODO Use this in other places
}

type LoopState = struct {
    break_insn: &Insn
    continue_insn: &Insn
    scope: &scope::Scope
}

export type State = struct {
    module: weak_ref(toolchain::Module)
    global_counter: int
    meta_counter: int
    local_counter: int
    function_stack: &Vector(&Function)
    current_block: &Block
    // Vector of LoopState 
    loops: &Vector(LoopState)
    // Map of Value
    ditypes: &SMap(&Value)
    difile: &Value
    diunit: &Value
    // Vector of Value
    discope: &Vector(&Value)
    // Used by eval
    globals: &SMap(*)
    scope: weak_ref(scope::Scope)
    // Destructor function
    finalizer: &Function
    consteval: bool
    current_variable: &scope::Value
    // This is set by the language server to not store instructions
    no_instructions: bool
    // Set in consteval::compiler_state
    file_name_value: Value
}

def current_value(state: &State) -> &scope::Value {
    if state.current_variable {
        return state.current_variable
    }
    
    let len = vector::length(state.function_stack)
    for var i in 0..len {
        let j = state.function_stack.length - i - 1
        let fun = state.function_stack[j]
        if fun.is_global and j + 1 < len { 
            return state.function_stack[j + 1].value
        }
    }
    return null
}

export def current_function(state: &State) -> &Function {
    if state.function_stack.length > 0 {
        return state.function_stack.peek()
    }
    return null
}

def add_type_meta(tpe: &typechecking::Type, state: &State) {
    if not tpe { return }
    let cf = current_function(state)
    if cf and cf.used_type_meta {
        cf.used_type_meta.add(tpe)
    }
}

// TODO We are trying to free stuff that doesn't need to be freed like stdout
// This is leaking memory
/*export def destruct(state: *State) {
    if not state.globals { return }
    let keys = state.globals.keys
    for var i in 0..keys.size {
        free(state.globals[keys[i]])
    }
}*/

export def make_block -> &Block {
    return {
        label_ = "start",
    	insn = vector::make(type &Insn)
    } !&Block
}

export def make_insn_dbg(kind: InsnKind, debug: &Value) -> &Insn {
    let insn = {} !&Insn
    insn.kind = kind
    if toolchain::debug_sym {
        insn.debug = debug
    } else {
        insn.debug = null
    }
    return insn
}

export def make_insn(kind: InsnKind) -> &Insn {
    return make_insn_dbg(kind, null)
}

def get_break_insn(state: &State) -> &Insn {
    if vector::length(state.loops) > 0 {
        return state.loops.peek().break_insn
    }
    return null
}

def get_continue_insn(state: &State) -> &Insn {
    if vector::length(state.loops) > 0 {
        return state.loops.peek().continue_insn
    }
    return null
}

def get_loop_state(state: &State) -> Optional(LoopState) {
    if vector::length(state.loops) > 0 {
        return optional::some(state.loops.peek())
    }
    return optional::none(LoopState)
}

def push_loop_state(state: &State, scpe: &scope::Scope) {
    let break_insn = make_insn(InsnKind::BR_UNC)
    let continue_insn = make_insn(InsnKind::BR_UNC)

    let loops = {
        break_insn = break_insn,
        continue_insn = continue_insn,
        scope = scpe
    } !LoopState
    
    state.loops.push(loops)
}

def pop_loop_state(state: &State) {
    vector::pop((@state).loops)
}

def make_meta(state: &State) -> &Value {
    let s = to_string(state.meta_counter)
    state.meta_counter += 1
    let value = {
        kind = ValueKind::METADATA,
        name = s
    } !&Value
    return value
}

def push_meta(meta: &Value, state: &State) -> &Value {
    let val = make_meta(state)
    state.module.result.metadata[(@val).name] = meta
    return val
}

def meta_to_debug_value(meta: &Value) -> DebugValue {
    if not meta { return {} !DebugValue }
    
    assert meta.kind == ValueKind::METADATA
    return {
        kind = DebugValueKind::METADATA,
        name = (@meta).name
    } !DebugValue
}

export def make_location(node: &parser::Node, state: &State) -> &Value {
    let discope = vector::peek(state.discope) if state.discope.length > 0 else null !&Value

    if not toolchain::debug_sym { return null }
    let debug_values = allocate_ref(DebugParam, 3)
    debug_values[0] = {
        name = "line", value = { kind = DebugValueKind::INT, i = node.loc.line + 1 } !DebugValue
    } !DebugParam
    debug_values[1] = {
        name = "column", value = { kind = DebugValueKind::INT, i = node.loc.column + 1 } !DebugValue
    } !DebugParam
    debug_values[2] = {
        name = "scope", value = meta_to_debug_value(discope)
    } !DebugParam
    
    let di = {
        kind = ValueKind::DEBUG_INFO,
        name = "DILocation",
        debug_values = debug_values
    } !&Value
    return push_meta(di, state)
}

export def make_label(state: &State) -> Label {
    let s = to_string(state.current_block.counter)
    state.current_block.counter += 1
    return { name = s } !Label
}

export def push_label(label_: Label, state: &State) {
    // TODO Might want to use the actual label here
    let block = {
        label_ = label_.name,
        insn = vector::make(type &Insn),
        counter = state.current_block.counter
    } !&Block
    
    state.current_block.next = block
    state.current_block = block
}

export def push_insn(insn: &Insn, state: &State) {
    if state.no_instructions { return }
    let insns = state.current_block.insn
    insns.push(insn)
}

// TODO We must use make_insn directly because the values go into the alloca vector
// There might be a better way of handling this
def push_alloca(insn: &Insn, state: &State, no_yield_capture: bool = false) {
    if state.no_instructions { return }

    assert insn.kind == InsnKind::ALLOCA

    let current_function = state.current_function
    let allocas = current_function.allocas

    if current_function.has_yield and not no_yield_capture {
        if not current_function.all_locals {
            current_function.all_locals = map::make(type &typechecking::Type)
        }

        let ret = insn.value.alloca.ret
        let index = current_function.all_locals.size !int + 1
        current_function.all_locals[ret.name] = ret.tpe

        let gep = make_insn(InsnKind::GETELEMENTPTR)
        gep.value.gep = {
            ret = ret,
            tpe = current_function.context,
            value = { kind = ValueKind::LOCAL, tpe = pointer(current_function.context), name = "__context"} !Value,
            index = [make_int_value(0), make_int_value(index)]
        } !InsnGetElementPtr
        allocas.push(gep)
    } else {
        allocas.push(insn)
    }
}

def push_declare_arg(node: &parser::Node, val: Value, name: String, arg: int, state: &State) {
    if not toolchain::debug_sym { return }
    var line = node.loc.line
    let discope = vector::peek(state.discope) if state.discope.length > 0 else null !&Value

    var debug_values: &[DebugParam]
    if arg >= 0 {
        debug_values = allocate_ref(DebugParam, 6)
    } else {
        debug_values = allocate_ref(DebugParam, 5)
    }

    debug_values[0] = {
        name = "name", value = { kind = DebugValueKind::STRING, s = name } !DebugValue
    } !DebugParam
    debug_values[1] = {
        name = "scope", value = meta_to_debug_value(discope)
    } !DebugParam
    debug_values[2] = {
        name = "file", value = meta_to_debug_value((@state).difile)
    } !DebugParam
    debug_values[3] = {
        name = "line", value = { kind = DebugValueKind::INT, i = line + 1 } !DebugValue
    } !DebugParam
    debug_values[4] = {
        name = "type", value = meta_to_debug_value(di_type((@val.tpe).tpe, state))
    } !DebugParam
    if arg >= 0 {
        debug_values[5] = {
            name = "arg", value = { kind = DebugValueKind::INT, i = arg } !DebugValue
        } !DebugParam
    }

    let value = {
        kind = ValueKind::DEBUG_INFO,
        name = "DILocalVariable",
        debug_values = debug_values
    } !&Value

    // These all need metadata set to true
    let args = allocate_ref(Value, 3)
    args[0] = val
    args[0].metadata = true
    args[1] = @push_meta(value, state)
    args[1].metadata = true
    args[2] = {
        metadata = true,
        kind = ValueKind::DEBUG_INFO,
        name = "DIExpression",
        debug_values = [] ![DebugParam]
    } !Value

    let call = make_insn_dbg(InsnKind::CALL, make_location(node, state))
    (@call).value.call = {
        name = { kind = ValueKind::GLOBAL, name = "llvm.dbg.declare" } !Value,
        ret = NO_VALUE,
        args = args
    } !InsnCall
    push_insn(call, state)
}

def push_declare(node: &parser::Node, val: Value, name: String, state: &State) {
    push_declare_arg(node, val, name, -1, state)
}

export def make_int_value(v: int) -> Value {
    let value = {
        kind = ValueKind::INT,
        i = v,
        tpe = builtins::int_
    } !Value
    return value
}

export def make_address_value(tpe: &typechecking::Type, addr: &Value, state: &State) -> Value {
    return {
        kind = ValueKind::ADDRESS,
        tpe = tpe,
        addr = addr
    } !Value
}

export def make_local_value(tpe: &typechecking::Type, addr: &Value, state: &State) -> Value {
    let s = to_string(state.current_block.counter)
    state.current_block.counter += 1
    return {
        kind = ValueKind::LOCAL,
        name = s,
        tpe = tpe,
        addr = addr
    } !Value
}

export def make_named_local(tpe: &typechecking::Type, addr: &Value, state: &State) -> Value {
    let name = "__tmp." + state.local_counter
    state.local_counter += 1

    return {
        kind = ValueKind::LOCAL,
        name = name,
        tpe = tpe,
        addr = addr
    } !Value
}

export def make_global_name(name: String, state: &State) -> Str {
    let ret = state.module.module + "::" + name + '.' + state.global_counter
    state.global_counter += 1
    return ret
}

export def make_global_value(tpe: &typechecking::Type, name: String, value: &Value, state: &State, private: bool = true) -> Value {
    name = make_global_name(name, state)

    let global = {
        private = private,
        name = name,
        tpe = tpe,
        value = value,
        line = -1
    } !&Global
    state.module.result.globals[global.name] = global
    if not private {
        state.module.imported.add(global.name)
    }

    return {
        kind = ValueKind::GLOBAL,
        name = name,
        tpe = typechecking::pointer(tpe),
        addr = null
    } !Value
}

export def load_value(value: Value, loc: &Value, state: &State) -> Value {
    if value.addr {
        let ret = make_local_value(value.tpe, value.addr, state)
        let load = make_insn_dbg(InsnKind::LOAD, loc)
        (@load).value.load = {
            value = ret,
            loc = @value.addr
        } !InsnLoad
        push_insn(load, state)
        // TODO Temporary hack for builtin functions
        ret.value_tpe = value.value_tpe
        return ret
    } else {
        return value
    }
}

export def charp_str(value: Value, state: &State) -> Value {
    let local = make_local_value(typechecking::pointer(builtins::char_), null, state)

    let index = allocate_ref(int, 1)
    index[0] = 1

    let extract = make_insn(InsnKind::EXTRACTVALUE)
    (@extract).value.extract_value = {
        ret = local,
        value = value,
        index = index
    } !InsnExtractValue

    push_insn(extract, state)

    return local
}

export def charp_static(global: &Value, state: &State) -> Value {
    let local = make_local_value(typechecking::pointer(builtins::char_), global, state)

    let index = allocate_ref(Value, 2)
    index[0] = make_int_value(0)
    index[1] = make_int_value(0)

    let gep = make_insn(InsnKind::GETELEMENTPTR)
    (@gep).value.gep = {
        ret = local,
        tpe = global.tpe.tpe,
        value = @global,
        index = index
    } !InsnGetElementPtr

    push_insn(gep, state)

    return local
}

<<<<<<< HEAD
export def charp(str: String, state: &State) -> Value {
=======
export def create_global_string(str: &string, state: &State) -> Value {
>>>>>>> 04b5776a
    let tpe = typechecking::make_type_raw(typechecking::TypeKind::STATIC_ARRAY)
    tpe._tpe = builtins::char_
    tpe.length = str.length() + 1
    tpe.size = tpe.length * (size_of char)
    tpe.align = align_of char

    let value = {
        kind = ValueKind::STRING,
        s = str,
        tpe = tpe
    } !&Value

    return make_global_value(tpe, "str", value, state)
}

export def charp(str: &string, state: &State) -> Value {
    return charp_static(create_global_string(str, state), state)
}

def push_scope(node: &parser::Node, state: &State) {
    if not toolchain::debug_sym { return }
    let discope = vector::peek(state.discope) if state.discope.length > 0 else null !&Value

    let debug_values = allocate_ref(DebugParam, 4)
    debug_values[0] = {
        name = "scope", value = meta_to_debug_value(discope)
    } !DebugParam
    debug_values[1] = {
        name = "file", value = meta_to_debug_value((@state).difile)
    } !DebugParam
    debug_values[2] = {
        name = "line", value = { DebugValueKind::INT, i = node.loc.line + 1} !DebugValue
    } !DebugParam
    debug_values[3] = {
        name = "column", value = { DebugValueKind::INT, i = node.loc.column + 1} !DebugValue
    } !DebugParam

    let dilexical = {
        kind = ValueKind::DEBUG_INFO,
        name = "DILexicalBlock",
        distinct = true,
        debug_values = debug_values
    } !&Value

    vector::push((@state).discope, push_meta(dilexical, state))
}

def pop_scope(state: &State) {
    if toolchain::debug_sym {
        vector::pop((@state).discope)
    }
}

// TODO We might want to cache this somewhere
def make_return_type(tpe: &typechecking::Type) -> &typechecking::Type {
    let length = vector::length(tpe.return_t)
    let fields = allocate_ref(typechecking::StructMember, length)

    for var i in 0..length {
        let t = tpe.return_t[i]
        // TODO Add an underscore in front for the debugger
        let name = to_string(i)

        fields[i] = { line = tpe.line, name = name, tpe = t } !typechecking::StructMember
    }

    return typechecking::make_struct_type(fields)
}

def import_structure(tpe: &typechecking::Type, module: &toolchain::Module) {
    if not module.result.structures.contains(tpe.type_name) or tpe.kind == typechecking::TypeKind::STUB {
        if tpe.fields {
            module.result.structures[tpe.type_name] = tpe
            for var i in 0..tpe.fields.size {
                let field = tpe.fields[i]
                typechecking::lookup_struct_member(field)
                import_structures(field.tpe, module)
            }
        }
    }
}

export def import_structures(tpe: &typechecking::Type, module: &toolchain::Module) {
    if not tpe { return }
    switch tpe.kind !int {
        case typechecking::TypeKind::STRUCT..=typechecking::TypeKind::UNION:
            import_structure(tpe, module)
        case typechecking::TypeKind::ARRAY, 
            typechecking::TypeKind::STATIC_ARRAY, 
            typechecking::TypeKind::POINTER, 
            typechecking::TypeKind::REFERENCE,
            typechecking::TypeKind::WEAK_REF:
            import_structures(tpe.tpe, module)
        case typechecking::TypeKind::FUNCTION, typechecking::TypeKind::CLOSURE:
            for var i in 0..vector::length(tpe.parameter_t) {
                let param = tpe.parameter_t[i]
                import_structures(param.tpe, module)
            }
            for var i in 0..vector::length(tpe.return_t) {
                let t = tpe.return_t[i]
                import_structures(t, module)
            }
        case typechecking::TypeKind::STUB:
            if not map::contains(module.result.structures, tpe.type_name) {
                module.result.structures[tpe.type_name] = tpe
            }
    }
}

def import_cstd_function(name: String, state: &State) {
    let cstd_module = toolchain::find_module("cstd")
    var func = scope::get(cstd_module.scope, parser::make_identifier(name))
    if not func { return }
    predeclare_function(func.tpe, state.module)
    if consteval::is_static {
        consteval::compile_function(func)
    }
    state.module.imported.add(name)
}

export def walk_and_load_expression(node: &parser::Node, state: &State) -> Value {
    let expr = walk_expression(node, state)
    return load_value(expr, make_location(node, state), state)
}

def walk_Null(node: &parser::Node, state: &State) -> Value {
    let tpe = node.tpe
    let value = {
        kind = ValueKind::NULL,
        tpe = tpe
    } !Value
    return value
}

def walk_Boolean(node: &parser::Node, state: &State) -> Value {
    let tpe = node.tpe
    let value = {
        kind = ValueKind::BOOL,
        i = node.value.i,
        tpe = tpe
    } !Value
    return value
}

def walk_Integer(node: &parser::Node, state: &State) -> Value {
    let tpe = node.tpe
    let value = {
        kind = ValueKind::INT,
        i = node.value.i,
        tpe = tpe
    } !Value
    return value
}

def walk_Float(node: &parser::Node, state: &State) -> Value {
    let tpe = node.tpe
    let value = {
        kind = ValueKind::FLOAT,
        f = node.value.f,
        tpe = tpe
    } !Value
    return value
}

def walk_Char(node: &parser::Node, state: &State) -> Value {
    let tpe = node.tpe
    let value = {
        kind = ValueKind::INT,
        i = node.value.i,
        tpe = tpe
    } !Value
    return value    
}

def walk_String(node: &parser::Node, state: &State) -> Value {
    let loc = make_location(node, state)
    let tpe = node.tpe
    if not tpe { return NO_VALUE }

    let strtpe = typechecking::make_type_raw(typechecking::TypeKind::STATIC_ARRAY)
    (@strtpe)._tpe = builtins::char_
    (@strtpe).length = node.value.str.length() + 1
    (@strtpe).size = (@strtpe).length * (size_of char)
    (@strtpe).align = align_of char
    
    let str_value = {
        kind = ValueKind::STRING,
        s = node.value.str,
        tpe = tpe
    } !&Value

    let global = make_global_value(strtpe, "str", str_value, state)

    let alloca_ret = state.alloca(tpe, loc)
    
    let index = allocate_ref(Value, 2)
    index[0] = make_int_value(0)
    index[0].tpe = builtins::size_t_
    index[1] = make_int_value(0)
    index[1].tpe = builtins::size_t_

    let gep_ret = make_local_value(typechecking::pointer(tpe.tpe), null, state)
    let gep = make_insn_dbg(InsnKind::GETELEMENTPTR, loc)
    (@gep).value.gep = {
        ret = gep_ret,
        tpe = strtpe,
        value = global,
        index = index
    } !InsnGetElementPtr
    push_insn(gep, state)
    
    let ret = make_local_value(tpe, alloca_ret, state)

    let values = allocate_ref(Value, 2)
    values[0] = {
        kind = ValueKind::INT,
        tpe = builtins::size_t_,
        i = node.value.str.length() + 1
    } !Value
    values[1] = {
        kind = ValueKind::UNDEF,
        tpe = typechecking::pointer(tpe.tpe)
    } !Value

    let value = {
        kind = ValueKind::STRUCT,
        values = values,
        tpe = tpe
    } !Value

    let index2 = allocate_ref(int, 1)
    index2[0] = 1
    let insert = make_insn_dbg(InsnKind::INSERTVALUE, loc)
    (@insert).value.insert_value = {
        ret = ret,
        value = value,
        element = gep_ret, 
        index = index2
    } !InsnInsertValue
    push_insn(insert, state)

    let store = make_insn_dbg(InsnKind::STORE, loc)
    store.value.store = {
        value = ret,
        loc = alloca_ret
    } !InsnStore
    push_insn(store, state)

    return ret
}

def resolve_types(cache: &Vector(TypeEntry)) {
    let state = toolchain::types_state
    // We need an independent block that we can run for constant evaluation
    let old_block = toolchain::types_state.current_block
    let new_block = make_block()
    new_block.counter = old_block.counter
    state.current_block = new_block

    while cache.length > 0 {
        let first = cache[0]
        cache.remove(0)
        first.value.value = do_create_type(first.tpe, first.value, first.module, cache)
        first.value.phase = scope::Phase::COMPILED
    }
        
    old_block.counter = new_block.counter
    for var i in 0..vector::length(new_block.insn) {
        old_block.insn.push(new_block.insn[i])
    }

    if state.consteval {
        let old_cstate_block = consteval::compiler_state.current_block

        let function = {
            name = "__main__",
            unmangled = "__main__",
            forward_declare = true,
            allocas = vector::make(type &Insn),
            block = new_block,
            function_locals = set::make()
        } !&Function

        consteval::compiler_state.function_stack.push(function)
        consteval::compiler_state.current_block = new_block
        
        // Copy constants into the right module
        // TODO This always copies the whole thing
        let keys = map::keys(toolchain::types.result.globals)
        for var i in 0..keys.size {
            let key = keys[i]
            let global = toolchain::types.result.globals[key]
            consteval::const_module.result.globals[key] = global
        }

        let old_module = consteval::compiler_state.module
        consteval::compiler_state.module = consteval::const_module 
        eval::eval(consteval::compiler_state)
        consteval::compiler_state.module = old_module
        consteval::compiler_state.current_block = old_cstate_block
        consteval::compiler_state.function_stack.pop()
    }

    state.current_block = old_block
}

export def create_type(tpe: &typechecking::Type, module: &toolchain::Module) -> &Value {
    let cache = vector::make(TypeEntry) // TODO Should probably use a linked list here
    let ret = create_type(tpe, module, cache)
    resolve_types(cache)
    return ret
}

// TODO This name is stupid
def do_create_type(tpe: &typechecking::Type, module: &toolchain::Module) -> Value {
    let value = create_type(tpe, module)
    if value { return @value }
    return { kind = ValueKind::NULL, tpe = typechecking::pointer(builtins::Type_) } !Value
}

def convert_ref_to_ref(tpe: &typechecking::Type, value: Value, loc: &Value, state: &State) -> Value {
    if not value.tpe {
        return NO_VALUE
    }
    if tpe.tpe {
        typechecking::create_type_entry(tpe)
    }

    add_type_meta(tpe, state)

    let index1 = allocate_ref(int, 1)
    index1[0] = 0
    
    let extract1_ret = make_local_value(typechecking::pointer(builtins::int64_), null, state)
    let extract1 = make_insn_dbg(InsnKind::EXTRACTVALUE, loc)
    extract1.value.extract_value = {
        ret = extract1_ret,
        value = value,
        index = index1
    } !InsnExtractValue
    push_insn(extract1, state)

    let index2 = allocate_ref(int, 1)
    index2[0] = 1
    
    let extract2_ret = make_local_value(typechecking::pointer(value.tpe.tpe), null, state)
    let extract2 = make_insn_dbg(InsnKind::EXTRACTVALUE, loc)
    extract2.value.extract_value = {
        ret = extract2_ret,
        value = value,
        index = index2
    } !InsnExtractValue
    push_insn(extract2, state)

    let index3 = allocate_ref(int, 1)
    index3[0] = 2
    
    let extract3_ret = make_local_value(typechecking::pointer(builtins::Type_), null, state)
    let extract3 = make_insn_dbg(InsnKind::EXTRACTVALUE, loc)
    extract3.value.extract_value = {
        ret = extract3_ret,
        value = value,
        index = index3
    } !InsnExtractValue
    push_insn(extract3, state) 

    let bitcast_ret = make_local_value(typechecking::pointer(tpe.tpe if tpe.tpe else builtins::int8_), null, state)
    let bitcast = make_insn_dbg(InsnKind::BITCAST, loc)
    bitcast.value.convert = {
        ret = bitcast_ret,
        value = extract2_ret
    } !InsnConvert
    push_insn(bitcast, state)

    var start = { kind = ValueKind::UNDEF, tpe = tpe } !Value

    let insert1_ret = make_local_value(tpe, null, state)
    let insert1 = make_insn_dbg(InsnKind::INSERTVALUE, loc)
    insert1.value.insert_value = {
        ret = insert1_ret,
        value = start,
        element = extract1_ret,
        index = index1
    } !InsnInsertValue
    push_insn(insert1, state)

    let insert2_ret = make_local_value(tpe, null, state)
    let insert2 = make_insn_dbg(InsnKind::INSERTVALUE, loc)
    insert2.value.insert_value = {
        ret = insert2_ret,
        value = insert1_ret,
        element = bitcast_ret,
        index = index2
    } !InsnInsertValue
    push_insn(insert2, state)

    let insert3_ret = make_local_value(tpe, null, state)
    let insert3 = make_insn_dbg(InsnKind::INSERTVALUE, loc)
    insert3.value.insert_value = {
        ret = insert3_ret,
        value = insert2_ret,
        element = extract3_ret,
        index = index3
    } !InsnInsertValue
    push_insn(insert3, state)

    return insert3_ret
}

def convert_ref_to_ptr(tpe: &typechecking::Type, value: Value, loc: &Value, state: &State) -> Value {
    let index = allocate_ref(int, 1)
    index[0] = 1
    let extract_ret = make_local_value(typechecking::pointer(value.tpe.tpe), null, state)
    let extract = make_insn_dbg(InsnKind::EXTRACTVALUE, loc)
    extract.value.extract_value = {
        ret = extract_ret,
        value = value,
        index = index
    } !InsnExtractValue
    push_insn(extract, state)

    let bitcast_ret = make_local_value(typechecking::pointer(tpe.tpe), null, state)
    let bitcast = make_insn_dbg(InsnKind::BITCAST, loc)
    bitcast.value.convert = {
        ret = bitcast_ret,
        value = extract_ret
    } !InsnConvert
    push_insn(bitcast, state)

    return bitcast_ret
}

def convert_value_to_ref(tpe: &typechecking::Type, value: Value, loc: &Value, state: &State) -> Value {
    if tpe.tpe and value.tpe.kind != tpe.tpe.kind {
        value = convert_to(loc, value, tpe.tpe, state)
    }

    import_cstd_function("malloc", state)
    add_type_meta(tpe, state)

    var is_null = false
    if value.tpe.kind == typechecking::TypeKind::NULL { 
        value.tpe = tpe.tpe 
        is_null = true
    }

    // Create type entry
    typechecking::create_type_entry(reference(value.tpe))

    var refcount = { kind = ValueKind::NULL, tpe = pointer(builtins::int64_) } !Value

    if not is_null {
        let args1 = allocate_ref(Value, 1)
        args1[0] = { kind = ValueKind::INT, tpe = builtins::int64_, i = builtins::int64_.size } !Value
        let call1_ret = make_local_value(typechecking::pointer(builtins::int8_), null, state)
        let call1 = make_insn_dbg(InsnKind::CALL, loc)
        call1.value.call = {
            name = { kind = ValueKind::GLOBAL, name = "malloc" } !Value,
            ret = call1_ret,
            args = args1
        } !InsnCall
        push_insn(call1, state)

        refcount = make_local_value(typechecking::pointer(builtins::int64_), null, state)
        let bitcast1 = make_insn_dbg(InsnKind::BITCAST, loc)
        bitcast1.value.convert = {
            ret = refcount,
            value = call1_ret
        } !InsnConvert
        push_insn(bitcast1, state)

        let store1 = make_insn_dbg(InsnKind::STORE, loc)
        store1.value.store = {
            loc = refcount,
            value = { kind = ValueKind::INT, tpe = builtins::int64_, i = 0 } !Value
        } !InsnStore
        push_insn(store1, state)
    }

    let start = { kind = ValueKind::UNDEF, tpe = tpe } !Value

    let index1 = allocate_ref(int, 1)
    index1[0] = 0
    let ret_insert1 = make_local_value(tpe, null, state)
    let insert1 = make_insn_dbg(InsnKind::INSERTVALUE, loc)
    insert1.value.insert_value = {
        ret = ret_insert1,
        value = start,
        element = refcount,
        index = index1
    } !InsnInsertValue
    push_insn(insert1, state)

    var heapval: Value
    if not is_null {
        let args2 = allocate_ref(Value, 1)
        args2[0] = { kind = ValueKind::INT, tpe = builtins::int64_, i = value.tpe.size } !Value
        let call2_ret = make_local_value(typechecking::pointer(builtins::int8_), null, state)
        let call2 = make_insn_dbg(InsnKind::CALL, loc)
        call2.value.call = {
            name = { kind = ValueKind::GLOBAL, name = "malloc" } !Value,
            ret = call2_ret,
            args = args2
        } !InsnCall
        push_insn(call2, state)
        
        heapval = make_local_value(typechecking::pointer(value.tpe), null, state)
        let bitcast2 = make_insn_dbg(InsnKind::BITCAST, loc)
        bitcast2.value.convert = {
            ret = heapval,
            value = call2_ret
        } !InsnConvert
        push_insn(bitcast2, state)
        
        if has_copy_constructor(value.tpe) {
            let ret = state.alloca(value.tpe, loc, no_yield_capture = true)
            insert_copy_constructor(ret, value, loc, state)
            value = state.load(value.tpe, ret, loc)
        } else if is_array(value.tpe) {
            import_cstd_function("memcpy", state)

            var size = NO_VALUE
            var data = NO_VALUE
            var new_ptr = NO_VALUE
            if value.tpe.kind == typechecking::TypeKind::ARRAY {
                // We need to copy the array
                size = state.extract_value(builtins::int64_, value, [0], loc)
                let size_in_bytes = state.mul(builtins::int64_, size, { kind = ValueKind::INT, tpe = builtins::int64_, i = value.tpe.tpe.size } !Value, loc)
                data = state.extract_value(pointer(value.tpe.tpe), value, [1], loc)
                let ptr_i8 = state.bitcast(pointer(builtins::int8_), data, loc)
                let new_ptr_i8 = state.call("malloc", pointer(builtins::int8_), [size_in_bytes], loc)
                state.call("memcpy", pointer(builtins::int8_), [new_ptr_i8, ptr_i8, size_in_bytes], loc)
                new_ptr = state.bitcast(pointer(value.tpe.tpe), new_ptr_i8, loc)
                value = { kind = ValueKind::UNDEF, tpe = value.tpe } !Value
                value = state.insert_value(value.tpe, value, size, [0], loc)
                value = state.insert_value(value.tpe, value, new_ptr, [1], loc)
            } else {
                data = @value.addr
                size = { kind = ValueKind::INT, tpe = builtins::int64_, i = value.tpe.length } !Value
                let size_in_bytes = { kind = ValueKind::INT, tpe = builtins::int64_, i = value.tpe.size } !Value
                let ptr_i8 = state.bitcast(pointer(builtins::int8_), @value.addr, loc)
                state.call("memcpy", pointer(builtins::int8_), [call2_ret, ptr_i8, size_in_bytes], loc)
                new_ptr = state.bitcast(pointer(value.tpe), call2_ret, loc)
                value = state.load(value.tpe, new_ptr, loc)
            }

            if is_ref(value.tpe.tpe) or has_copy_constructor(value.tpe.tpe) {
                // TODO The looping bit should be extracted into its own function, let's see what we can do once we have closures
                let counter_ptr = state.alloca(builtins::size_t_)
                state.store(counter_ptr, { kind = ValueKind::INT, tpe = builtins::size_t_, i = 0 } !Value)
                
                let br_to_start = make_insn_dbg(InsnKind::BR_UNC, loc)
                push_insn(br_to_start, state)

                let loop_start = make_label(state)
                push_label(loop_start, state)
                br_to_start.value.br_unc.label_ = loop_start
                
                let counter_value = state.load(builtins::size_t_, counter_ptr)
                let cond = state.icmp(CompareInt::eq, counter_value, size)
                let br = make_insn_dbg(InsnKind::BR, loc)
                br.value.br = { cond = cond } !InsnBr
                push_insn(br, state)

                let loop_inner = make_label(state)
                push_label(loop_inner, state)
                br.value.br.if_false = loop_inner

                let ptpe = pointer(value.tpe.tpe)
                var array_val = NO_VALUE
                if value.tpe.kind == typechecking::TypeKind::ARRAY {
                    array_val = state.gep(ptpe, value.tpe.tpe, data, [counter_value], loc)
                } else {
                    array_val = state.gep(ptpe, value.tpe, data, [make_int_value(0), counter_value], loc)
                }

                if is_ref(value.tpe.tpe) {
                    increase_ref_count(array_val, loc, state)
                } else if has_copy_constructor(value.tpe.tpe) {
                    let val = state.load(value.tpe.tpe, array_val, loc)
                    let addr = state.gep(ptpe, value.tpe.tpe, new_ptr, [counter_value], loc)
                    insert_copy_constructor(addr, val, loc, state)
                }

                let counter_inc = state.add(builtins::size_t_, counter_value, { kind = ValueKind::INT, tpe = builtins::size_t_, i = 1 } !Value, loc)
                state.store(counter_ptr, counter_inc)

                push_insn(br_to_start, state)

                let loop_end = make_label(state)
                push_label(loop_end, state)
                br.value.br.if_true = loop_end
            }
        }

        let store2 = make_insn_dbg(InsnKind::STORE, loc)
        store2.value.store = {
            loc = heapval,
            value = value
        } !InsnStore
        push_insn(store2, state)

        if not typechecking::equals(tpe.tpe, value.tpe) {
            let bitcast2_ret = make_local_value(typechecking::pointer(tpe.tpe), null, state)
            let bitcast2 = make_insn_dbg(InsnKind::BITCAST, loc)
            bitcast2.value.convert = {
                ret = bitcast2_ret,
                value = heapval
            } !InsnConvert
            push_insn(bitcast2, state)
            heapval = bitcast2_ret
        }
    } else {
        heapval = { kind = ValueKind::NULL, tpe = typechecking::pointer(value.tpe) } !Value
    }
    
    let index2 = allocate_ref(int, 1)
    index2[0] = 1
    let ret_insert2 = make_local_value(tpe, null, state)
    let insert2 = make_insn_dbg(InsnKind::INSERTVALUE, loc)
    insert2.value.insert_value = {
        ret = ret_insert2,
        value = ret_insert1,
        element = heapval,
        index = index2
    }
    push_insn(insert2, state)

    let svalue = do_create_type(typechecking::reference(value.tpe), state.module)

    let index3 = allocate_ref(int, 1)
    index3[0] = 2
    let ret_insert3 = make_local_value(tpe, null, state)
    let insert3 = make_insn_dbg(InsnKind::INSERTVALUE, loc)
    insert3.value.insert_value = {
        ret = ret_insert3,
        value = ret_insert2,
        element = svalue,
        index = index3
    }
    push_insn(insert3, state)

    /*if not is_null and not is_captured {
        // Destroy the value
        let ptr = state.alloca(tpe, loc)
        state.store(ptr, ret_insert3)
        insert_destructor(ptr, loc, state)
    }*/

    if builtins::builtins.fields.contains("DEBUG_REF_CYCLES") {
        var line = -1
        if loc {
            let di = state.module.result.metadata[loc.name]
            line = di.debug_values[0].value.i !int
        }
        let linev = make_int_value(line) 
        let filev = charp_static(state.file_name_value, state)
        let fun = toolchain::find_module("std").scope.get(parser::make_identifier("add_root")).tpe
        predeclare_function(fun, state.module)
        state.module.imported.add(fun.type_name)
        import_structure(builtins::Ref_, state.module)
        state.call(fun.type_name, null, [convert_ref_to_ref(builtins::Ref_, ret_insert3, loc, state), filev, linev], loc)
    }

    return ret_insert3
}

// This function needs to be called with an address value
def convert_array_to_array(tpe: &typechecking::Type, value: Value, loc: &Value, state: &State) -> Value {
    if (@value.tpe).kind == typechecking::TypeKind::STATIC_ARRAY and
        (@value.tpe).length == 0 {

        let values = allocate_ref(Value, 2)
        values[0] = {
            kind = ValueKind::INT,
            tpe = builtins::size_t_,
            i = (@value.tpe).length
        } !Value
        values[1] = {
            kind = ValueKind::NULL,
            tpe = typechecking::pointer(tpe.tpe)
        } !Value
        return {
            kind = ValueKind::STRUCT,
            values = values,
            tpe = tpe
        } !Value
    } else if (@value.tpe).kind == typechecking::TypeKind::STATIC_ARRAY and 
        (not tpe.tpe or typechecking::equals(tpe.tpe, (@value.tpe).tpe)) {

        var local = make_local_value(typechecking::pointer((@value.tpe).tpe), null, state)

        let index = allocate_ref(Value, 2)
        index[0] = make_int_value(0)
        index[0].tpe = builtins::size_t_
        index[1] = make_int_value(0)
        index[1].tpe = builtins::size_t_

        let gep = make_insn_dbg(InsnKind::GETELEMENTPTR, loc)
        (@gep).value.gep = {
            ret = local,
            tpe = value.tpe,
            value = @value.addr,
            index = index
        } !InsnGetElementPtr

        push_insn(gep, state)

        if not tpe.tpe {
            let local1 = local
            local = make_local_value(typechecking::pointer(null), null, state)
            let bitcast = make_insn_dbg(InsnKind::BITCAST, loc)
            (@bitcast).value.convert = {
                ret = local,
                value = local1
            } !InsnConvert

            push_insn(bitcast, state)
        }

        let ret = make_local_value(tpe, null, state)

        let values = allocate_ref(Value, 2)
        values[0] = {
            kind = ValueKind::INT,
            tpe = builtins::size_t_,
            i = (@value.tpe).length
        } !Value
        values[1] = {
            kind = ValueKind::UNDEF,
            tpe = typechecking::pointer(tpe.tpe)
        } !Value

        let value = {
            kind = ValueKind::STRUCT,
            values = values,
            tpe = tpe
        } !Value

        let index2 = allocate_ref(int, 1)
        index2[0] = 1
        let insert = make_insn_dbg(InsnKind::INSERTVALUE, loc)
        (@insert).value.insert_value = {
            ret = ret,
            value = value,
            element = local, 
            index = index2
        } !InsnInsertValue

        push_insn(insert, state)

        return ret
    } else if not tpe.tpe and (@value.tpe).kind == typechecking::TypeKind::ARRAY {
        value = load_value(value, loc, state)
        let index1 = allocate_ref(int, 1)
        index1[0] = 0

        let size = make_local_value(builtins::size_t_, null, state)
        let extract1 = make_insn_dbg(InsnKind::EXTRACTVALUE, loc)
        (@extract1).value.extract_value = {
            ret = size,
            value = value,
            index = index1
        } !InsnExtractValue

        push_insn(extract1, state)

        let index2 = allocate_ref(int, 1)
        index2[0] = 1

        let ptr = make_local_value(typechecking::pointer((@value.tpe).tpe), null, state)
        let extract2 = make_insn_dbg(InsnKind::EXTRACTVALUE, loc)
        (@extract2).value.extract_value = {
            ret = ptr,
            value = value,
            index = index2
        } !InsnExtractValue

        push_insn(extract2, state)

        let bitcast_ret = make_local_value(typechecking::pointer(null), null, state)
        let bitcast = make_insn_dbg(InsnKind::BITCAST, loc)
        (@bitcast).value.convert = {
            ret = bitcast_ret,
            value = ptr
        } !InsnConvert

        push_insn(bitcast, state)

        let insert1_ret = make_local_value(tpe, null, state)
        let insert1 = make_insn_dbg(InsnKind::INSERTVALUE, loc)
        (@insert1).value.insert_value = {
            ret = insert1_ret,
            value = { kind = ValueKind::UNDEF, tpe = tpe } !Value,
            element = size,
            index = index1
        } !InsnInsertValue

        push_insn(insert1, state)

        let insert2_ret = make_local_value(tpe, null, state)
        let insert2 = make_insn_dbg(InsnKind::INSERTVALUE, loc)
        (@insert2).value.insert_value = {
            ret = insert2_ret,
            value = insert1_ret,
            element = bitcast_ret,
            index = index2
        } !InsnInsertValue

        push_insn(insert2, state)

        return insert2_ret
    } else {
        return load_value(value, loc, state)
    }
}

def convert_value_to_bool(tpe: &typechecking::Type, value: Value, loc: &Value, state: &State) -> Value {
    if typechecking::is_ref_or_weak(value.tpe) {
        value = state.extract_value(pointer(value.tpe.tpe if value.tpe.tpe else pointer(builtins::int8_)), value, [1], loc)
        value = convert_to(loc, value, builtins::size_t_, state)
    } else if typechecking::is_pointer(value.tpe) {
        // TODO This isn't the correct type, we need something like
        // intptr_t
        value = convert_to(loc, value, builtins::size_t_, state)
    }
    if typechecking::is_float(value.tpe) {
        let ret = make_local_value(builtins::bool_, null, state)
        let insn = make_insn_dbg(InsnKind::FCMP, loc)
        (@insn).value.fcmp = {
            op = CompareFloat::une,
            ret = ret,
            left = value,
            right = {
                kind = ValueKind::FLOAT,
                tpe = value.tpe,
                f = 0.0
            } !Value
        } !InsnFcmp
        push_insn(insn, state)
        return ret
    } else if typechecking::is_integer(value.tpe) {
        let ret = make_local_value(builtins::bool_, null, state)
        let insn = make_insn_dbg(InsnKind::ICMP, loc)
        (@insn).value.icmp = {
            op = CompareInt::ne,
            ret = ret,
            left = value,
            right = {
                kind = ValueKind::INT,
                tpe = value.tpe,
                i = 0
            } !Value
        } !InsnIcmp
        push_insn(insn, state)
        return ret
    }
    return value
}

def convert_fp_to_closure(tpe: &typechecking::Type, value: Value, loc: &Value, state: &State) -> Value {
    var ret = { kind = ValueKind::ZEROINITIALIZER, tpe = tpe } !Value
    value = state.bitcast(tpe.fields[0].tpe, value, loc)
    ret = state.insert_value(tpe, ret, value, [0], loc)
    add_type_meta(tpe, state)
    return ret
}

export def convert_to(node: &parser::Node, value: Value, tpe: &typechecking::Type, state: &State) -> Value {
    let loc = make_location(node, state)
    return convert_to(loc, value, tpe, state)
}

def convert_to(kind: InsnKind, loc: &Value, value: Value, tpe: &typechecking::Type, state: &State) -> Value {
    value = load_value(value, loc, state)
    let ret = make_local_value(tpe, null, state)
    let insn = make_insn_dbg(kind, loc)
    (@insn).value.convert = {
        ret = ret,
        value = value
    } !InsnConvert

    push_insn(insn, state)
    return ret
}

// value gets loaded by this function
def convert_to(loc: &Value, value: Value, tpe: &typechecking::Type, state: &State) -> Value {
    if not value.tpe or not tpe { return NO_VALUE }
    
    if typechecking::equals(value.tpe, tpe) {
        return load_value(value, loc, state)
    }

    if value.tpe.kind != typechecking::TypeKind::NULL {
        let parameter_t = vector::make(NamedParameter)
        parameter_t.push({_tpe = value.tpe} !NamedParameter)
        let conv = scope::find_implicit_function(state.scope, parameter_t, tpe)
        if conv {
            if consteval::is_static {
                consteval::compile_function(conv)
            }

            predeclare_function(conv.tpe, state.module)
            state.module.imported.add(conv.tpe.type_name)

            value = convert_to(loc, value, conv.tpe.parameter_t[0].tpe, state)

            if typechecking::has_copy_constructor(value.tpe) {
                let ret = state.alloca(value.tpe, loc, no_yield_capture = true)
                insert_copy_constructor(ret, value, loc, state)
                value = state.load(value.tpe, ret, loc)
            }
            
            let addr = state.alloca(tpe, loc)
            let value = call(state, conv.tpe.type_name, tpe, [value], loc)
            state.store(addr, value, loc)
            create_temporary(addr, value, loc, state)
            return value
        }
    }

    if typechecking::is_ref_or_weak(tpe) and typechecking::equals(value.tpe, builtins::Ref_) {
        return convert_ref_to_ref(tpe, load_value(value, loc, state), loc, state)
    }
    if typechecking::equals(tpe, builtins::Ref_) and typechecking::is_ref_or_weak(value.tpe) {
        return convert_ref_to_ref(tpe, load_value(value, loc, state), loc, state)
    }
    if typechecking::is_pointer(tpe) and typechecking::is_ref_or_weak(value.tpe) {
        return convert_ref_to_ptr(tpe, load_value(value, loc, state), loc, state)
    }
    if tpe.kind == typechecking::TypeKind::CLOSURE and is_function_pointer(value.tpe) {
        return convert_fp_to_closure(tpe, load_value(value, loc, state), loc, state)
    }
    if tpe.kind == typechecking::TypeKind::ARRAY {
        return convert_array_to_array(tpe, value, loc, state)
    } 
    if tpe.kind == typechecking::TypeKind::BOOL {
        return convert_value_to_bool(tpe, load_value(value, loc, state), loc, state)
    } 
    if typechecking::is_integer(tpe) {
        var kind: InsnKind
        if value.tpe.kind == typechecking::TypeKind::BOOL {
            return convert_to(InsnKind::ZEXT, loc, value, tpe, state)
        } else if typechecking::is_integer(value.tpe) {
            if (@value.tpe).size == tpe.size {
                // Types only differ in sign, llvm doesn't treat them any different
                let val = load_value(value, loc, state)
                val.tpe = tpe
                return val
            } else if (@value.tpe).size > tpe.size {
                return convert_to(InsnKind::TRUNC, loc, value, tpe, state)
            } else if tpe.unsig {
                return convert_to(InsnKind::ZEXT, loc, value, tpe, state)
            } else {
                return convert_to(InsnKind::SEXT, loc, value, tpe, state)
            }
        } else if typechecking::is_float(value.tpe) {
            if tpe.unsig {
                return convert_to(InsnKind::FPTOUI, loc, value, tpe, state)
            } else {
                return convert_to(InsnKind::FPTOSI, loc, value, tpe, state)
            }
        } else if typechecking::is_pointer(value.tpe) {
            return convert_to(InsnKind::PTRTOINT, loc, value, tpe, state)
        }
    }
    if typechecking::is_float(tpe) {
        if typechecking::is_integer(value.tpe) {
            if (@value.tpe).unsig {
                return convert_to(InsnKind::UITOFP, loc, value, tpe, state)
            } else {
                return convert_to(InsnKind::SITOFP, loc, value, tpe, state)
            }
        } else if typechecking::is_float(value.tpe) {
            if (@value.tpe).size > tpe.size {
                return convert_to(InsnKind::FPTRUNC, loc, value, tpe, state)
            } else {
                return convert_to(InsnKind::FPEXT, loc, value, tpe, state)
            }
        }
    }
    if typechecking::is_pointer(tpe) {
        if (@value.tpe).kind == typechecking::TypeKind::NULL {
            return { 
                kind = ValueKind::NULL, 
                tpe = tpe 
            } !Value
        } else if typechecking::is_pointer(value.tpe) or (@value.tpe).kind == typechecking::TypeKind::NULL {
            return convert_to(InsnKind::BITCAST, loc, value, tpe, state)
        } else if typechecking::is_integer(value.tpe) {
            return convert_to(InsnKind::INTTOPTR, loc, value, tpe, state)
        }
    } 
    if typechecking::is_ref_or_weak(tpe) and typechecking::is_ref_or_weak(value.tpe) {
        return convert_ref_to_ref(tpe, load_value(value, loc, state), loc, state)
    }
    if typechecking::is_ref_or_weak(tpe) and (typechecking::is_assignable(tpe.tpe, value.tpe, state.module) or 
        typechecking::is_assignable(tpe, typechecking::reference(value.tpe), state.module) or 
        tpe.tpe == null or value.tpe.kind == typechecking::TypeKind::NULL) {
        return convert_value_to_ref(tpe, load_value(value, loc, state), loc, state)
    }

    return load_value(value, loc, state)
}

def walk_Cast(node: &parser::Node, state: &State) -> Value {
    let tpe = node.value.bin_op.right
    scope::create_dependency_on_type(state.current_value(), tpe)

    let value = walk_and_load_expression(node.value.bin_op.left, state)
    import_structures(node.tpe, state.module)
    add_type_meta(node.tpe, state)
    return convert_to(node, value, node.tpe, state)
}

def walk_StructLitUnion(node: &parser::Node, state: &State) -> Value {
    let loc = make_location(node, state)
    let args = node.value.struct_lit.args
    let kwargs = node.value.struct_lit.kwargs
    var tpe = node.tpe

    if typechecking::is_ref(tpe) {
        tpe = tpe.tpe
    }

    let largs = vector::length(args)
    let lkwargs = vector::length(kwargs)
    if largs > 1 or lkwargs > 1 or largs == 1 and lkwargs == 1 {
        errors::errorn(node, "Union initalizer can only have one argument")
        return NO_VALUE
    } else if largs == 0 and lkwargs == 0 {
        return {
            kind = ValueKind::ZEROINITIALIZER,
            tpe = tpe
        } !Value
    }

    var arg: &parser::Node = null
    var arg_tpe: &typechecking::Type = null
    if largs == 1 {
        arg = args[0]
        arg_tpe = tpe.fields[0].tpe
    } else {
        let kwarg = kwargs[0]
        arg = (@kwarg).value.named_arg.value
        let name = typechecking::last_ident_to_str((@kwarg).value.named_arg.name)

        for var j in 0..tpe.fields.size {
            let field = tpe.fields[j]
            if field.name == name {
                arg_tpe = field.tpe
                break
            }
        }
    }

    let value = convert_to(arg, walk_expression(arg, state), arg_tpe, state)
    if typechecking::is_ref(arg_tpe) {
        increase_ref_count_of_value(value, loc, state)
    }

    let alloca_ret = state.alloca(tpe, loc)

    let index = allocate_ref(Value, 2)
    index[0] = make_int_value(0)
    index[1] = make_int_value(0)
    let gep_ret = make_local_value(typechecking::pointer({ typechecking::TypeKind::WORD, size = tpe.align } !&typechecking::Type), null, state)
    let gep = make_insn_dbg(InsnKind::GETELEMENTPTR, loc)
    (@gep).value.gep = {
        ret = gep_ret,
        tpe = tpe,
        value = alloca_ret,
        index = index
    } !InsnGetElementPtr
    push_insn(gep, state)

    let bitcast_ret = make_local_value(typechecking::pointer(arg_tpe), null, state)
    let bitcast = make_insn_dbg(InsnKind::BITCAST, loc)
    (@bitcast).value.convert = {
        ret = bitcast_ret,
        value = gep_ret
    } !InsnConvert
    push_insn(bitcast, state)

    let store = make_insn_dbg(InsnKind::STORE, loc)
    (@store).value.store = {
        loc = bitcast_ret,
        value = value
    } !InsnStore
    push_insn(store, state)

    let load_ret = make_local_value(tpe, null, state)
    let load = make_insn_dbg(InsnKind::LOAD, loc)
    (@load).value.load = {
        value = load_ret,
        loc = alloca_ret
    } !InsnLoad
    push_insn(load, state)

    return load_ret
}

def locals_to_insert_value(value: &Value, state: &State) {
    let values = value.values
    for var i in 0..values.size {
        let val = values[i]
        if val.kind == ValueKind::LOCAL or val.kind == ValueKind::GLOBAL {
            values[i] = {
                kind = ValueKind::UNDEF,
                tpe = val.tpe
            } !Value

            let ret = make_local_value(value.tpe, null, state)
            
            let index = allocate_ref(int, 1)
            index[0] = i
            let insert = make_insn(InsnKind::INSERTVALUE)
            (@insert).value.insert_value = {
                ret = ret,
                value = @value,
                element = val,
                index = index
            } !InsnInsertValue
            
            push_insn(insert, state)
            @value = ret
        }
    }
}

def walk_StructLit(node: &parser::Node, state: &State) -> Value {
    let loc = make_location(node, state)
    let args = node.value.struct_lit.args
    let kwargs = node.value.struct_lit.kwargs

    var tpe = node.tpe
    if not tpe { return NO_VALUE }
    if typechecking::is_ref(tpe) {
        tpe = tpe.tpe
    }
        
    var value: &Value = NO_VALUE
    if tpe.kind == typechecking::TypeKind::UNION {
        value = walk_StructLitUnion(node, state)
    } else {
        let values = allocate_ref(Value, tpe.fields.size)
        for var i in 0..values.size {
            values[i] = {
                kind = ValueKind::ZEROINITIALIZER,
                tpe = tpe.fields[i].tpe
            } !Value
        }
        for var i in 0..vector::length(args) {
            let arg = args[i]
            let arg_tpe = tpe.fields[i].tpe
            let value = walk_expression(arg, state)
            values[i] = convert_to(arg, value, arg_tpe, state)
            if typechecking::is_ref(arg_tpe) {
                increase_ref_count_of_value(values[i], loc, state)
            } else if typechecking::has_copy_constructor(arg_tpe) {
                let ret = state.alloca(values[i].tpe, loc, no_yield_capture = true)
                insert_copy_constructor(ret, values[i], loc, state)
                values[i] = state.load(values[i].tpe, ret, loc)
            }
        }
        for var i in 0..vector::length(kwargs) {
            let kwarg = kwargs[i]
            let name = typechecking::last_ident_to_str((@kwarg).value.named_arg.name)
            let value = walk_expression((@kwarg).value.named_arg.value, state)
            
            for var j in 0..tpe.fields.size {
                let field = tpe.fields[j]
                if field.name == name {
                    values[j] = convert_to(kwarg, value, field.tpe, state)
                    if typechecking::is_ref(field.tpe) {
                        increase_ref_count_of_value(values[j], loc, state)
                    } else if typechecking::has_copy_constructor(field.tpe) {
                        let ret = state.alloca(values[j].tpe, loc, no_yield_capture = true)
                        insert_copy_constructor(ret, values[j], loc, state)
                        values[j] = state.load(values[j].tpe, ret, loc)
                    }
                    break
                }
            }
        }
        value = {
            kind = ValueKind::STRUCT,
            values = values,
            tpe = tpe
        } !&Value

        locals_to_insert_value(value, state)
    }

    let addr = state.alloca(tpe, loc)
    state.store(addr, @value, loc)
    create_temporary(addr, @value, loc, state)

    return @value
}

def push_array_lit(tpe: &typechecking::Type, loc: &Value, values: &[Value], state: &State, temporary: bool = false) -> Value {
    var value = {
        kind = ValueKind::ARRAY,
        values = values,
        tpe = tpe
    } !Value

    for var i in 0..values.size {
        let val = values[i]

        if val.kind == ValueKind::LOCAL or val.kind == ValueKind::GLOBAL {
            values[i] = {
                kind = ValueKind::UNDEF,
                tpe = val.tpe
            } !Value

            let ret = make_local_value(tpe, null, state)
            
            let index = allocate_ref(int, 1)
            index[0] = i
            let insert = make_insn_dbg(InsnKind::INSERTVALUE, loc)
            (@insert).value.insert_value = {
                ret = ret,
                value = value,
                element = val,
                index = index
            } !InsnInsertValue
            
            push_insn(insert, state)
            value = ret
        }
    }

    let ret = state.alloca(tpe, loc)
    value.addr = ret

    let store = make_insn_dbg(InsnKind::STORE, loc)
    (@store).value.store = {
        value = value,
        loc = ret
    } !InsnStore
    push_insn(store, state)

    if temporary {
        create_temporary(ret, value, loc, state)
    }

    return value
}

def walk_ArrayLit(node: &parser::Node, state: &State) -> Value {
    let loc = make_location(node, state)
    let tpe = node.tpe

    let len = vector::length(node.value.body)
    let values = allocate_ref(Value, len)
    for var i in 0..len {
        let v = node.value.body[i]
        var element = walk_and_load_expression(v, state)
        if is_ref(element.tpe) {
            increase_ref_count_of_value(element, loc, state)
        } else if typechecking::has_copy_constructor(element.tpe) {
            let ret = state.alloca(element.tpe, loc, no_yield_capture = true)
            insert_copy_constructor(ret, element, loc, state)
            element = state.load(element.tpe, ret, loc)
        }
        values[i] = element
    }

    return push_array_lit(tpe, loc, values, state, true)
}

def walk_ArithmeticOp(node: &parser::Node, insn_kind: InsnKind, tpe: &typechecking::Type, state: &State) -> Value {
    let loc = make_location(node, state)
    let left = convert_to(node, walk_expression(node.value.bin_op.left, state), tpe, state)
    let right = convert_to(node, walk_expression(node.value.bin_op.right, state), tpe, state)

    let value = make_local_value(tpe, null, state)
    let insn = make_insn_dbg(insn_kind, loc)
    (@insn).value.arith = {
        left = left,
        right = right,
        ret = value
    } !InsnArithmetic

    push_insn(insn, state)

    return value
}

def walk_USub(node: &parser::Node, state: &State) -> Value {
    let loc = make_location(node, state)
    let tpe = node.tpe
    if not tpe { return NO_VALUE }
    let expr = walk_and_load_expression(node.value.expr, state)

    let ret = make_local_value(tpe, null, state)
    if tpe.kind == typechecking::TypeKind::FLOAT {
        let fneg = make_insn_dbg(InsnKind::FNEG, loc)
        (@fneg).value.fneg = {
            ret = ret,
            value = expr
        } !InsnFneg
        push_insn(fneg, state)
    } else {
        let sub = make_insn_dbg(InsnKind::SUB, loc)
        (@sub).value.arith = {
            ret = ret,
            left = { kind = ValueKind::INT, i = 0, tpe = tpe } !Value,
            right = expr
        } !InsnArithmetic
        push_insn(sub, state)
    }
    return ret
}

def walk_UAdd(node: &parser::Node, state: &State) -> Value {
    return walk_and_load_expression(node.value.expr, state)
}

def walk_Not(node: &parser::Node, state: &State) -> Value {
    let loc = make_location(node, state)
    let expr = convert_to(node, walk_expression(node.value.expr, state), builtins::bool_, state)
    
    let ret = make_local_value(builtins::bool_, null, state)
    let xor = make_insn_dbg(InsnKind::XOR, loc)
    (@xor).value.arith = {
        ret = ret,
        left = expr,
        right = { kind = ValueKind::BOOL, i = 1, tpe = builtins::bool_ } !Value
    } !InsnArithmetic

    push_insn(xor, state)
    return ret
}

// TODO It would be nice if and/or could work by returning the values themselves
def walk_And(node: &parser::Node, state: &State) -> Value {
    let loc = make_location(node, state)

    let left_expr = walk_expression(node.value.bin_op.left, state)
    insert_destructors(node.value.bin_op.left.scope, loc, state)
    let left = convert_to(node, left_expr, builtins::bool_, state)

    let ret_alloca = state.alloca(builtins::bool_, loc)
    let br = make_insn_dbg(InsnKind::BR, loc)
    (@br).value.br = {
        cond = left
    } !InsnBr

    let to_end = make_insn_dbg(InsnKind::BR_UNC, loc)

    push_insn(br, state)

    let if_false = make_label(state)
    push_label(if_false, state)

    let store1 = make_insn_dbg(InsnKind::STORE, loc)
    (@store1).value.store = {
        value = { kind = ValueKind::BOOL, i = 0, tpe = builtins::bool_ } !Value,
        loc = ret_alloca
    } !InsnStore

    push_insn(store1, state)
    push_insn(to_end, state)

    let if_true = make_label(state)
    push_label(if_true, state)

    let right_expr = walk_expression(node.value.bin_op.right, state)
    insert_destructors(node.value.bin_op.right.scope, loc, state)
    let right = convert_to(node, right_expr, builtins::bool_, state)

    let store2 = make_insn_dbg(InsnKind::STORE, loc)
    (@store2).value.store = {
        value = right,
        loc = ret_alloca
    } !InsnStore

    push_insn(store2, state)
    push_insn(to_end, state)

    let end = make_label(state)
    push_label(end, state)

    (@br).value.br.if_true = if_true
    (@br).value.br.if_false = if_false
    (@to_end).value.br_unc.label_ = end

    let ret = make_local_value(builtins::bool_, null, state)
    let load = make_insn_dbg(InsnKind::LOAD, loc)
    (@load).value.load = {
        value = ret,
        loc = ret_alloca
    } !InsnLoad

    push_insn(load, state)

    return ret
}

def walk_Or(node: &parser::Node, state: &State) -> Value {
    let loc = make_location(node, state)
    let left_expr = walk_expression(node.value.bin_op.left, state)
    insert_destructors(node.value.bin_op.left.scope, loc, state)
    let left = convert_to(node, left_expr, builtins::bool_, state)

    let ret_alloca = state.alloca(builtins::bool_, loc)

    let br = make_insn_dbg(InsnKind::BR, loc)
    (@br).value.br = {
        cond = left
    } !InsnBr

    let to_end = make_insn_dbg(InsnKind::BR_UNC, loc)

    push_insn(br, state)

    let if_true = make_label(state)
    push_label(if_true, state)

    let store1 = make_insn_dbg(InsnKind::STORE, loc)
    (@store1).value.store = {
        value = { kind = ValueKind::BOOL, i = 1, tpe = builtins::bool_ } !Value,
        loc = ret_alloca
    } !InsnStore

    push_insn(store1, state)
    push_insn(to_end, state)

    let if_false = make_label(state)
    push_label(if_false, state)

    let right_expr = walk_expression(node.value.bin_op.right, state)
    insert_destructors(node.value.bin_op.right.scope, loc, state)
    let right = convert_to(node, right_expr, builtins::bool_, state)

    let store2 = make_insn_dbg(InsnKind::STORE, loc)
    (@store2).value.store = {
        value = right,
        loc = ret_alloca
    } !InsnStore

    push_insn(store2, state)
    push_insn(to_end, state)

    let end = make_label(state)
    push_label(end, state)

    (@br).value.br.if_true = if_true
    (@br).value.br.if_false = if_false
    (@to_end).value.br_unc.label_ = end

    let ret = make_local_value(builtins::bool_, null, state)
    let load = make_insn_dbg(InsnKind::LOAD, loc)
    (@load).value.load = {
        value = ret,
        loc = ret_alloca
    } !InsnLoad

    push_insn(load, state)

    return ret
}

def walk_Add(node: &parser::Node, state: &State) -> Value {
    let tpe = node.tpe
    if not tpe { return NO_VALUE }

    var insn_kind = InsnKind::ADD
    if typechecking::is_float(tpe) {
        insn_kind = InsnKind::FADD
    }
    return walk_ArithmeticOp(node, insn_kind, tpe, state)
}

def walk_Sub(node: &parser::Node, state: &State) -> Value {
    let tpe = node.tpe
    if not tpe { return NO_VALUE }

    var insn_kind = InsnKind::SUB
    if typechecking::is_float(tpe) {
        insn_kind = InsnKind::FSUB 
    }
    return walk_ArithmeticOp(node, insn_kind, tpe, state)
}

def walk_Mul(node: &parser::Node, state: &State) -> Value {
    let tpe = node.tpe
    if not tpe { return NO_VALUE }

    var insn_kind = InsnKind::MUL
    if typechecking::is_float(tpe) {
        insn_kind = InsnKind::FMUL 
    }
    return walk_ArithmeticOp(node, insn_kind, tpe, state)
}

def walk_Mod(node: &parser::Node, state: &State) -> Value {
    let tpe = node.tpe
    if not tpe { return NO_VALUE }

    var insn_kind = InsnKind::SREM
    if typechecking::is_float(tpe) {
        insn_kind = InsnKind::FREM 
    } else if tpe.unsig {
        insn_kind = InsnKind::UREM
    }
    return walk_ArithmeticOp(node, insn_kind, tpe, state)
}

def walk_Div(node: &parser::Node, state: &State) -> Value {
    let tpe = node.tpe
    if not tpe { return NO_VALUE }

    var insn_kind = InsnKind::SDIV
    if typechecking::is_float(tpe) {
        insn_kind = InsnKind::FDIV 
    } else if tpe.unsig {
        insn_kind = InsnKind::UDIV
    }
    return walk_ArithmeticOp(node, insn_kind, tpe, state)
}

def walk_Shl(node: &parser::Node, state: &State) -> Value {
    let tpe = node.tpe
    return walk_ArithmeticOp(node, InsnKind::SHL, tpe, state)
}

def walk_Shr(node: &parser::Node, state: &State) -> Value {
    let tpe = node.tpe
    if tpe.unsig {
        return walk_ArithmeticOp(node, InsnKind::LSHR, tpe, state)
    } else {
        return walk_ArithmeticOp(node, InsnKind::ASHR, tpe, state)
    }
}

def walk_BAnd(node: &parser::Node, state: &State) -> Value {
    let tpe = node.tpe
    return walk_ArithmeticOp(node, InsnKind::AND, tpe, state)
}

def walk_BOr(node: &parser::Node, state: &State) -> Value {
    let tpe = node.tpe
    return walk_ArithmeticOp(node, InsnKind::OR, tpe, state)
}

def walk_BXor(node: &parser::Node, state: &State) -> Value {
    let tpe = node.tpe
    return walk_ArithmeticOp(node, InsnKind::XOR, tpe, state)
}

def walk_BNot(node: &parser::Node, state: &State) -> Value {
    let loc = make_location(node, state)
    let expr = walk_and_load_expression(node.value.expr, state)

    let ret = make_local_value(node.tpe, null, state)
    let xor = make_insn_dbg(InsnKind::XOR, loc)
    xor.value.arith = {
        ret = ret,
        left = expr,
        right = { kind = ValueKind::INT, i = -1, tpe = node.tpe } !Value
    } !InsnArithmetic

    push_insn(xor, state)
    return ret
}

def insert_call(
    node: &parser::Node, name_v: Value, args: &[Value], proto: &[typechecking::NamedParameter], ret: &typechecking::Type, 
    varargs_loc: &Vector(&Value), addr: Value, loc: &Value, 
    multiple_returns: bool, state: &State) {
    
    var value = NO_VALUE
    if ret {
        if node.parent and not (node.parent.kind == parser::NodeKind::ASSIGN and node.parent.value.assign.left == node) {
            value = make_local_value(ret, addr, state)
        } else {
            value = make_local_value(ret, null, state)
        }
    }

    let insn = make_insn_dbg(InsnKind::CALL, loc)
    (@insn).value.call = {
        name = name_v,
        ret = value,
        args = args,
        proto = proto
    } !InsnCall

    push_insn(insn, state)

    for var i in 0..vector::length(varargs_loc) {
        let ptr = @(varargs_loc[i])
        insert_destructor(ptr, loc, state)
    }

    if ret {
        let store = make_insn_dbg(InsnKind::STORE, loc)
        (@store).value.store = {
            value = value,
            loc = addr
        } !InsnStore
        push_insn(store, state)

        if multiple_returns {
            for var i in 0..ret.fields.size {
                let field = ret.fields[i]
                let ret2 = state.gep(pointer(field.tpe), ret, addr, [make_int_value(0), make_int_value(i)])
                create_temporary(ret2, state.load(field.tpe, ret2, loc), loc, state)
            }
        } else {
            create_temporary(addr, value, loc, state)
        }
    }
}

// TODO Refactor this
def walk_Call(node: &parser::Node, state: &State) -> Value {
    let loc = make_location(node, state)
    let left = node.value.func_call.left
    var tpe = node.function
    if not tpe { return NO_VALUE }

    var is_fp = false
    if typechecking::is_function_pointer(tpe) {
        tpe = tpe.tpe
        is_fp = true
    } else if tpe.kind == typechecking::TypeKind::CLOSURE {
        is_fp = true
    }

    // Filter out type arguments
    let parameter_t = vector::make(NamedParameter)
    let call_args = vector::make(type &parser::Node)
    let call_kwargs = vector::make(type &parser::Node)

    for var i in 0..vector::length(tpe.parameter_t) {
        let np = tpe.parameter_t[i]
        if not np.tpe or np.tpe.kind != typechecking::TypeKind::TYPE {
            parameter_t.push(np)
        } 
    }
    for var i in 0..vector::length(node.value.func_call.args) {
        let n = node.value.func_call.args[i]
        if not n { continue }
        var np: NamedParameter
        if i < vector::length(tpe.parameter_t) {
            np = tpe.parameter_t[i]
        }
        if not np.tpe or np.tpe.kind != typechecking::TypeKind::TYPE {
            call_args.push(n)
        }
    }
    
    for var i in 0..vector::length(node.value.func_call.kwargs) {
        let n = node.value.func_call.kwargs[i]
        if not n { continue }
        let name = typechecking::last_ident_to_str(n.value.named_arg.name)
        for var j in 0..vector::length(parameter_t) {
            let np = parameter_t[j]
            if np.name == name and (not np.tpe or np.tpe.kind != typechecking::TypeKind::TYPE) {
                call_kwargs.push(n)
            }
        }
    }

    var args: &[Value]
    var varargs: &[Value]

    var len = vector::length(parameter_t) !int64    // TODO We decrement this, instead figure out why and avoid it at that position
    var pass_varargs_as_array = false
    var last_np: *NamedParameter = null
    if vector::length(parameter_t) > 0 {
        last_np = parameter_t.get(parameter_t.length - 1)
        pass_varargs_as_array = last_np.varargs and last_np.tpe
    }
    var pass_array_as_varargs = false

    let last_arg = vector::peek(call_args) if vector::length(call_args) > 0 else null !&parser::Node
    if pass_varargs_as_array and last_arg and typechecking::is_array(last_arg.tpe) and
        typechecking::equals(last_arg.tpe.tpe, last_np.tpe) {
        pass_varargs_as_array = false
        pass_array_as_varargs = true
    }

    let total_defined_args = vector::length(call_args) + vector::length(call_kwargs)
    var total_args = total_defined_args
    if last_np and last_np.varargs {
        total_args = max(total_defined_args, len - 1) !int
    } else {
        total_args = max(total_defined_args, len) !int
    }
    let num_varargs = total_args - len + 1

    if pass_varargs_as_array {
        args = allocate_ref(Value, len)
        varargs = allocate_ref(Value, num_varargs)
    } else {
        args = allocate_ref(Value, total_args)
    }

    let varargs_loc = vector::make(type &Value)

    for var i in 0..vector::length(call_args) {
        let n = call_args[i]
        if not n { continue }
        if i == len - 1 and pass_array_as_varargs {
            var expr = walk_expression(n, state)
            expr = convert_to(n, expr, typechecking::array(last_np.tpe), state)
            args[i] = expr
        } else if i < len - 1 or i == len - 1 and not last_np.varargs {
            let p = parameter_t[i]
            var expr = walk_expression(n, state)
            expr = convert_to(n, expr, p.tpe, state)
            args[i] = expr
        } else if last_np and last_np.varargs {
            if last_np.tpe {
                create_type(last_np.tpe, state.module)
                var expr = walk_expression(n, state)
                expr = convert_to(n, expr, last_np.tpe, state)
                if typechecking::has_copy_constructor(expr.tpe) {
                    let ret = state.alloca(expr.tpe, loc, no_yield_capture = true)
                    insert_copy_constructor(ret, expr, loc, state)
                    expr = state.load(expr.tpe, ret, loc)
                }
                if typechecking::is_ref(last_np.tpe) and not typechecking::is_ref(n.tpe) {
                    create_type(reference(n.tpe), state.module)
                    // We need to increase the ref count and add the destructor call
                    // because the called function recieves an array
                    
                    let converted = convert_ref_to_ref(reference(n.tpe), expr, loc, state)
                    let ptr = state.alloca(reference(n.tpe), loc)
                    state.store(ptr, converted)
                    increase_ref_count(ptr, loc, state)

                    varargs_loc.push(ptr)
                }

                varargs[i - len + 1] = expr
                continue
            } else {
                args[i] = walk_and_load_expression(n, state)
            }
        } else {
            return NO_VALUE
        }
        let old = args[i]
        // TODO Factor this out into a function
        if typechecking::has_copy_constructor(old.tpe) {
            let ret = state.alloca(old.tpe, loc, no_yield_capture = true)
            insert_copy_constructor(ret, old, loc, state)
            args[i] = state.load(old.tpe, ret, loc)
        }
    }
    for var i in 0..vector::length(call_kwargs) {
        let n = call_kwargs[i]
        assert((@n).kind == parser::NodeKind::NAMED_ARG)
        // Find named parameter
        let name = typechecking::last_ident_to_str((@n).value.named_arg.name)
        let value = (@n).value.named_arg.value
        for var j in 0..vector::length(parameter_t) {
            let p = parameter_t[j]
            if p.name == name {
                var expr = walk_expression(value, state)
                expr = convert_to(n, expr, p.tpe, state)

                if typechecking::has_copy_constructor(expr.tpe) {
                    let ret = state.alloca(expr.tpe, loc, no_yield_capture = true)
                    insert_copy_constructor(ret, expr, loc, state)
                    expr = state.load(expr.tpe, ret, loc)
                }
                args[j] = expr
            }
        }
    }

    for var i in 0..args.size {
        if args[i].tpe != null { continue }
        if i >= vector::length(parameter_t) { continue }
        let arg = parameter_t[i]
        if arg.value == null { continue }

        if arg.value.kind == ValueKind::GLOBAL {
            if not map::contains(state.module.result.globals, arg.value.name) {
                let global = left.svalue.node.module.result.globals[arg.value.name]
                global.value = null
                global.external = true

                state.module.result.globals[arg.value.name] = global
                state.module.imported.add(arg.value.name)
            }

            let ret = make_local_value(arg.tpe, null, state)
            let load = make_insn_dbg(InsnKind::LOAD, loc)
            load.value.load = {
                value = ret,
                loc = @arg.value
            } !InsnLoad
            push_insn(load, state)

            args[i] = ret
        } else {
            arg.value.tpe = arg.tpe // This is because consteval may not know about the type beforehand
            if arg.value.tpe.kind == typechecking::TypeKind::REFERENCE {
                arg.value.values[1].tpe = pointer(arg.tpe.tpe)
            }
            args[i] = @arg.value
        }
    }
    
    var array_val: Value
    if pass_varargs_as_array {
        for var i in 0..varargs.size {
            if varargs[i].tpe.kind == typechecking::TypeKind::REFERENCE {
                increase_ref_count_of_value(varargs[i], loc, state)
            }
        }
        let sarray_t = typechecking::make_static_array(last_np.tpe, num_varargs)
        array_val = push_array_lit(sarray_t, null, varargs, state)
        args[args.size - 1] = convert_to(node, array_val, typechecking::array(last_np.tpe), state)
    }

    var proto: &[typechecking::NamedParameter]
    var name_v: Value
    var ret: &typechecking::Type = null
    var multiple_returns = false
    if is_fp {
        if vector::length(tpe.return_t) > 1 {
            ret = make_return_type(tpe)
        } else if vector::length(tpe.return_t) == 1 {
            ret = vector::peek(tpe.return_t)
        }
        name_v = walk_and_load_expression(node.value.func_call.left, state)
        proto = allocate_ref(typechecking::NamedParameter, vector::length(parameter_t))
        for var i in 0..vector::length(parameter_t) {
            proto[i] = parameter_t[i]
        }
    } else {    
        var name = tpe.type_name
        let function = predeclare_function(tpe, state.module)
        if not function { return NO_VALUE }
        ret = function.ret
        multiple_returns = function.multiple_returns
        
        import_structures(tpe, state.module)
        state.module.imported.add(name)

        /*let svalue = node.value.func_call.left.svalue
        if svalue and svalue.state {
            svalue.state.module.imported.add(name)
        }*/

        let len = vector::length(parameter_t)
        proto = allocate_ref(typechecking::NamedParameter, len)
        for var i in 0..len {
            proto[i] = parameter_t[i]
        }

        name_v = {
            kind = ValueKind::GLOBAL,
            name = name
        } !Value
    }

    var addr = NO_VALUE
    if ret {
        addr = make_named_local(ret, null, state)
        
        let alloca = make_insn(InsnKind::ALLOCA)
        (@alloca).value.alloca = {
            ret = addr
        } !InsnAlloca
        push_alloca(alloca, state)
        
        addr.tpe = typechecking::pointer(ret)
    }

    var stored_fun: &typechecking::Type
    if tpe.kind == typechecking::TypeKind::CLOSURE {
        let call_v = state.extract_value(tpe.fields[0].tpe, name_v, [0], loc)
        let state_ref = state.extract_value(tpe.fields[1].tpe, name_v, [1], loc)

        stored_fun = tpe.fields[0].tpe._tpe

        let function_tpe = typechecking::make_function_type()
        function_tpe.return_t = stored_fun.return_t.copy()
        function_tpe.parameter_t = stored_fun.parameter_t.copy()
        function_tpe.parameter_t.remove(0)
        name_v = state.bitcast(pointer(function_tpe), call_v, loc)

        let state_ptr = state.extract_value(pointer(null), state_ref, [1], loc)
        let state_value = state.ptr_to_int(state_ptr, loc)
        let cond = state.icmp(CompareInt::eq, state_value, { kind = ValueKind::INT, tpe = builtins::int64_, i = 0 } !Value)

        let br = make_insn_dbg(InsnKind::BR, loc)
        br.value.br = { cond = cond } !InsnBr
        push_insn(br, state)
        let exit = make_insn_dbg(InsnKind::BR_UNC, loc)

        let if_true = make_label(state)
        push_label(if_true, state)

        insert_call(node, name_v, args, proto, ret, varargs_loc, addr, loc, multiple_returns, state)

        push_insn(exit, state)

        let if_false = make_label(state)
        push_label(if_false, state)

        let args2 = allocate_ref(Value, args.size + 1)
        for var i in 0..args.size {
            args2[i + 1] = args[i]
        }
        args2[0] = state_ref

        let proto2 = allocate_ref(typechecking::NamedParameter, proto.size + 1)
        for var i in 0..proto.size {
            proto2[i + 1] = proto[i]
        }
        proto2[0] = { name = "__data", _tpe = typechecking::reference(null) } !typechecking::NamedParameter

        insert_call(node, call_v, args2, proto2, ret, varargs_loc, addr, loc, multiple_returns, state)

        push_insn(exit, state)

        let end = make_label(state)
        push_label(end, state)

        exit.value.br_unc.label_ = end
        br.value.br.if_true = if_true
        br.value.br.if_false = if_false

    } else {
        // TODO This should be a closure by all means
        insert_call(node, name_v, args, proto, ret, varargs_loc, addr, loc, multiple_returns, state)
    }

    if pass_varargs_as_array {
        insert_destructor(@array_val.addr, loc, state)
    }

    var value = NO_VALUE
    if ret {
        value = state.load(ret, addr, loc)
        value.addr = addr
    }
    return value
}

def walk_Identifier(node: &parser::Node, state: &State) -> Value {
    var val = node.svalue
    if not val { return NO_VALUE }

    if val.tpe and val.tpe.kind == typechecking::TypeKind::TYPE {
        val = change_value_to_type(node.tpe.tpe.tpe, state)
    }

    let tpe = node.tpe
    if tpe and tpe.kind == typechecking::TypeKind::CLOSURE {
        add_type_meta(tpe, state)
    }

    import_structures(tpe, state.module)
    if (@val).global {
        (@(@state).module).imported.add((@val).assembly_name)
    }

    if (@val).value {
        return @val.value
    }

    let name = (@val).assembly_name
    var kind = ValueKind::LOCAL
    if (@val).global {
        kind = ValueKind::GLOBAL
    }

    let locv = {
        kind = kind,
        name = name,
        tpe = typechecking::pointer(tpe)
    } !&Value

    if not typechecking::is_function(tpe) {
        let value = make_address_value(tpe, locv, state)
        return value
    } else {
        locv.name = tpe.type_name
        let value = { 
            kind = ValueKind::LOCAL, 
            name = name, 
            tpe = tpe, 
            addr = locv
        } !Value
        return value
    }
}

// This function assumes that value.tpe has a copy constructor
def insert_copy_constructor(addr: Value, value: Value, loc: &Value, state: &State) {
    if not value.tpe { return }
    state.store(addr, { kind = ValueKind::ZEROINITIALIZER, tpe = addr.tpe.tpe } !Value, loc) 

    if value.tpe.kind == typechecking::TypeKind::STATIC_ARRAY {
        let array_loc = state.alloca(value.tpe, loc, no_yield_capture = true)
        state.store(array_loc, value)

        let counter_ptr = state.alloca(builtins::size_t_, loc, no_yield_capture = true)
        state.store(counter_ptr, { kind = ValueKind::INT, tpe = builtins::size_t_, i = 0 } !Value, loc)
        
        let br_to_start = make_insn_dbg(InsnKind::BR_UNC, loc)
        push_insn(br_to_start, state)

        let loop_start = make_label(state)
        push_label(loop_start, state)
        br_to_start.value.br_unc.label_ = loop_start
        
        let counter_value = state.load(builtins::size_t_, counter_ptr, loc)
        let cond = state.icmp(CompareInt::eq, counter_value, { kind = ValueKind::INT, tpe = builtins::size_t_, i = value.tpe.length } !Value, loc)
        let br = make_insn_dbg(InsnKind::BR, loc)
        br.value.br = { cond = cond } !InsnBr
        push_insn(br, state)

        let loop_inner = make_label(state)
        push_label(loop_inner, state)
        br.value.br.if_false = loop_inner

        let array_ptr = state.gep(pointer(value.tpe.tpe), value.tpe, addr, [make_int_value(0), counter_value])
        if typechecking::is_ref(value.tpe.tpe) {
            increase_ref_count(array_ptr, loc, state)
        } else {
            let value_ptr = state.gep(pointer(value.tpe.tpe), value.tpe, array_loc, [make_int_value(0), counter_value])
            value = state.load(value.tpe.tpe, value_ptr)
            insert_copy_constructor(array_ptr, value, loc, state)
        }

        let counter_inc = state.add(builtins::size_t_, counter_value, { kind = ValueKind::INT, tpe = builtins::size_t_, i = 1 } !Value, loc)
        state.store(counter_ptr, counter_inc)

        push_insn(br_to_start, state)

        let loop_end = make_label(state)
        push_label(loop_end, state)
        br.value.br.if_true = loop_end
    } else {
        var ctor = typechecking::get_constructor(addr.tpe.tpe)
        if consteval::is_static {
            consteval::compile_function(ctor)
        }
        predeclare_function(ctor.tpe, state.module)
        state.module.imported.add(ctor.tpe.type_name)

        // allocate set value
        let ret = state.alloca(value.tpe, loc, no_yield_capture = true)
        state.store(ret, value, loc)
        state.call(ctor.tpe.type_name, null, [addr, ret], loc)
    }
}

def insert_destructors(scpe: &scope::Scope, loc: &Value, state: &State) {
    let keys = map::reverse_keys(scpe.fields)
    for var i in 0..keys.size {
        let key = keys[i]
        let value = scpe.fields[key]

        let name = value.assembly_name
        var kind = ValueKind::LOCAL
        if value.global {
            kind = ValueKind::GLOBAL
        }
        if state.current_function and not map::contains(state.current_function.function_locals, name) { continue }
        insert_destructor({ kind = kind, tpe = pointer(value.tpe), name = name } !Value, loc, state)
    }
    if scpe.is_function and scpe.underscore {
        insert_destructor({ 
            kind = ValueKind::LOCAL, 
            tpe = pointer(scpe.underscore.tpe), 
            name = scpe.underscore.assembly_name 
        } !Value, loc, state)
    }
}

def insert_destructor(value: Value, loc: &Value, state: &State) {
    if state.current_function.has_yield { return }
    if value.tpe.tpe and value.tpe.tpe.kind == typechecking::TypeKind::STATIC_ARRAY and typechecking::has_destructor(value.tpe.tpe) {
        let counter_ptr = state.alloca(builtins::size_t_, loc)
        state.store(counter_ptr, { kind = ValueKind::INT, tpe = builtins::size_t_, i = 0 } !Value, loc)
        
        let br_to_start = make_insn_dbg(InsnKind::BR_UNC, loc)
        push_insn(br_to_start, state)

        let loop_start = make_label(state)
        push_label(loop_start, state)
        br_to_start.value.br_unc.label_ = loop_start
        
        let counter_value = state.load(builtins::size_t_, counter_ptr, loc)
        let cond = state.icmp(CompareInt::eq, counter_value, { kind = ValueKind::INT, tpe = builtins::size_t_, i = value.tpe.tpe.length } !Value, loc)
        let br = make_insn_dbg(InsnKind::BR, loc)
        br.value.br = { cond = cond } !InsnBr
        push_insn(br, state)

        let loop_inner = make_label(state)
        push_label(loop_inner, state)
        br.value.br.if_false = loop_inner

        let element = state.gep(pointer(value.tpe.tpe.tpe), value.tpe.tpe, value, [make_int_value(0), counter_value])
        insert_destructor(element, loc, state)

        let counter_inc = state.add(builtins::size_t_, counter_value, { kind = ValueKind::INT, tpe = builtins::size_t_, i = 1 } !Value, loc)
        state.store(counter_ptr, counter_inc)

        push_insn(br_to_start, state)

        let loop_end = make_label(state)
        push_label(loop_end, state)
        br.value.br.if_true = loop_end
        
    } else if typechecking::has_destructor(value.tpe.tpe) {
        var destructor = typechecking::get_builtin_destructor(value.tpe.tpe)
        if not destructor { return }
        predeclare_function(destructor.tpe, state.module)
        state.module.imported.add(destructor.tpe.type_name)
        state.call(destructor.tpe.type_name, null, [value], loc)
    }
}

def increase_pointer_by_one(value: Value, loc: &Value, state: &State) {
    let ptr_addr = state.ptr_to_int(value, loc)
    let cond = state.icmp(CompareInt::eq, ptr_addr, { kind = ValueKind::INT, tpe = builtins::int64_, i = 0 } !Value)
    
    let br = make_insn_dbg(InsnKind::BR, loc)
    br.value.br = { cond = cond } !InsnBr
    push_insn(br, state)

    let if_false = make_label(state)
    push_label(if_false, state)
    br.value.br.if_false = if_false

    let ptr_value = state.load(builtins::int64_, value, loc)
    let ptr_add = state.add(builtins::int64_, ptr_value, { kind = ValueKind::INT, tpe = builtins::int64_, i = 1 } !Value, loc)
    state.store(value, ptr_add, loc)

    let if_true = make_label(state)
    let br_unc = make_insn_dbg(InsnKind::BR_UNC, loc)
    br_unc.value.br_unc.label_ = if_true
    push_insn(br_unc, state)

    push_label(if_true, state)
    br.value.br.if_true = if_true
}

def increase_ref_count_of_value(value: Value, loc: &Value, state: &State) {
    let index = allocate_ref(int, 1)
    index[0] = 0

    let extract_ret = make_local_value(typechecking::pointer(builtins::int64_), null, state)
    let extract = make_insn_dbg(InsnKind::EXTRACTVALUE, loc)
    extract.value.extract_value = {
        ret = extract_ret,
        value = value,
        index = index
    } !InsnExtractValue
    push_insn(extract, state)

    increase_pointer_by_one(extract_ret, loc, state)
}
 
def increase_ref_count(value: Value, loc: &Value, state: &State) {
    let index1 = allocate_ref(Value, 2)
    index1[0] = make_int_value(0)
    index1[1] = make_int_value(0)
    
    let gep1_ret = make_local_value(typechecking::pointer(typechecking::pointer(builtins::int64_)), null, state)
    let gep1 = make_insn_dbg(InsnKind::GETELEMENTPTR, loc)
    gep1.value.gep = {
        ret = gep1_ret,
        tpe = value.tpe.tpe,
        value = value,
        index = index1
    } !InsnGetElementPtr
    push_insn(gep1, state)

    let load1_ret = make_local_value(typechecking::pointer(builtins::int64_), null, state)
    let load1 = make_insn_dbg(InsnKind::LOAD, loc)
    load1.value.load = {
        value = load1_ret,
        loc = gep1_ret
    } !InsnLoad
    push_insn(load1, state)

    increase_pointer_by_one(load1_ret, loc, state)
}

// Leaving this in because it might be useful
def copy_reference(value: Value, loc: &Value, state: &State) -> Value {
    assert is_ref(value.tpe)
    import_cstd_function("memcpy", state)
    import_cstd_function("malloc", state)

    let size = { kind = ValueKind::INT, tpe = builtins::int64_, i = value.tpe.tpe.size } !Value
    let size_int64 = { kind = ValueKind::INT, tpe = builtins::int64_, i = builtins::int64_.size } !Value

    let ref_count_ptr_i8 = state.call("malloc", pointer(builtins::int8_), [size_int64], loc)
    let ref_count_ptr = state.bitcast(pointer(builtins::int64_), ref_count_ptr_i8)
    state.store(ref_count_ptr, { kind = ValueKind::INT, tpe = builtins::int64_, i = 0 } !Value)
    let value_ptr = state.extract_value(pointer(value.tpe.tpe), value, [1], loc)
    let type_ptr = state.extract_value(pointer(builtins::Type_), value, [2], loc)
    
    let value_ptr_i8 = state.bitcast(pointer(builtins::int8_), value_ptr, loc)
    let copy_ptr_i8 = state.call("malloc", pointer(builtins::int8_), [size], loc)
    state.call("memcpy", pointer(builtins::int8_), [copy_ptr_i8, value_ptr_i8, size], loc)
    let copy_ptr = state.bitcast(pointer(value.tpe.tpe), copy_ptr_i8, loc)

    var ret = { kind = ValueKind::UNDEF, tpe = value.tpe } !Value
    ret = state.insert_value(value.tpe, ret, ref_count_ptr, [0], loc)
    ret = state.insert_value(value.tpe, ret, copy_ptr, [1], loc)
    ret = state.insert_value(value.tpe, ret, type_ptr, [2], loc)

    return ret
}

def assign_ref(value: Value, addr: Value, loc: &Value, is_initializer: bool, state: &State) {
    if not value.addr { return }

    // First increase the ref count of the assigned value
    increase_ref_count(@value.addr, loc, state)

    // Now decrease the ref count of the stored value
    if not is_initializer {
        insert_destructor(addr, loc, state)
    }

    // Set the values for the new reference
    let index1 = allocate_ref(Value, 2)
    index1[0] = make_int_value(0)
    index1[1] = make_int_value(0)

    let gep1_ret = make_local_value(typechecking::pointer(typechecking::pointer(builtins::int64_)), null, state)
    let gep1 = make_insn_dbg(InsnKind::GETELEMENTPTR, loc)
    gep1.value.gep = {
        ret = gep1_ret,
        tpe = value.tpe,
        value = value,
        index = index1
    } !InsnGetElementPtr
    push_insn(gep1, state)

    let load1_ret = make_local_value(typechecking::pointer(builtins::int64_), null, state)
    let load1 = make_insn_dbg(InsnKind::LOAD, loc)
    load1.value.load = {
        value = load1_ret,
        loc = gep1_ret
    } !InsnLoad
    push_insn(load1, state)
    
    let gep2_ret = make_local_value(typechecking::pointer(typechecking::pointer(builtins::int64_)), null, state)
    let gep2 = make_insn_dbg(InsnKind::GETELEMENTPTR, loc)
    gep2.value.gep = {
        ret = gep2_ret,
        tpe = addr.tpe.tpe,
        value = addr,
        index = index1
    } !InsnGetElementPtr
    push_insn(gep2, state)

    let index3 = allocate_ref(Value, 2)
    index3[0] = make_int_value(0)
    index3[1] = make_int_value(1)

    let gep3_ret = make_local_value(typechecking::pointer(typechecking::pointer(addr.tpe.tpe.tpe)), null, state)
    let gep3 = make_insn_dbg(InsnKind::GETELEMENTPTR, loc)
    gep3.value.gep = {
        ret = gep3_ret,
        tpe = addr.tpe.tpe,
        value = addr,
        index = index3
    } !InsnGetElementPtr
    push_insn(gep3, state)

    let index4 = allocate_ref(Value, 2)
    index4[0] = make_int_value(0)
    index4[1] = make_int_value(2)

    let gep4_ret = make_local_value(typechecking::pointer(typechecking::pointer(builtins::Type_)), null, state)
    let gep4 = make_insn_dbg(InsnKind::GETELEMENTPTR, loc)
    gep4.value.gep = {
        ret = gep4_ret,
        tpe = addr.tpe.tpe,
        value = addr,
        index = index4
    } !InsnGetElementPtr
    push_insn(gep4, state)

    let gep5_ret = make_local_value(typechecking::pointer(typechecking::pointer(value.tpe.tpe)), null, state)
    let gep5 = make_insn_dbg(InsnKind::GETELEMENTPTR, loc)
    gep5.value.gep = {
        ret = gep5_ret,
        tpe = value.tpe,
        value = @value.addr,
        index = index3
    } !InsnGetElementPtr
    push_insn(gep5, state)

    let gep6_ret = make_local_value(typechecking::pointer(typechecking::pointer(builtins::Type_)), null, state)
    let gep6 = make_insn_dbg(InsnKind::GETELEMENTPTR, loc)
    gep6.value.gep = {
        ret = gep6_ret,
        tpe = value.tpe,
        value = @value.addr,
        index = index4
    } !InsnGetElementPtr
    push_insn(gep6, state)

    let load3_ret = make_local_value(typechecking::pointer(value.tpe.tpe), null, state)
    let load3 = make_insn_dbg(InsnKind::LOAD, loc)
    load3.value.load = {
        value = load3_ret,
        loc = gep5_ret
    } !InsnLoad
    push_insn(load3, state)

    let bitcast_ret = make_local_value(typechecking::pointer(addr.tpe.tpe.tpe), null, state)
    let bitcast = make_insn_dbg(InsnKind::BITCAST, loc)
    bitcast.value.convert = {
        ret = bitcast_ret,
        value = load3_ret
    }
    push_insn(bitcast, state)

    let load4_ret = make_local_value(typechecking::pointer(builtins::Type_), null, state)
    let load4 = make_insn_dbg(InsnKind::LOAD, loc)
    load4.value.load = {
        value = load4_ret,
        loc = gep6_ret
    } !InsnLoad
    push_insn(load4, state)

    let store2 = make_insn_dbg(InsnKind::STORE, loc)
    store2.value.store = {
        loc = gep2_ret,
        value = load1_ret
    } !InsnStore
    push_insn(store2, state)

    let store3 = make_insn_dbg(InsnKind::STORE, loc)
    store3.value.store = {
        loc = gep3_ret,
        value = bitcast_ret
    } !InsnStore
    push_insn(store3, state)

    let store4 = make_insn_dbg(InsnKind::STORE, loc)
    store4.value.store = {
        loc = gep4_ret,
        value = load4_ret
    } !InsnStore
    push_insn(store4, state)
}

def call_set_item(n: &parser::Node, l: &parser::Node, value_type: &typechecking::Type, value: Value, loc: &Value, state: &State) -> bool {
    if not l or l.kind != parser::NodeKind::ARRAY_SUBSCRIPT { return false }

    let args = vector::make(typechecking::NamedParameter)
    args.push({ _tpe = l.value.bin_op.left.tpe } !typechecking::NamedParameter)
    args.push({ _tpe = l.value.bin_op.right.tpe } !typechecking::NamedParameter)
    args.push({ _tpe = value_type } !typechecking::NamedParameter)

    let set_item = scope::get_function(state.scope, parser::make_identifier("set_item"), args)
    if set_item {

        var array_v = walk_and_load_expression(l.value.bin_op.left, state)
        if typechecking::has_copy_constructor(array_v.tpe) {
            let ret = state.alloca(array_v.tpe, loc, no_yield_capture = true)
            insert_copy_constructor(ret, array_v, loc, state)
            array_v = state.load(array_v.tpe, ret, loc)
        }

        var index_v = walk_and_load_expression(l.value.bin_op.right, state)
        if typechecking::has_copy_constructor(index_v.tpe) {
            let ret = state.alloca(index_v.tpe, loc, no_yield_capture = true)
            insert_copy_constructor(ret, index_v, loc, state)
            index_v = state.load(index_v.tpe, ret, loc)
        }

        if typechecking::has_copy_constructor(value.tpe) {
            let ret = state.alloca(value.tpe, loc, no_yield_capture = true)
            insert_copy_constructor(ret, value, loc, state)
            value = state.load(value.tpe, ret, loc)
        }

        let left = (set_item.tpe.parameter_t[0]).tpe
        let right = (set_item.tpe.parameter_t[1]).tpe
        let tpe = (set_item.tpe.parameter_t[2]).tpe

        let v0 = convert_to(n, array_v, left, state)
        let v1 = convert_to(n, index_v, right, state)
        let v2 = convert_to(n, value, tpe, state)

        predeclare_function(set_item.tpe, state.module)
        state.module.imported.add(set_item.tpe.type_name)
        state.call(set_item.tpe.type_name, null, [v0, v1, v2], loc)

        return true
    }
    return false
}

def create_temporary(addr: Value, ret: Value, loc: &Value, state: &State) {
    var name = addr.name
    let is_global = scope::is_global(state.scope)
    if is_global {
        name = state.module.module + ".__tmp." + state.global_counter
        state.global_counter += 1
    }

    let ident = parser::make_identifier(name)
    if not scope::get(state.scope, ident) {
        let v = scope::create_variable(
            state.scope, 
            ident,
            parser::ShareMarker::NONE,
            parser::VarDecl::LET,
            ret.tpe, true, null // extern so that we don't change the variable name
        )
        v.is_internal = true
        v.identifier = ident // TODO Strong reference
    }

    if is_global {
        let global = {
            name = name,
            tpe = ret.tpe,
            private = true
        } !&Global
        
        state.module.result.globals[(@global).name] = global
        state.module.imported.add(global.name)
        
        state.store({ kind = ValueKind::GLOBAL, tpe = pointer(ret.tpe), name = name } !Value, ret, loc)
    } else {
        state.current_function.function_locals.add(name)
    }
}

def assign_post(n: &parser::Node, l: &parser::Node, value_type: &typechecking::Type, ret: &Value, loc: &Value, state: &State) -> bool {
    // Just look at this madness
    if not n or not l or not n.tpe or 
        not ret or not ret.tpe { 
        return false 
    }
    
    if not call_set_item(n, l, value_type, @ret, loc, state) {
        let addr = walk_expression(l, state).addr
        if not addr {
            errors::errorn(l, "Can't assign, expression has no address")
            return false
        }

        if not l.tpe { return false }
        /*if (l.tpe.kind == typechecking::TypeKind::ARRAY or 
            (l.tpe.kind == typechecking::TypeKind::REFERENCE and 
            l.tpe.tpe and l.tpe.tpe.kind == typechecking::TypeKind::ARRAY)) and 
            ret.tpe.kind == typechecking::TypeKind::STATIC_ARRAY and
            n.kind == parser::NodeKind::ARRAY_LIT {

            // We need to store the array so we can destruct it
            create_temporary(@ret.addr, @ret, loc, state)
        }*/
        
        @ret = convert_to(n, @ret, (@l).tpe, state)

        if has_copy_constructor(ret.tpe) {
            let tmp = state.alloca(ret.tpe, loc, no_yield_capture = true)
            insert_copy_constructor(tmp, @ret, loc, state)
            @ret = state.load(ret.tpe, tmp, loc)
        }

        if typechecking::is_ref(l.tpe) and ret.addr and typechecking::is_ref(ret.addr.tpe) {
            assign_ref(@ret.addr, @addr, loc, l.is_initializer, state)
        } else {
            if not l.is_initializer {
                insert_destructor(@addr, loc, state)
            } else if l.svalue and l.svalue.previous_underscore {
                let pu = l.svalue.previous_underscore
                let addr = { kind = ValueKind::LOCAL, name = pu.assembly_name, tpe = pointer(pu.tpe) } !Value
                insert_destructor(addr, loc, state)
            }
            
            let store = make_insn_dbg(InsnKind::STORE, loc)
            (@store).value.store = {
                value = @ret,
                loc = @addr
            } !InsnStore

            push_insn(store, state)

            if typechecking::is_ref(l.tpe) {
                increase_ref_count(@addr, loc, state)
            }
        }
    }
    return true
}

export def walk_Assign(node: &parser::Node, state: &State) -> Value {
    // TODO Make this possible: a, b = c, d = e, f
    // Right now we can only return one value

    let loc = make_location(node, state)
    let right = node.value.assign.right
    let left = node.value.assign.left
    var last_value: &Value = NO_VALUE

    var j = 0
    for var i in 0..vector::length(right) {
        let n = right[i]
        if not n { break }

        var is_undef = false
        var value: &Value = NO_VALUE
        if n.kind == parser::NodeKind::UNDEF { 
            is_undef = true
        } else {
            if j >= vector::length(left) { return NO_VALUE }
            let l = left[j]

            let current_variable = state.current_variable
            if node.parent.kind == parser::NodeKind::PROGRAM {
                state.current_variable = l.svalue
            }

            value = walk_and_load_expression(n, state)
            state.current_variable = current_variable
        }
        let tpe = (@n).tpe
        if not tpe { continue }
        if tpe.kind == typechecking::TypeKind::TUPLE {
            for var k in 0..vector::length(tpe.return_t) {
                let t = tpe.return_t[k]
                if j >= vector::length(left) { return NO_VALUE }
                let l = left[j]
                
                if l.svalue and l.svalue.name == "_" {
                    let alloca = make_insn_dbg(InsnKind::ALLOCA, loc)
                    alloca.value.alloca = {
                        ret = { kind = ValueKind::LOCAL, name = l.svalue.assembly_name, tpe = l.svalue.tpe } !Value
                    } !InsnAlloca
                    push_alloca(alloca, state)
                }

                let gep_ret = make_local_value(typechecking::pointer(t), null, state)

                let index = allocate_ref(Value, 2)
                index[0] = make_int_value(0)
                index[1] = make_int_value(k)

                let gep = make_insn_dbg(InsnKind::GETELEMENTPTR, loc)
                (@gep).value.gep = {
                    ret = gep_ret,
                    tpe = value.tpe,
                    value = @value.addr,
                    index = index
                } !InsnGetElementPtr

                push_insn(gep, state)
                
                let ret = make_local_value(t, gep_ret, state)

                let load = make_insn_dbg(InsnKind::LOAD, loc)
                (@load).value.load = {
                    value = ret,
                    loc = gep_ret
                } !InsnLoad

                push_insn(load, state)

                if not assign_post(n, l, t, ret, loc, state) { return NO_VALUE }
                
                last_value = ret
                j += 1
            }
        } else {
            if j >= vector::length(left) { return NO_VALUE }
            let l = left[j]

            if not l.is_initializer and is_undef {
                errors::errorn(n, "Undef used outside of initializer")
            }

            if l.svalue and l.svalue.name == "_" {
                let alloca = make_insn_dbg(InsnKind::ALLOCA, loc)
                alloca.value.alloca = {
                    ret = { kind = ValueKind::LOCAL, name = l.svalue.assembly_name, tpe = l.svalue.tpe } !Value
                } !InsnAlloca
                push_alloca(alloca, state)
            }

            if not assign_post(n, l, tpe, value, loc, state) { return NO_VALUE }
            
            last_value = value
            j += 1
        }
    }
    return @last_value
}

def walk_AssignEq(node: &parser::Node, state: &State) -> Value {
    let left = node.value.bin_op.left
    let right = node.value.bin_op.right

    var kind: parser::NodeKind
    switch node.kind !int {
        case parser::NodeKind::PADD_EQ: kind = parser::NodeKind::PADD
        case parser::NodeKind::PSUB_EQ: kind = parser::NodeKind::PSUB
        case parser::NodeKind::ADD_EQ:  kind = parser::NodeKind::ADD
        case parser::NodeKind::SUB_EQ:  kind = parser::NodeKind::SUB
        case parser::NodeKind::MUL_EQ:  kind = parser::NodeKind::MUL
        case parser::NodeKind::DIV_EQ:  kind = parser::NodeKind::DIV
        case parser::NodeKind::MOD_EQ:  kind = parser::NodeKind::MOD
        case parser::NodeKind::AND_EQ:  kind = parser::NodeKind::BAND
        case parser::NodeKind::OR_EQ:   kind = parser::NodeKind::BOR
        case parser::NodeKind::XOR_EQ:  kind = parser::NodeKind::BXOR
        case parser::NodeKind::SHL_EQ:  kind = parser::NodeKind::SHL
        case parser::NodeKind::SHR_EQ:  kind = parser::NodeKind::SHR
        case: assert(false)
    }

    let arithmetic = {
        kind = kind,
        loc = node.loc,
        scope = node.scope,
        tpe = node.tpe
    } !&parser::Node
    
    arithmetic.value.bin_op = {
        left = left,
        right = right
    } !parser::NodeBinaryOp

    let left_vec = vector::make(type &parser::Node)
    left_vec.push(left)
    let right_vec = vector::make(type &parser::Node)
    right_vec.push(arithmetic)

    let assign_eq_node = {
        kind = parser::NodeKind::ASSIGN,
        loc = node.loc,
        scope = node.scope,
        parent = node.parent
    } !&parser::Node
    
    assign_eq_node.value.assign = {
        left = left_vec,
        right = right_vec
    } !parser::NodeAssign

    return walk_and_load_expression(assign_eq_node, state)
}

def walk_Deref(node: &parser::Node, state: &State) -> Value {
    let loc = make_location(node, state)
    var value = walk_and_load_expression(node.value.expr, state)
    let tpe = value.tpe
    if not tpe { return NO_VALUE }

    if typechecking::is_ref_or_weak(tpe) {
        let index = allocate_ref(int, 1)
        index[0] = 1
        let extract_ret = make_local_value(typechecking::pointer(tpe.tpe), null, state)
        let extract = make_insn_dbg(InsnKind::EXTRACTVALUE, make_location(node, state))
        extract.value.extract_value = {
            ret = extract_ret,
            value = value,
            index = index
        } !InsnExtractValue
        push_insn(extract, state)

        value = extract_ret
    }

    let ret = make_address_value(tpe.tpe, value, state)
    return ret
}

def walk_Ptr(node: &parser::Node, state: &State) -> Value {
    let value = walk_expression(node.value.expr, state)
    if not value.addr { return NO_VALUE }
    if value.tpe.kind == typechecking::TypeKind::CLOSURE {
        return value
    }

    return @(value.addr)
}

def walk_MemberAccess_gep(node: &parser::Node, tpe: &typechecking::Type, 
    mtpe: &typechecking::Type, value: Value, index: &[Value], state: &State) -> Value {

    let loc = make_location(node, state)
    let gep_ret = make_local_value(typechecking::pointer(mtpe), null, state) 
    let gep = make_insn_dbg(InsnKind::GETELEMENTPTR, loc)
    (@gep).value.gep = {
        ret = gep_ret,
        tpe = tpe,
        value = @value.addr,
        index = index
    } !InsnGetElementPtr
    push_insn(gep, state)

    let ret = make_address_value(mtpe, gep_ret, state)
    return ret
}

type Member = struct {
    index: int
    tpe: &typechecking::Type
}

// This list needs to be reversed to find the actual indices
def resolve_member(vec: &Vector(Member), tpe: &typechecking::Type, name: String) -> bool {
    let fields = tpe.fields
    if not fields { return false }
    for var i in 0..fields.size {
        let field = fields[i]
        if field.name != null {
            if field.name == name {
                let member = {
                    index = i,
                    tpe = field.tpe
                } !Member
                vec.push(member)
                return true
            }
        } else {
            let found = resolve_member(vec, field.tpe, name)
            if found {
                let member = {
                    index = i,
                    tpe = field.tpe
                } !Member
                vec.push(member)
                return true
            }
        }
    }
    return false
}

def walk_MemberAccess_struct(node: &parser::Node, tpe: &typechecking::Type, member: &Member, value: Value, state: &State) -> Value {
    let loc = make_location(node, state)
    
    if tpe.kind == typechecking::TypeKind::UNION {

        let index = allocate_ref(Value, 2)
        index[0] = make_int_value(0)
        index[1] = make_int_value(0)

        let gep_ret = make_local_value(typechecking::pointer({ typechecking::TypeKind::WORD, size = tpe.align } !&typechecking::Type), null, state)
        let gep = make_insn_dbg(InsnKind::GETELEMENTPTR, loc)
        (@gep).value.gep = {
            ret = gep_ret,
            tpe = tpe,
            value = @value.addr,
            index = index
        } !InsnGetElementPtr
        push_insn(gep, state)

        let bitcast_ret = make_local_value(typechecking::pointer((@member).tpe), null, state)
        let bitcast = make_insn_dbg(InsnKind::BITCAST, loc)
        (@bitcast).value.convert = {
            ret = bitcast_ret,
            value = gep_ret
        } !InsnConvert
        push_insn(bitcast, state)

        let ret = make_address_value((@member).tpe, bitcast_ret, state)
        return ret
    } else {
        let index = allocate_ref(Value, 2)
        index[0] = make_int_value(0)
        index[1] = make_int_value((@member).index)
        return walk_MemberAccess_gep(node, tpe, (@member).tpe, value, index, state)
    }
}

def walk_MemberAccess(node: &parser::Node, state: &State) -> Value {
    let loc = make_location(node, state)
    if not node.tpe { return NO_VALUE }

    let left = node.value.bin_op.left
    let right = node.value.bin_op.right
    var tpe = (@left).tpe
    if not tpe { return NO_VALUE }

    var value = walk_expression(left, state)
    if not value.addr {
        if typechecking::equals(value.tpe, typechecking::pointer(builtins::Type_)) {
            // TODO This should be handled in typechecking
            value.addr = value
        } else {
            errors::errorn(node, "Can't use member access, expression has no address")
            return NO_VALUE
        }
    }

    // TODO This might double error
    let name = typechecking::last_ident_to_str(right)

    if tpe.kind == typechecking::TypeKind::STATIC_ARRAY {
        if name == "size" {
            let i = make_int_value(tpe.length !int)
            i.tpe = builtins::size_t_
            return i
        } else if name == "value" {
            let index = allocate_ref(Value, 2)
            index[0] = make_int_value(0)
            index[0].tpe = builtins::size_t_
            index[1] = make_int_value(0)
            index[1].tpe = builtins::size_t_

            let gep_ret = make_local_value(node.tpe, null, state)
            let gep = make_insn_dbg(InsnKind::GETELEMENTPTR, loc)
            (@gep).value.gep = {
                ret = gep_ret,
                tpe = tpe,
                value = @value.addr,
                index = index
            } !InsnGetElementPtr

            push_insn(gep, state)
            return gep_ret
        } else { assert(false) }
    } else if tpe.kind == typechecking::TypeKind::ARRAY {
        let index = allocate_ref(Value, 2)
        index[0] = make_int_value(0)

        if name == "size" {
            index[1] = make_int_value(0)
        } else if name == "value" {
            index[1] = make_int_value(1)
        } else {
            assert(false)
        }

        return walk_MemberAccess_gep(node, tpe, node.tpe, value, index, state)
    } else {
        let vec = vector::make(Member)
        if not resolve_member(vec, tpe, name) {
            return NO_VALUE
        }
        let len = vector::length(vec)
        for var i in 0..len {
            let j = len - i - 1
            let member = vec[j]
            value = walk_MemberAccess_struct(node, tpe, member, value, state)
            tpe = member.tpe
        }
        return value
    }
}

// TODO Lots of duplicate code
def walk_ArraySubscript(node: &parser::Node, state: &State) -> Value {
    if not node.tpe { return NO_VALUE }
    let loc = make_location(node, state)

    let left = node.value.bin_op.left
    let right = node.value.bin_op.right
    
    var array_tpe = (@left).tpe
    var left_value = walk_expression(left, state)
    let right_value = walk_and_load_expression(right, state)

    if is_ref(array_tpe) {
        let array_ref = state.load(array_tpe, @left_value.addr, loc)
        let array = state.extract_value(pointer(array_tpe.tpe), array_ref, [1], loc)
        let array_val = state.load(array_tpe.tpe, array, loc)

        array_val.addr = array
        left_value = array_val
        array_tpe = array_tpe.tpe
    }

    if (@array_tpe).kind == typechecking::TypeKind::ARRAY {
        let index1 = allocate_ref(Value, 2)
        index1[0] = make_int_value(0)
        index1[1] = make_int_value(1)

        let gep_ret1 = make_local_value(typechecking::pointer(typechecking::pointer(node.tpe)), null, state)
        
        let gep1 = make_insn_dbg(InsnKind::GETELEMENTPTR, loc)
        (@gep1).value.gep = {
            ret = gep_ret1,
            tpe = array_tpe,
            value = @left_value.addr,
            index = index1
        } !InsnGetElementPtr

        let load1_value = make_local_value(typechecking::pointer(node.tpe), null, state)

        let load1 = make_insn_dbg(InsnKind::LOAD, loc)
        (@load1).value.load = {
            value = load1_value,
            loc = gep_ret1
        } !InsnLoad

        let index2 = allocate_ref(Value, 1)
        index2[0] = right_value

        let gep_ret2 = make_local_value(typechecking::pointer(node.tpe), null, state)

        let gep2 = make_insn_dbg(InsnKind::GETELEMENTPTR, loc)
        (@gep2).value.gep = {
            ret = gep_ret2,
            tpe = node.tpe,
            value = load1_value,
            index = index2
        } !InsnGetElementPtr
        
        let ret = make_address_value(node.tpe, gep_ret2, state)

        push_insn(gep1, state)
        push_insn(load1, state)
        push_insn(gep2, state)
        
        return ret
    } else if (@array_tpe).kind == typechecking::TypeKind::STATIC_ARRAY {  
        var index = allocate_ref(Value, 2)
        index[0] = make_int_value(0)
        index[1] = right_value

        let gep_ret = make_local_value(typechecking::pointer(node.tpe), null, state)

        let gep = make_insn_dbg(InsnKind::GETELEMENTPTR, loc)
        (@gep).value.gep = {
            ret = gep_ret,
            tpe = array_tpe,
            value = @left_value.addr,
            index = index
        } !InsnGetElementPtr

        let ret = make_address_value(node.tpe, gep_ret, state)

        push_insn(gep, state)
        return ret
    } else if typechecking::is_pointer(array_tpe) {
        left_value = load_value(left_value, loc, state)

        var index = allocate_ref(Value, 1)
        index[0] = right_value

        let gep_ret = make_local_value(typechecking::pointer(node.tpe), null, state)

        let gep = make_insn_dbg(InsnKind::GETELEMENTPTR, loc)
        (@gep).value.gep = {
            ret = gep_ret,
            tpe = node.tpe,
            value = left_value,
            index = index
        } !InsnGetElementPtr

        let ret = make_address_value(node.tpe, gep_ret, state)

        push_insn(gep, state)        
        return ret
    } else {
        assert(false)
    }
}

def walk_SizeOf(node: &parser::Node, state: &State) -> Value {
    if not node.value.expr { return NO_VALUE }
    var tpe = (@node.value.expr).tpe
    if not tpe {
        errors::errorn(node, "Invalid expression")
        return NO_VALUE
    }
    let value = make_int_value(tpe.size !int)
    value.tpe = builtins::size_t_
    
    return value
}

def walk_AlignOf(node: &parser::Node, state: &State) -> Value {
    if not node.value.expr { return NO_VALUE }
    var tpe = (@node.value.expr).tpe
    if not tpe {
        errors::errorn(node, "Invalid expression")
        return NO_VALUE
    }
    let value = make_int_value(tpe.align !int)
    value.tpe = builtins::size_t_
    
    return value
}

def convert_ref_to_int(node: &parser::Node, value: Value, loc: &Value, state: &State) -> Value {
    let gep_ret = state.extract_value(pointer(value.tpe.tpe), value, [1], loc)
    return state.ptr_to_int(gep_ret, loc)
}

def compare(node: &parser::Node, left: Value, right: Value, state: &State) -> Value {
    if not left.tpe or not right.tpe { return NO_VALUE }
    let loc = make_location(node, state)

    if typechecking::equals(left.tpe, right.tpe) { 
        if typechecking::equals(left.tpe, builtins::string_) {
            (@(@state).module).imported.add("strcmp")

            let args = allocate_ref(Value, 2)
            args[0] = charp_str(left, state)
            args[1] = charp_str(right, state)

            let call_ret = make_local_value(builtins::int_, null, state)
            let call = make_insn_dbg(InsnKind::CALL, loc)
            (@call).value.call = {
                name = {
                    kind = ValueKind::GLOBAL,
                    name = "strcmp"
                } !Value,
                ret = call_ret,
                args = args
            } !InsnCall
            push_insn(call, state)

            var op: CompareInt
            switch node.kind !int {
                case parser::NodeKind::EQ:  op = CompareInt::eq
                case parser::NodeKind::NEQ: op = CompareInt::ne
                case parser::NodeKind::GT:  op = CompareInt::ugt
                case parser::NodeKind::LT:  op = CompareInt::ult
                case parser::NodeKind::GEQ: op = CompareInt::uge
                case parser::NodeKind::LEQ: op = CompareInt::ule
                case: assert(false)
            }

            let cmp_ret = make_local_value(builtins::bool_, null, state)
            let cmp = make_insn_dbg(InsnKind::ICMP, loc)
            (@cmp).value.icmp = {
                op = op,
                ret = cmp_ret,
                left = call_ret,
                right = {
                    kind = ValueKind::INT,
                    tpe = builtins::int_,
                    i = 0
                } !Value
            } !InsnIcmp
            push_insn(cmp, state)

            return cmp_ret
            // TODO There might be better ways of handling this
        } else if builtins::Type_ and typechecking::equals(left.tpe, typechecking::pointer(builtins::Type_)) {
            let svalue = scope::get(toolchain::runtime_.scope, parser::make_identifier("equals"))
            predeclare_function(svalue.tpe, state.module)
            state.module.imported.add(svalue.tpe.type_name)

            let args = allocate_ref(Value, 2)
            args[0] = left
            args[1] = right

            let call_ret = make_local_value(builtins::bool_, null, state)
            let call = make_insn_dbg(InsnKind::CALL, loc)
            call.value.call = {
                name = { kind = ValueKind::GLOBAL, name = svalue.tpe.type_name } !Value,
                ret = call_ret,
                args = args
            } !InsnCall
            push_insn(call, state)

            var ret: Value
            if node.kind == parser::NodeKind::NEQ {
                ret = make_local_value(builtins::bool_, null, state)
                let xor = make_insn_dbg(InsnKind::XOR, loc)
                (@xor).value.arith = {
                    ret = ret,
                    left = call_ret,
                    right = { kind = ValueKind::BOOL, i = 1, tpe = builtins::bool_ } !Value
                } !InsnArithmetic
                push_insn(xor, state)
            } else if node.kind == parser::NodeKind::EQ {
                ret = call_ret
            } else {
                errors::errorn(node, "Can't compare types")
                return NO_VALUE
            }

            return ret
        }
    }

    var tpe: &typechecking::Type = null
    if typechecking::is_enum(left.tpe) {
        left.tpe = (@left.tpe).tpe
    }
    if typechecking::is_enum(right.tpe) {
        right.tpe = (@right.tpe).tpe
    }
    if typechecking::is_pointer(left.tpe) {
        // TODO We need something like intptr_t, but for now size_t will suffice
        left = convert_to(node, left, builtins::size_t_, state)
    }
    if typechecking::is_pointer(right.tpe) {
        right = convert_to(node, right, builtins::size_t_, state)
    }
    if typechecking::is_ref_or_weak(left.tpe) {
        left = convert_ref_to_int(node, left, loc, state)
    }
    if typechecking::is_ref_or_weak(right.tpe) {
        right = convert_ref_to_int(node, right, loc, state)
    }
    if (@left.tpe).kind == typechecking::TypeKind::NULL {
        left = make_int_value(0)
        left.tpe = builtins::size_t_
    }
    if (@right.tpe).kind == typechecking::TypeKind::NULL {
        right = make_int_value(0)
        right.tpe = builtins::size_t_
    }
    if typechecking::is_arithmetic(left.tpe) and typechecking::is_arithmetic(right.tpe) {
        tpe = typechecking::common_type(left.tpe, right.tpe)
        if not tpe {
            errors::errorn(node, "Can't compare ", debug::type_to_str(left.tpe), " and ", debug::type_to_str(right.tpe))
            return NO_VALUE
        }

        left = convert_to(node, left, tpe, state)
        right = convert_to(node, right, tpe, state)

        let ret = make_local_value(node.tpe, null, state)

        var insn: &Insn = null
        if typechecking::is_float(tpe) {
            var op: CompareFloat
            switch node.kind !int {
                case parser::NodeKind::EQ:  op = CompareFloat::ueq
                case parser::NodeKind::NEQ: op = CompareFloat::une
                case parser::NodeKind::GT:  op = CompareFloat::ugt
                case parser::NodeKind::LT:  op = CompareFloat::ult
                case parser::NodeKind::GEQ: op = CompareFloat::uge
                case parser::NodeKind::LEQ: op = CompareFloat::ule
                case: assert(false)
            }
            insn = make_insn_dbg(InsnKind::FCMP, loc)
            (@insn).value.fcmp = {
                op = op,
                ret = ret,
                left = left,
                right = right
            } !InsnFcmp
        } else {
            var op: CompareInt
            if tpe.unsig {
                switch node.kind !int {
                    case parser::NodeKind::EQ:  op = CompareInt::eq
                    case parser::NodeKind::NEQ: op = CompareInt::ne
                    case parser::NodeKind::GT:  op = CompareInt::ugt
                    case parser::NodeKind::LT:  op = CompareInt::ult
                    case parser::NodeKind::GEQ: op = CompareInt::uge
                    case parser::NodeKind::LEQ: op = CompareInt::ule
                    case: assert(false)
                }
            } else {
                switch node.kind !int {
                    case parser::NodeKind::EQ:  op = CompareInt::eq
                    case parser::NodeKind::NEQ: op = CompareInt::ne
                    case parser::NodeKind::GT:  op = CompareInt::sgt
                    case parser::NodeKind::LT:  op = CompareInt::slt
                    case parser::NodeKind::GEQ: op = CompareInt::sge
                    case parser::NodeKind::LEQ: op = CompareInt::sle
                    case: assert(false)
                }
            }
            insn = make_insn_dbg(InsnKind::ICMP, loc)
            (@insn).value.icmp = {
                op = op,
                ret = ret,
                left = left,
                right = right
            } !InsnIcmp
        }

        push_insn(insn, state)

        return ret
    }
    return NO_VALUE
}

def walk_ComparisionOp(node: &parser::Node, state: &State) -> Value {
    let loc = make_location(node, state)
    let left = node.value.bin_op.left
    let right = node.value.bin_op.right

    if not left or not right { return NO_VALUE }
    if not (@left).tpe or not (@right).tpe { return NO_VALUE }

    if (@left).kind >= parser::NodeKind::EQ and (@left).kind <= parser::NodeKind::LEQ {
        let value_left = walk_and_load_expression(left, state)
        // These two values get compared
        let value_leftc = walk_and_load_expression((@left).value.bin_op.right, state)
        let value_rightc = walk_and_load_expression(right, state)
        let value = compare(node, value_leftc, value_rightc, state)
        
        let ret = make_local_value(builtins::bool_, null, state)

        let insn_and = make_insn_dbg(InsnKind::AND, loc)
        (@insn_and).value.arith = {
            ret = ret,
            left = value_left,
            right = value
        } !InsnArithmetic

        push_insn(insn_and, state)

        return ret
    } else {
        let value_left = walk_and_load_expression(left, state)
        let value_right = walk_and_load_expression(right, state)
        return compare(node, value_left, value_right, state)
    }
}

def walk_PointerOp(node: &parser::Node, kind: InsnKind, state: &State) -> Value {
    let loc = make_location(node, state)
    // TODO This is not the correct type
    let value_left = convert_to(node, walk_expression(node.value.bin_op.left, state), builtins::size_t_, state)
    var value_right = convert_to(node, walk_expression(node.value.bin_op.right, state), builtins::size_t_, state)
    value_right = state.mul(builtins::size_t_, value_right, { kind = ValueKind::INT, tpe = builtins::size_t_, i = node.tpe.tpe.size if node.tpe.tpe else 1 !size_t } !Value, loc)

    let ret_arith = make_local_value(builtins::size_t_, null, state)

    let arith = make_insn_dbg(kind, loc)
    (@arith).value.arith = {
        ret = ret_arith,
        left = value_left,
        right = value_right
    } !InsnArithmetic
    push_insn(arith, state)

    let ret_inttoptr = make_local_value(node.tpe, null, state)

    let inttoptr = make_insn_dbg(InsnKind::INTTOPTR, loc)
    (@inttoptr).value.convert = {
        ret = ret_inttoptr,
        value = ret_arith
    } !InsnConvert
    push_insn(inttoptr, state)

    return ret_inttoptr
}

def walk_IfExpr(node: &parser::Node, state: &State) -> Value {
    let loc = make_location(node, state)
    let cond = convert_to(node, walk_expression(node.value.if_expr.cond, state), builtins::bool_, state)
    let if_true = node.value.if_expr.if_true
    let if_false = node.value.if_expr.if_false

    let ret_alloca = make_named_local(node.tpe, null, state)
    let alloca1 = make_insn_dbg(InsnKind::ALLOCA, loc)
    alloca1.value.alloca = {
        ret = ret_alloca
    } !InsnAlloca
    push_insn(alloca1, state)
    ret_alloca.tpe = typechecking::pointer(ret_alloca.tpe)

    let entry_label = make_label(state)
    let br = make_insn_dbg(InsnKind::BR, loc)
    br.value.br = {
        cond = cond,
        if_true = entry_label
    } !InsnBr
    push_insn(br, state)
    push_label(entry_label, state)
    
    var true_value = convert_to(if_true, walk_expression(if_true, state), node.tpe, state)
    if typechecking::is_ref(if_true.tpe) {
        increase_ref_count_of_value(true_value, loc, state)
    } else if typechecking::has_copy_constructor(if_true.tpe) {
        let ret = state.alloca(if_true.tpe, loc, no_yield_capture = true)
        insert_copy_constructor(ret, true_value, loc, state)
        true_value = state.load(if_true.tpe, ret, loc)
    }

    let loc_true = make_location(if_true, state)
    insert_destructors(if_true.scope, loc_true, state)
    let store1 = make_insn_dbg(InsnKind::STORE, loc_true)
    store1.value.store = {
        loc = ret_alloca,
        value = true_value
    }
    push_insn(store1, state)

    let exit = make_insn_dbg(InsnKind::BR_UNC, loc)
    push_insn(exit, state)

    let false_label = make_label(state)
    br.value.br.if_false = false_label
    push_label(false_label, state)

    var false_value = convert_to(if_false, walk_expression(if_false, state), node.tpe, state)
    if typechecking::is_ref(if_false.tpe) {
        increase_ref_count_of_value(false_value, loc, state)
    } else if typechecking::has_copy_constructor(if_false.tpe) {
        let ret = state.alloca(if_false.tpe, loc, no_yield_capture = true)
        insert_copy_constructor(ret, false_value, loc, state)
        false_value = state.load(if_false.tpe, ret, loc)
    }

    let loc_false = make_location(if_false, state) 
    insert_destructors(if_false.scope, loc_false, state)
    let store2 = make_insn_dbg(InsnKind::STORE, loc_false)
    store2.value.store = {
        loc = ret_alloca,
        value = false_value
    }
    push_insn(store2, state)
    push_insn(exit, state)

    let exit_label = make_label(state)
    push_label(exit_label, state)
    exit.value.br_unc.label_ = exit_label

    let value = state.load(node.tpe, ret_alloca, loc)
    state.scope = node.scope
    create_temporary(ret_alloca, value, loc, state)

    value.addr = ret_alloca
    return value
}

def walk_Type(node: &parser::Node, state: &State) -> Value {
    let expr = node.value.t_parr.tpe
    node.svalue = change_value_to_type(node.tpe.tpe.tpe, state)
    if not node.svalue { return NO_VALUE }
    return @node.svalue.value
}

def walk_TypeOfT(node: &parser::Node, state: &State) -> Value {
    let expr = node.value.expr
    node.svalue = change_value_to_type(expr.tpe, state)
    if not node.svalue { return NO_VALUE }
    return @node.svalue.value
}

export def walk_expression(node: &parser::Node, state: &State) -> Value {
    var expr = NO_VALUE
    if not node { return NO_VALUE }
    let scpe = state.scope
    state.scope = node.scope
    switch node.kind !int {
        case parser::NodeKind::NULL:
            expr = walk_Null(node, state)
        case parser::NodeKind::UNDEF:
            errors::errorn(node, "Undef used outside of initializer")
            expr = NO_VALUE
        case parser::NodeKind::IDENTIFIER:
            expr = walk_Identifier(node, state)
        case parser::NodeKind::INTEGER:
            expr = walk_Integer(node, state)
        case parser::NodeKind::FLOAT:
            expr = walk_Float(node, state)
        case parser::NodeKind::BOOLEAN:
            expr = walk_Boolean(node, state)
        case parser::NodeKind::CHAR:
            expr = walk_Char(node, state)
        case parser::NodeKind::STRING:
            expr = walk_String(node, state)
        case parser::NodeKind::SIZE_OF:
            expr = walk_SizeOf(node, state)
        case parser::NodeKind::ALIGN_OF:
            expr = walk_AlignOf(node, state)
        case parser::NodeKind::CAST:
            expr = walk_Cast(node, state)
        case parser::NodeKind::USUB:
            expr = walk_USub(node, state)
        case parser::NodeKind::UADD:
            expr = walk_UAdd(node, state)
        case parser::NodeKind::NOT:
            expr = walk_Not(node, state)
        case parser::NodeKind::AND:
            expr = walk_And(node, state)
        case parser::NodeKind::OR:
            expr = walk_Or(node, state)
        case parser::NodeKind::ADD:
            expr = walk_Add(node, state)
        case parser::NodeKind::SUB:
            expr = walk_Sub(node, state)
        case parser::NodeKind::MUL:
            expr = walk_Mul(node, state)
        case parser::NodeKind::MOD:
            expr = walk_Mod(node, state)
        case parser::NodeKind::DIV:
            expr = walk_Div(node, state)
        case parser::NodeKind::SHL:
            expr = walk_Shl(node, state)
        case parser::NodeKind::SHR:
            expr = walk_Shr(node, state)
        case parser::NodeKind::BAND:
            expr = walk_BAnd(node, state)
        case parser::NodeKind::BOR:
            expr = walk_BOr(node, state)
        case parser::NodeKind::BXOR:
            expr = walk_BXor(node, state)
        case parser::NodeKind::BNOT:
            expr = walk_BNot(node, state)
        case parser::NodeKind::PADD:
            expr = walk_PointerOp(node, InsnKind::ADD, state)
        case parser::NodeKind::PSUB:
            expr = walk_PointerOp(node, InsnKind::SUB, state)
        case parser::NodeKind::EQ..=parser::NodeKind::LEQ:
            expr = walk_ComparisionOp(node, state)
        case parser::NodeKind::FUNC_CALL:
            expr = walk_Call(node, state)
        case parser::NodeKind::ASSIGN:
            expr = walk_Assign(node, state)
        case parser::NodeKind::PADD_EQ..=parser::NodeKind::SHR_EQ:
            expr = walk_AssignEq(node, state)
        case parser::NodeKind::DEREF:
            expr = walk_Deref(node, state)
        case parser::NodeKind::PTR:
            expr = walk_Ptr(node, state)
        case parser::NodeKind::MEMBER_ACCESS:
            expr = walk_MemberAccess(node, state)
        case parser::NodeKind::ARRAY_SUBSCRIPT:
            expr = walk_ArraySubscript(node, state)
        case parser::NodeKind::STRUCT_LIT:
            expr = walk_StructLit(node, state)
        case parser::NodeKind::ARRAY_LIT:
            expr = walk_ArrayLit(node, state)
        case parser::NodeKind::ARRAY_STATIC_T, parser::NodeKind::PTR_T, parser::NodeKind::WEAK_REF_T,
            parser::NodeKind::REF_T, parser::NodeKind::ARRAY_T, parser::NodeKind::FUNCTION_T:
            expr = walk_Type(node, state)
        case parser::NodeKind::TYPE_OF_T:
            expr = walk_TypeOfT(node, state)
        case parser::NodeKind::IF_EXPR:
            expr = walk_IfExpr(node, state)
        case parser::NodeKind::RANGE, parser::NodeKind::RANGE_INC:
        case:
            error(node.kind, "\n")
            assert(false)
    }
    
    if node.parent and node.parent.body and node.kind != parser::NodeKind::FUNC_CALL and node.kind != parser::NodeKind::ASSIGN and
        expr.kind != ValueKind::NULL and expr.kind != ValueKind::ADDRESS and expr.tpe and expr.tpe.kind != typechecking::TypeKind::POINTER {

        let loc = make_location(node, state)
        let addr = state.alloca(expr.tpe, loc)
        state.store(addr, expr, loc)
        if is_ref(expr.tpe) {
            increase_ref_count(addr, loc, state)
        }
        insert_destructor(addr, loc, state)
    }

    state.scope = scpe
    return expr
}

def walk_If(node: &parser::Node, state: &State) {
    let loc = make_location(node, state)

    let cond = convert_to(node.value.if_.cond, walk_expression(node.value.if_.cond, state), builtins::bool_, state)
    let entry_label = make_label(state)
    var entry = make_insn_dbg(InsnKind::BR, loc)
    (@entry).value.br = {
        cond = cond,
        if_true = entry_label
    } !InsnBr

    let exit = make_insn_dbg(InsnKind::BR_UNC, loc)

    push_insn(entry, state)
    push_label(entry_label, state)
    push_scope(node, state)
    var last_node = node
    for var i in 0..vector::length(node.value.if_.body) {
        let stmt = node.value.if_.body[i]
        walk(stmt, state)
        last_node = stmt
    }
    insert_destructors(node.inner_scope, make_location(last_node, state), state)
    pop_scope(state)
    push_insn(exit, state)

    for var i in 0..vector::length(node.value.if_.else_if) {
        let br_label = make_label(state)
        (@entry).value.br.if_false = br_label
        push_label(br_label, state)
        
        let else_if = node.value.if_.else_if[i]
        let cond = convert_to((@else_if).value.else_if.cond, walk_expression((@else_if).value.else_if.cond, state), builtins::bool_, state)
        insert_destructors(else_if.scope, make_location(else_if, state), state)

        entry = make_insn_dbg(InsnKind::BR, make_location(else_if, state))
        (@entry).value.br = {
            cond = cond
        } !InsnBr
        push_insn(entry, state)
        let entry_label = make_label(state)
        (@entry).value.br.if_true = entry_label

        push_label(entry_label, state)
        push_scope(else_if, state)
        var last_node = else_if
        for var i in 0..vector::length((@else_if).value.else_if.body) {
            let stmt = (@else_if).value.else_if.body[i]
            walk(stmt, state)
            last_node = stmt
        }
        insert_destructors(else_if.inner_scope, make_location(last_node, state), state)
        pop_scope(state)
        push_insn(exit, state)
    }

    let else_ = node.value.if_.else_
    if else_ {
        let entry_label = make_label(state)
        (@entry).value.br.if_false = entry_label
        push_label(entry_label, state)
        push_scope(else_, state)
        var last_node = else_
        for var i in 0..vector::length((@else_).value.body) {
            let stmt = (@else_).value.body[i]
            walk(stmt, state)
            last_node = stmt
        }
        insert_destructors(else_.inner_scope, make_location(last_node, state), state)
        pop_scope(state)
        push_insn(exit, state)
    }

    let exit_label = make_label(state)
    if not else_ {
        (@entry).value.br.if_false = exit_label
    }
    (@exit).value.br_unc.label_ = exit_label
    push_label(exit_label, state)
}

let max_cases = 25

def walk_Switch(node: &parser::Node, state: &State) {
    let loc = make_location(node, state)
    let swexpr = walk_and_load_expression(node.value.switch_.expr, state)
    let tpe = (@node.value.switch_.expr).tpe
    
    let switch_values = vector::make(SwitchValue)
    let swtch = make_insn_dbg(InsnKind::SWITCH, loc)
    (@swtch).value.switch_ = {
        value = swexpr,
        switch_values = switch_values
    } !InsnSwitch
    push_insn(swtch, state)

    let end = make_insn_dbg(InsnKind::BR_UNC, loc)

    var otherwise: &parser::Node = null
    let if_stmts = vector::make(type &parser::Node)

    // TODO We need to check if the ranges overlap
    for var i in 0..vector::length(node.value.switch_.body) {
        let cse = node.value.switch_.body[i]
        let len = vector::length((@cse).value.case_.expr)

        if len == 0 {
            if otherwise {
                errors::errorn(cse, "More than one default case")
                return
            } else {
                otherwise = cse
            }
        } else {
            var out_of_bounds = false
            for var j in 0..len {
                let expr = (@cse).value.case_.expr[j]
                if (@expr).kind == parser::NodeKind::RANGE or
                    (@expr).kind == parser::NodeKind::RANGE_INC {
                    let left = (@expr).value.bin_op.left
                    let right = (@expr).value.bin_op.right
                    if not left.svalue or not right.svalue { return }
                    var min = left.svalue.value.i
                    var max = right.svalue.value.i
                    if (max >= min) and (max - min > max_cases) {
                        if_stmts.push(cse)
                        out_of_bounds = true
                        break
                    }
                }
            }
            if not out_of_bounds {
                let start = make_label(state)
                push_label(start, state)

                for var j in 0..len {
                    let expr = (@cse).value.case_.expr[j]
                    if (@expr).kind == parser::NodeKind::RANGE or
                        (@expr).kind == parser::NodeKind::RANGE_INC {
                        let left = (@expr).value.bin_op.left
                        let right = (@expr).value.bin_op.right
                        var min = left.svalue.value.i
                        var max = right.svalue.value.i
                        if (max >= min) {
                            if (@expr).kind == parser::NodeKind::RANGE_INC {
                                max += 1
                            }
                            for var k in min..max {
                                let svalue = {
                                    label_ = start,
                                    value = { kind = ValueKind::INT, i = k, tpe = tpe } !Value
                                } !SwitchValue
                                switch_values.push(svalue)
                            } 
                        } else {
                            errors::errorn(expr, "Invalid range")
                            return
                        }
                    } else {
                        if not expr.svalue { return }
                        let value = expr.svalue.value.i
                        let svalue = {
                            label_ = start,
                            value = { kind = ValueKind::INT, i = value, tpe = tpe } !Value
                        } !SwitchValue
                        switch_values.push(svalue)
                    }
                }
                
                push_scope(cse, state)
                var last_node = cse
                for var j in 0..vector::length((@cse).value.case_.body) {
                    let stmt = (@cse).value.case_.body[j]
                    walk(stmt, state)
                    last_node = stmt
                }
                insert_destructors(cse.inner_scope, make_location(last_node, state), state)
                pop_scope(state)

                push_insn(end, state)
            }
        }  
    }

    let olabel = make_label(state)
    push_label(olabel, state)

    for var i in 0..vector::length(if_stmts) {
        let cse = if_stmts[i]
        let len = vector::length((@cse).value.case_.expr)

        let brs = vector::make(type &Insn)
        var last: &Insn = null
        for var j in 0..len {
            if last {
                let lbl = make_label(state)
                push_label(lbl, state)
                (@last).value.br.if_false = lbl
            }
            let expr = (@cse).value.case_.expr[j]
            if (@expr).kind == parser::NodeKind::RANGE or 
                (@expr).kind == parser::NodeKind::RANGE_INC {
                let left = (@expr).value.bin_op.left
                let right = (@expr).value.bin_op.right
                var min = left.svalue.value.i
                var max = right.svalue.value.i

                if max < min {
                    errors::errorn(expr, "Invalid range")
                    return
                }
                
                let sub_ret = make_local_value(tpe, null, state)
                let sub = make_insn_dbg(InsnKind::SUB, loc)
                (@sub).value.arith = {
                    ret = sub_ret,
                    left = swexpr,
                    right = { kind = ValueKind::INT, i = min, tpe = tpe } !Value
                } !InsnArithmetic
                push_insn(sub, state)

                var op = CompareInt::ule
                if (@expr).kind == parser::NodeKind::RANGE {
                    op = CompareInt::ult
                }
                let cmp_ret = make_local_value(builtins::bool_, null, state)
                let cmp = make_insn_dbg(InsnKind::ICMP, loc)
                (@cmp).value.icmp = {
                    op = op,
                    ret = cmp_ret,
                    left = sub_ret,
                    right = { kind = ValueKind::INT, i = max - min, tpe = tpe } !Value
                } !InsnIcmp
                push_insn(cmp, state)

                let br = make_insn_dbg(InsnKind::BR, loc)
                (@br).value.br = {
                    cond = cmp_ret
                } !InsnBr
                push_insn(br, state)
                
                last = br
                brs.push(br)
            } else {
                let value = expr.svalue.value.i

                let cmp_ret = make_local_value(builtins::bool_, null, state)
                let cmp = make_insn_dbg(InsnKind::ICMP, loc)
                (@cmp).value.icmp = {
                    op = CompareInt::eq,
                    ret = cmp_ret,
                    left = swexpr,
                    right = { kind = ValueKind::INT, i = value, tpe = tpe } !Value
                } !InsnIcmp
                push_insn(cmp, state)

                let br = make_insn_dbg(InsnKind::BR, loc)
                (@br).value.br = {
                    cond = cmp_ret
                } !InsnBr
                push_insn(br, state)
                
                last = br
                brs.push(br)
            }
        }

        let lbl = make_label(state)
        push_label(lbl, state)

        for var i in 0..vector::length(brs) {
            let br = brs[i]
            (@br).value.br.if_true = lbl
        }

        push_scope(cse, state)
        var last_node = cse
        for var j in 0..vector::length((@cse).value.case_.body) {
            let stmt = (@cse).value.case_.body[j]
            walk(stmt, state)
            last_node = stmt
        }
        insert_destructors(cse.inner_scope, make_location(last_node, state), state)
        pop_scope(state)

        push_insn(end, state)

        if last {
            let lbl = make_label(state)
            push_label(lbl, state)
            (@last).value.br.if_false = lbl
        }
    }

    if otherwise {
        push_scope(otherwise, state)
        var last_node = otherwise
        for var i in 0..vector::length((@otherwise).value.case_.body) {
            let stmt = (@otherwise).value.case_.body[i]
            walk(stmt, state)
            last_node = stmt
        }
        insert_destructors(otherwise.inner_scope, make_location(last_node, state), state)
        pop_scope(state)
    }

    push_insn(end, state)
    (@swtch).value.switch_.otherwise = olabel

    let end_label = make_label(state)
    push_label(end_label, state)
    (@end).value.br_unc.label_ = end_label
}

def return_post(expr: Value, loc: &Value, state: &State) -> Value {
    if is_ref(expr.tpe) {
        increase_ref_count_of_value(expr, loc, state)
    }
    if typechecking::has_copy_constructor(expr.tpe) {
        let ret = state.alloca(expr.tpe, loc, no_yield_capture = true)
        insert_copy_constructor(ret, expr, loc, state)
        expr = state.load(expr.tpe, ret, loc)
    }
    return expr
}

def walk_Return(node: &parser::Node, state: &State) {
    let loc = make_location(node, state)
    let current_function = state.current_function()
    if not current_function { return }

    var value: &Value = NO_VALUE
    if (@current_function).multiple_returns {
        let ret_args = allocate_ref(Value, vector::length(node.value.body))
        for var i in 0..ret_args.size {
            let n = node.value.body[i]
            let tpe = (@(@current_function).ret).fields[i].tpe
            var expr = convert_to(n, walk_expression(n, state), tpe, state)
            ret_args[i] = return_post(expr, loc, state)
        }
        value = {
            kind = ValueKind::STRUCT,
            values = ret_args,
            tpe = (@current_function).ret
        } !&Value

        locals_to_insert_value(value, state)
    } else {
        let tpe = (@current_function).ret
        if tpe and vector::length(node.value.body) > 0 {
            let arg = vector::peek(node.value.body)
            value = convert_to(arg, walk_expression(arg, state), tpe, state)
            value = return_post(@value, loc, state)
        }
    }

    if current_function.has_defer {
        defer_unroll(node, state)
    }

    if not current_function.has_yield {
        var scpe = state.scope
        while not scpe.is_function {
            insert_destructors(scpe, loc, state)
            scpe = scpe.parent 
        }
        insert_destructors(scpe, loc, state)
    }
    if current_function.has_yield {
        state.store(
            { kind = ValueKind::LOCAL, tpe = pointer(builtins::int_), name = "__block" } !Value,
            { kind = ValueKind::INT, tpe = builtins::int_, i = -1 } !Value
        )

        let tpe = (@current_function).ret
        if tpe and vector::length(node.value.body) > 0 {
            var ret_value = { kind = ValueKind::ZEROINITIALIZER, tpe = current_function.optional } !Value
            ret_value = state.insert_value(current_function.optional, ret_value, { kind = ValueKind::BOOL, tpe = builtins::bool_, i = 1 } !Value, [0])
            ret_value = state.insert_value(current_function.optional, ret_value, @value, [1])

            state.ret(ret_value)
        } else {
            state.ret({ kind = ValueKind::ZEROINITIALIZER, tpe = current_function.optional } !Value)
        }
    } else {
        let ret = make_insn_dbg(InsnKind::RET, loc)
        (@ret).value.ret.value = @value
        push_insn(ret, state)
    }
    push_label(make_label(state), state)
}

def walk_Yield(node: &parser::Node, state: &State) {
    let loc = make_location(node, state)
    let current_function = state.current_function()
    var value = NO_VALUE
    var tpe = current_function.ret
    if tpe and vector::length(node.value.body) > 0 {
        tpe = tpe.tpe.tc_args[0]
        let arg = vector::peek(node.value.body)
        value = convert_to(arg, walk_expression(arg, state), tpe, state)
        value = return_post(value, null, state)
    }

    state.store(
        { kind = ValueKind::LOCAL, tpe = pointer(builtins::int_), name = "__block" } !Value,
        { kind = ValueKind::INT, tpe = builtins::int_, i = current_function.yield_index } !Value,
        loc
    )

    var ret_value = { kind = ValueKind::ZEROINITIALIZER, tpe = current_function.optional } !Value
    ret_value = state.insert_value(current_function.optional, ret_value, { kind = ValueKind::BOOL, tpe = builtins::bool_, i = 1 } !Value, [0], loc)
    ret_value = state.insert_value(current_function.optional, ret_value, value, [1], loc)

    state.ret(ret_value, loc)
    let label_ = make_label(state)
    push_label(label_, state)

    current_function.yield_switch.value.switch_.switch_values.push(
        { value = { kind = ValueKind::INT, tpe = builtins::int_, i = current_function.yield_index } !Value, label_ = label_} !SwitchValue
    ) 

    current_function.yield_index += 1
}

def walk_Break(node: &parser::Node, state: &State) {
    let loc = make_location(node, state)
    let loop_state_opt = get_loop_state(state)
    if not loop_state_opt.exists {
        errors::errorn(node, "break used outside of a loop")
        return
    }
    let loop_state = loop_state_opt.get()
    
    var scpe = state.scope
    while scpe != loop_state.scope {
        insert_destructors(scpe, loc, state)
        scpe = scpe.parent
    }
    insert_destructors(scpe, loc, state)

    push_insn(loop_state.break_insn, state)
    push_label(make_label(state), state)
}

def walk_Continue(node: &parser::Node, state: &State) {
    let loc = make_location(node, state)
    let loop_state_opt = get_loop_state(state)
    if not loop_state_opt.exists {
        errors::errorn(node, "continue used outside of a loop")
        return
    }
    let loop_state = loop_state_opt.get()
    
    var scpe = state.scope
    while scpe != loop_state.scope {
        insert_destructors(scpe, loc, state)
        scpe = scpe.parent
    }
    insert_destructors(scpe, loc, state)

    push_insn(loop_state.continue_insn, state)
    push_label(make_label(state), state)
}

def walk_Loop(node: &parser::Node, state: &State) {
    push_loop_state(state, node.inner_scope)
    let continue_insn = get_continue_insn(state)
    let break_insn = get_break_insn(state)

    push_insn(continue_insn, state)
    let start_label = make_label(state)
    push_label(start_label, state)
    push_scope(node, state)
    var last_node = node
    for var i in 0..vector::length(node.value.body) {
        let n = node.value.body[i]
        walk(n, state)
        last_node = n
    }
    insert_destructors(node.inner_scope, make_location(last_node, state), state)
    pop_scope(state)
    push_insn(continue_insn, state)
    let end_label = make_label(state)
    push_label(end_label, state)

    (@continue_insn).value.br_unc.label_ = start_label
    (@break_insn).value.br_unc.label_ = end_label
    pop_loop_state(state)
}

def walk_While(node: &parser::Node, state: &State) {
    let loc = make_location(node, state)
    push_loop_state(state, node.inner_scope)
    let continue_insn = get_continue_insn(state)
    let break_insn = get_break_insn(state)

    push_insn(continue_insn, state)
    let start_label = make_label(state)
    push_label(start_label, state)

    push_scope(node, state)
    let cond = convert_to(node, walk_expression(node.value.while_loop.expr, state), builtins::bool_, state)
    
    let br = make_insn_dbg(InsnKind::BR, loc)
    (@br).value.br = {
        cond = cond
    } !InsnBr
    
    push_insn(br, state)

    let inner = make_label(state)
    push_label(inner, state)
    (@br).value.br.if_true = inner

    var last_node = node
    for var i in 0..vector::length(node.value.while_loop.body) {
        let n = node.value.while_loop.body[i]
        walk(n, state)
        last_node = n
    }
    insert_destructors(node.inner_scope, make_location(last_node, state), state)
    pop_scope(state)

    push_insn(continue_insn, state)
    let end_label = make_label(state)
    push_label(end_label, state)
    (@br).value.br.if_false = end_label

    (@continue_insn).value.br_unc.label_ = start_label
    (@break_insn).value.br_unc.label_ = end_label
    pop_loop_state(state)
}

def walk_For_array(node: &parser::Node, state: &State) {
    let loc = make_location(node, state)
    let expr = node.value.for_loop.expr
    let iddecl = node.value.for_loop.iddecl

    let is_static = expr.tpe.kind == typechecking::TypeKind::STATIC_ARRAY

    push_scope(node, state)

    let start_value = { kind = ValueKind::INT, tpe = builtins::int64_, i = 0 } !Value

    var end_value: Value
    var addr: Value
    if is_static {
        let array = walk_expression(expr, state)
        if array.addr { addr = @array.addr }
        else {
            addr = state.alloca(expr.tpe)
            state.store(addr, load_value(array, loc, state))
        }
        end_value = { kind = ValueKind::INT, tpe = builtins::int64_, i = expr.tpe.length } !Value
    } else {
        let array = walk_and_load_expression(expr, state)
        end_value = state.extract_value(builtins::size_t_, array, [0], loc)
        addr = state.extract_value(pointer(expr.tpe.tpe), array, [1], loc)
    }

    let end_value_ptr = state.alloca(builtins::int64_)
    state.store(end_value_ptr, end_value)
    let addr_ptr = state.alloca(addr.tpe)
    state.store(addr_ptr, addr)

    let locv = for_create_var(iddecl, loc, state)
    let index_ptr = state.alloca(builtins::int64_)
    state.store(index_ptr, start_value)

    push_loop_state(state, node.inner_scope)
    let continue_insn = get_continue_insn(state)
    let break_insn = get_break_insn(state)
    let start_insn = make_insn_dbg(InsnKind::BR_UNC, loc)

    push_insn(start_insn, state)
    let start_label = make_label(state)
    push_label(start_label, state)

    var index = state.load(builtins::int64_, index_ptr)
    let should_break = state.icmp(CompareInt::slt, index, state.load(builtins::int64_, end_value_ptr), loc)

    let br = make_insn_dbg(InsnKind::BR, loc)
    br.value.br = {
        cond = should_break
    } !InsnBr
    push_insn(br, state)

    let inner = make_label(state)
    push_label(inner, state)
    br.value.br.if_true = inner

    let addr_value = state.load(addr.tpe, addr_ptr)
    var value_ptr: Value
    if is_static {
        value_ptr = state.gep(pointer(expr.tpe.tpe), expr.tpe, addr_value, [make_int_value(0), index], loc)
    } else {
        value_ptr = state.gep(pointer(expr.tpe.tpe), expr.tpe.tpe, addr_value, [index], loc)
    }
    var value = state.load(expr.tpe.tpe, value_ptr, loc)
    state.store(locv, value)
    
    if is_ref(expr.tpe.tpe) {
        increase_ref_count(locv, loc, state)
    } else if has_copy_constructor(expr.tpe.tpe) {
        insert_copy_constructor(locv, value, loc, state)
    }

    var last_node = node
    for var i in 0..vector::length(node.value.for_loop.body) {
        let n = node.value.for_loop.body[i]
        walk(n, state)
        last_node = n
    }
    insert_destructors(node.inner_scope, make_location(last_node, state), state)

    push_insn(continue_insn, state)
    let inc_label = make_label(state)
    push_label(inc_label, state)

    index = state.load(builtins::int64_, index_ptr)
    let inc = state.add(builtins::int64_, index, { kind = ValueKind::INT, tpe = builtins::int64_, i = 1 } !Value)
    state.store(index_ptr, inc)

    push_insn(start_insn, state)
    let end_label = make_label(state)
    push_label(end_label, state)
    br.value.br.if_false = end_label

    start_insn.value.br_unc.label_ = start_label
    continue_insn.value.br_unc.label_ = inc_label
    break_insn.value.br_unc.label_ = end_label
    pop_loop_state(state)

    pop_scope(state)
}

def walk_For_generator(node: &parser::Node, state: &State) {
    let loc = make_location(node, state)
    let expr = node.value.for_loop.expr
    let iddecl = node.value.for_loop.iddecl

    push_loop_state(state, node.inner_scope)
    let continue_insn = get_continue_insn(state)
    let break_insn = get_break_insn(state)

    let expr_loc = make_location(expr, state)
    var gen = walk_and_load_expression(expr, state)
    let gen_ptr = state.alloca(expr.tpe, expr_loc)
    state.store(gen_ptr, gen)
    increase_ref_count(gen_ptr, loc, state)

    push_scope(node, state)
    push_insn(continue_insn, state)
    let start_label = make_label(state)
    push_label(start_label, state)

    let next_function = node.value.for_loop.generator_next.tpe
    predeclare_function(next_function, state.module)
    state.module.imported.add(next_function.type_name)

    gen = state.load(expr.tpe, gen_ptr)
    let next = state.call(next_function.type_name, next_function.return_t[0], [gen], expr_loc)
    let cond = state.extract_value(builtins::bool_, next, [0], expr_loc)
    let locv = for_create_var(iddecl, loc, state)
    
    let br = make_insn_dbg(InsnKind::BR, loc)
    (@br).value.br = {
        cond = cond
    } !InsnBr
    
    push_insn(br, state)
    let inner = make_label(state)
    push_label(inner, state)
    (@br).value.br.if_true = inner

    let get_function = node.value.for_loop.generator_get.tpe
    predeclare_function(get_function, state.module)
    state.module.imported.add(get_function.type_name)

    let next_value = state.call(get_function.type_name, iddecl.tpe, [next], expr_loc)
    state.store(locv, next_value)

    if is_ref(iddecl.tpe) {
        increase_ref_count(locv, loc, state)
    } else if has_copy_constructor(iddecl.tpe) {
        insert_copy_constructor(locv, next_value, loc, state)
    }

    var last_node = node
    for var i in 0..vector::length(node.value.for_loop.body) {
        let n = node.value.for_loop.body[i]
        walk(n, state)
        last_node = n
    }
    let last_loc = make_location(last_node, state)
    insert_destructors(node.inner_scope, last_loc, state)
    pop_scope(state)

    push_insn(continue_insn, state)
    let end_label = make_label(state)
    push_label(end_label, state)
    (@br).value.br.if_false = end_label

    (@continue_insn).value.br_unc.label_ = start_label
    (@break_insn).value.br_unc.label_ = end_label
    pop_loop_state(state)

    insert_destructor(gen_ptr, last_loc, state)
}

def for_create_var(iddecl: &parser::Node, loc: &Value, state: &State) -> Value {
    let tpe = iddecl.tpe
    if iddecl.kind == parser::NodeKind::FOR_ID_DECL {
        let value = scope::get(iddecl.scope, iddecl.value.for_id_decl.ident)
        if not value { return NO_VALUE }

        let ret = {
            kind = ValueKind::LOCAL,
            name = value.assembly_name,
            tpe = tpe
        } !Value

        let alloca = make_insn_dbg(InsnKind::ALLOCA, loc)
        (@alloca).value.alloca = {
            ret = ret
        } !InsnAlloca
        push_alloca(alloca, state)

        ret.tpe = typechecking::pointer(tpe)
        push_declare(iddecl.value.for_id_decl.ident, ret, value.name, state)

        return {
            kind = ValueKind::LOCAL,
            name = value.assembly_name,
            tpe = typechecking::pointer(tpe)
        } !Value
    } else {
        let addr = walk_and_load_expression(iddecl, state).addr
        if not addr { return NO_VALUE }
        return @addr
    }
}

// TODO The locations seem off for this
def walk_For(node: &parser::Node, state: &State) {
    
    let expr = node.value.for_loop.expr
    if not expr or not expr.tpe { return }

    if expr.tpe.kind == typechecking::TypeKind::ARRAY or expr.tpe.kind == typechecking::TypeKind::STATIC_ARRAY {
        walk_For_array(node, state)
        return
    } else if expr.tpe.kind == typechecking::TypeKind::REFERENCE and expr.tpe.tpe and expr.tpe.tpe.tc_tpe == builtins::Generator_ {
        walk_For_generator(node, state)
        return
    }
    
    var op = CompareInt::slt
    if expr.kind == parser::NodeKind::RANGE_INC {
        op = CompareInt::sle
    }

    let iddecl = node.value.for_loop.iddecl
    let tpe = iddecl.tpe
    if not tpe { return }

    push_scope(node, state)

    let left = expr.value.bin_op.left
    let right = expr.value.bin_op.right
    let startv = convert_to(left, walk_expression(left, state), tpe, state)
    var endv = convert_to(right, walk_expression(right, state), tpe, state)
    let endv_ptr = state.alloca(tpe)
    state.store(endv_ptr, endv)

    let loc = make_location(node, state)
    let locv = for_create_var(iddecl, loc, state)
    
    let store = make_insn_dbg(InsnKind::STORE, loc)
    (@store).value.store = {
        loc = locv,
        value = startv
    } !InsnStore

    push_insn(store, state)

    push_loop_state(state, node.inner_scope)
    let continue_insn = get_continue_insn(state)
    let break_insn = get_break_insn(state)
    let start_insn = make_insn_dbg(InsnKind::BR_UNC, loc)

    push_insn(start_insn, state)
    let start_label = make_label(state)
    push_label(start_label, state)

    let load_ret = state.load(builtins::int_, locv, loc)

    endv = state.load(tpe, endv_ptr)
    let tpe2 = typechecking::common_type(load_ret.tpe, endv.tpe)
    let left2 = convert_to(node, load_ret, tpe2, state)
    let right2 = convert_to(node, endv, tpe2, state)

    let cmp_ret = make_local_value(builtins::bool_, null, state)
    let cmp = make_insn_dbg(InsnKind::ICMP, loc)
    cmp.value.icmp = {
        op = op,
        ret = cmp_ret,
        left = left2,
        right = right2
    } !InsnIcmp

    push_insn(cmp, state)

    let br = make_insn_dbg(InsnKind::BR, loc)
    br.value.br = {
        cond = cmp_ret
    } !InsnBr
    
    push_insn(br, state)

    let inner = make_label(state)
    push_label(inner, state)
    br.value.br.if_true = inner

    var last_node = node
    for var i in 0..vector::length(node.value.for_loop.body) {
        let n = node.value.for_loop.body[i]
        walk(n, state)
        last_node = n
    }
    insert_destructors(node.inner_scope, make_location(last_node, state), state)

    push_insn(continue_insn, state)
    let inc_label = make_label(state)
    push_label(inc_label, state)

    let index = state.load(builtins::int_, locv, loc)
    let add_ret = make_local_value(builtins::int_, null, state)
    let add = make_insn_dbg(InsnKind::ADD, loc)
    (@add).value.arith = {
        ret = add_ret,
        left = index,
        right = { kind = ValueKind::INT, i = 1, tpe = builtins::int_ } !Value
    } !InsnArithmetic

    push_insn(add, state)

    let store2 = make_insn_dbg(InsnKind::STORE, loc)
    (@store2).value.store = {
        loc = locv,
        value = add_ret
    } !InsnStore

    push_insn(store2, state)

    push_insn(start_insn, state)
    let end_label = make_label(state)
    push_label(end_label, state)
    (@br).value.br.if_false = end_label

    (@start_insn).value.br_unc.label_ = start_label
    (@continue_insn).value.br_unc.label_ = inc_label
    (@break_insn).value.br_unc.label_ = end_label
    pop_loop_state(state)

    pop_scope(state)
}

export def walk_VarDecl(node: &parser::Node, state: &State, set_constant: bool = false) {
    let left = node.value.var_decl.left
    let right = node.value.var_decl.right
    let kw = node.value.var_decl.kw

    if kw == parser::VarDecl::CONST and not set_constant {
        return
    }

    let loc = make_location(node, state)
    let assign_left = vector::make(type &parser::Node)

    for var i in 0..vector::length(left) {
        let n = left[i]
        if (@n).kind == parser::NodeKind::ID_DECL {
            let v = (@n).value.id_decl.value
            let type_lit = (@n).value.id_decl.tpe
            let tpe = (@v).tpe
            import_structures(tpe, state.module)

            if type_lit and (type_lit.kind == parser::NodeKind::STRUCT_T or
                type_lit.kind == parser::NodeKind::UNION_T) {
                verify_struct(state.current_value(), type_lit)
            }

            let value = v.svalue
            if not value { continue }
            if value.name != "_" {
                let ret = {
                    kind = ValueKind::LOCAL,
                    name = value.assembly_name,
                    tpe = tpe
                } !Value

                let current_function = state.current_function()
                if current_function and not current_function.is_global {
                    current_function.function_locals.add(value.assembly_name)
                }

                let insn = make_insn_dbg(InsnKind::ALLOCA, loc)
                (@insn).value.alloca = {
                    ret = ret
                } !InsnAlloca
                push_alloca(insn, state)

                ret.tpe = typechecking::pointer(tpe)
                push_declare(v, ret, (@value).name, state)

                var is_undef = false
                if i < vector::length(right) {
                    let r = right[i]
                    if r { 
                        create_dependency(current_function.value, r.svalue) 
                        if r.kind == parser::NodeKind::UNDEF {
                            is_undef = true
                        }
                    }
                }
                if not is_undef {
                    state.store(ret, { kind = ValueKind::ZEROINITIALIZER, tpe = tpe } !Value)
                }
            }

            v.is_initializer = true
            assign_left.push(v)
        } else {
            assign_left.push((@n).value.expr)
        }
    }

    if vector::length(right) > 0 {
        let assign = {
            kind = parser::NodeKind::ASSIGN,
            loc = node.loc,
            scope = node.scope,
            parent = node.parent
        } !&parser::Node
        
        (@assign).value.assign = {
            left = assign_left,
            right = right
        } !parser::NodeAssign
        walk_Assign(assign, state)
    }
}

def walk_Def(node: &parser::Node, state: &State) {
    import_cstd_function("malloc", state)
    let function = node.value.def_.function
    if not function { return }

    let name = node.value.def_.name
    let loc = make_location(node, state)
    let context_tpe = function.state

    typechecking::create_type_entry(typechecking::reference(context_tpe))

    let value = state.scope.get(name)
    if not value { return }
    
    let ret = {
        kind = ValueKind::LOCAL,
        name = value.assembly_name,
        tpe = value.tpe
    } !Value

    state.current_function().function_locals.add(value.assembly_name)

    let insn = make_insn_dbg(InsnKind::ALLOCA, loc)
    insn.value.alloca = {
        ret = ret
    } !InsnAlloca
    push_alloca(insn, state)
    ret.tpe = pointer(ret.tpe)

    push_declare(node, ret, value.name, state)

    let context_ptr_i8 = state.call("malloc", pointer(builtins::int8_), [{ kind = ValueKind::INT, tpe = builtins::size_t_, i = context_tpe.size } !Value], loc)
    let ref_count_i8 = state.call("malloc", pointer(builtins::int8_), [{ kind = ValueKind::INT, tpe = builtins::size_t_, i = builtins::int64_.size } !Value], loc)
    let ref_count = state.bitcast(pointer(builtins::int64_), ref_count_i8, loc)
    state.store(ref_count, { kind = ValueKind::INT, tpe = ValueKind::int64_, i = 1 } !Value, loc)

    let context_tpe_value = do_create_type(reference(context_tpe), state.module)

    var closure = { kind = ValueKind::UNDEF, tpe = typechecking::reference(null) } !Value
    closure = state.insert_value(typechecking::reference(null), closure, ref_count, [0], loc)
    closure = state.insert_value(typechecking::reference(null), closure, context_ptr_i8, [1], loc)
    closure = state.insert_value(typechecking::reference(null), closure, context_tpe_value, [2], loc)

    let context_fun_ptr = state.gep(pointer(pointer(node.tpe)), value.tpe, ret, [make_int_value(0), make_int_value(0)], loc)
    state.store(context_fun_ptr, { kind = ValueKind::GLOBAL, tpe = pointer(node.tpe), name = node.tpe.type_name } !Value, loc)
    let context_ref_ptr = state.gep(pointer(typechecking::reference(null)), value.tpe, ret, [make_int_value(0), make_int_value(1)], loc)
    state.store(context_ref_ptr, closure, loc)

    predeclare_function(function)
    create_function(node, node.tpe, node.value.def_.body, node.inner_scope, null, state, is_closure = true)
    state.module.imported.add(node.tpe.type_name)

    let context_ptr = state.bitcast(pointer(context_tpe), context_ptr_i8, loc)
    var context = { kind = ValueKind::UNDEF, tpe = context_tpe } !Value

    for var i in 0..function.captures.length {
        let capture = function.captures[i]
        var svalue = scope::get(state.scope, parser::make_identifier(capture.name))
        var value = NO_VALUE
        if capture.name.starts_with("__ref.") and not svalue {
            svalue = scope::get(state.scope, parser::make_identifier(capture.name.substring(6, capture.name.length)))
            value = { kind = ValueKind::LOCAL, tpe = capture.tpe, name = svalue.assembly_name } !Value
        } else {
            let addr = { kind = ValueKind::LOCAL, tpe = pointer(capture.tpe), name = svalue.assembly_name } !Value
            if is_ref(addr.tpe.tpe) {
                increase_ref_count(addr, loc, state)
                value = state.load(capture.tpe, addr, loc)
            } else if has_copy_constructor(addr.tpe.tpe) {
                value = state.load(capture.tpe, addr, loc)
                insert_copy_constructor(addr, value, loc, state)
            } else {
                value = state.load(capture.tpe, addr, loc)
            }
        }
        context = state.insert_value(context_tpe, context, value, [i], loc)
    }
    state.store(context_ptr, context, loc)

    state.current_function.all_locals[context_tpe.type_name] = reference(context_tpe)
}

def walk_Defer(node: &parser::Node, state: &State) {
    let current_function = state.current_function()
    let current_block = state.current_block
    if not current_function.locals { return }

    let defer_name = current_function.name + ".defer." + state.global_counter
    state.global_counter += 1

    let parameter_t = vector::make(typechecking::NamedParameter)
    parameter_t.push({
        name = "__env",
        _tpe = typechecking::pointer(current_function.env)
    } !typechecking::NamedParameter)

    let tpe = typechecking::make_function_type_n(parser::make_identifier("defer"), parameter_t, vector::make(type &typechecking::Type))

    let keys_locals = map::keys(current_function.locals)
    
    var env = { kind = ValueKind::UNDEF, tpe = current_function.env } !Value
    for var i in 0..keys_locals.size {
        let key = keys_locals[i]
        let tpe = current_function.locals[key]

        let load = make_insn(InsnKind::LOAD)
        let value = make_local_value(tpe, null, state)
        load.value.load = {
            loc = { kind = ValueKind::LOCAL, tpe = typechecking::pointer(tpe), name = key } !Value,
            value = value
        } !InsnLoad
        push_insn(load, state)

        let index = allocate_ref(int, 1)
        index[0] = i
        let ret = make_local_value(current_function.env, null, state)
        let insert = make_insn(InsnKind::INSERTVALUE)
        insert.value.insert_value = {
            ret = ret,
            value = env,
            element = value,
            index = index
        } !InsnInsertValue
        push_insn(insert, state)
        env = ret
    }
    
    var alloca_ret: Value
    if current_function.is_global {
        import_cstd_function("malloc", state)
        let call_ret = state.call(
            "malloc", 
            pointer(builtins::int8_),
            [{ kind = ValueKind::INT, tpe = builtins::int64_, i = current_function.defers.size } !Value]
        )
        alloca_ret = state.bitcast(pointer(current_function.defers), call_ret)
    } else {
        alloca_ret = make_local_value(current_function.defers, null, state)
        let alloca = make_insn(InsnKind::ALLOCA)
        alloca.value.alloca = {
            ret = alloca_ret
        } !InsnAlloca
        push_insn(alloca, state)
        alloca_ret.tpe = typechecking::pointer(alloca_ret.tpe)
    }

    let load_ret = make_local_value(typechecking::pointer(current_function.defers), null, state)
    let load = make_insn(InsnKind::LOAD)
    load.value.load = {
        loc = { kind = ValueKind::GLOBAL if current_function.is_global else ValueKind::LOCAL, 
            tpe = typechecking::pointer(typechecking::pointer(current_function.defers)), 
            name = "__defers" 
        } !Value,
        value = load_ret
    } !InsnLoad
    push_insn(load, state)

    let index1 = allocate_ref(int, 1)
    index1[0] = 0
    let insert1_ret = make_local_value(current_function.defers, null, state)
    let insert1 = make_insn(InsnKind::INSERTVALUE)
    insert1.value.insert_value = {
        ret = insert1_ret,
        value = { kind = ValueKind::UNDEF, tpe = current_function.defers } !Value,
        element = env,
        index = index1
    } !InsnInsertValue
    push_insn(insert1, state)

    let index2 = allocate_ref(int, 1)
    index2[0] = 1
    let insert2_ret = make_local_value(current_function.defers, null, state)
    let insert2 = make_insn(InsnKind::INSERTVALUE)
    insert2.value.insert_value = {
        ret = insert2_ret,
        value = insert1_ret,
        element = { kind = ValueKind::GLOBAL, tpe = typechecking::pointer(tpe), name = defer_name } !Value,
        index = index2
    } !InsnInsertValue
    push_insn(insert2, state)
    
    let index3 = allocate_ref(int, 1)
    index3[0] = 2
    let insert3_ret = make_local_value(current_function.defers, null, state)
    let insert3 = make_insn(InsnKind::INSERTVALUE)
    insert3.value.insert_value = {
        ret = insert3_ret,
        value = insert2_ret,
        element = load_ret,
        index = index3
    } !InsnInsertValue
    push_insn(insert3, state)

    let store1 = make_insn(InsnKind::STORE)
    store1.value.store = {
        value = insert3_ret,
        loc = alloca_ret
    } !InsnStore
    push_insn(store1, state)

    let store2 = make_insn(InsnKind::STORE)
    store2.value.store = {
        value = alloca_ret,
        loc = { kind = ValueKind::GLOBAL if current_function.is_global else ValueKind::LOCAL, 
            tpe = typechecking::pointer(typechecking::pointer(current_function.defers)), 
            name = "__defers" 
        } !Value
    }
    push_insn(store2, state)

    let block = make_block()
    let function = {
        name = defer_name,
        unmangled = "defer",
        args = parameter_t,
        allocas = vector::make(type &Insn),
        block = block,
        module = state.module,
        function_locals = set::make()
    } !&Function

    var scope: &Value = null
    if toolchain::debug_sym {
        scope = vector::pop(state.discope)
        create_debug_info(node, function, tpe, state)
    }

    state.current_block = function.block
    state.function_stack.push(function)

    for var i in 0..keys_locals.size {
        let key = keys_locals[i]
        let tpe = current_function.locals[key]

        let index = allocate_ref(Value, 2)
        index[0] = make_int_value(0)
        index[1] = make_int_value(i)

        let gep = make_insn(InsnKind::GETELEMENTPTR)
        gep.value.gep = {
            ret = { kind = ValueKind::LOCAL, tpe = pointer(tpe), name = key } !Value,
            tpe = current_function.env,
            value = { kind = ValueKind::LOCAL, tpe = typechecking::pointer(current_function.env), name = "__env.value" } !Value,
            index = index
        }
        push_insn(gep, state)
    }
    
    for var i in 0..vector::length(node.value.body) {
        walk(node.value.body[i], state)
    }

    let ret = make_insn(InsnKind::RET)
    ret.value.ret.value = NO_VALUE
    push_insn(ret, state)

    state.current_block = current_block
    state.function_stack.pop()
    
    if toolchain::debug_sym { 
        pop_scope(state)
        state.discope.push(scope) 
    }

    if not current_function.defer_functions {
        current_function.defer_functions = vector::make(type &Function)
    }
    current_function.defer_functions.push(function)

    vector::insert(function.block.insn, 0, function.allocas)
    state.module.imported.add(function.name)
    insert_function(state.module, function)
}

def walk_Assert(node: &parser::Node, state: &State) {
    let loc = make_location(node, state)

    let cond = node.value.assert_.cond
    let msg = node.value.assert_.message

    if state.current_function().test {
        // Call assertion_handler
        let env = state.load(builtins::TestEnvironment_, {
            kind = ValueKind::LOCAL,
            tpe = pointer(builtins::TestEnvironment_),
            name = "__env"
        } !Value)
        let handler_fun_type = builtins::TestEnvironment_.fields[2].tpe
        let assertion_handler = state.extract_value(handler_fun_type, env, [2])
        if not cond {
            let handler_call = make_insn(InsnKind::CALL)
            handler_call.value.call = {
                name = assertion_handler,
                ret = NO_VALUE,
                args = [
                    { kind = ValueKind::BOOL, tpe = builtins::bool_, i = 0 } !Value,
                    { kind = ValueKind::NULL, tpe = pointer(builtins::char_) } !Value
                ]
            } !InsnCall
            push_insn(handler_call, state)
        } else {
            let expr = convert_to(cond, walk_expression(cond, state), builtins::bool_, state)

            if not msg {
                let handler_call = make_insn(InsnKind::CALL)
                handler_call.value.call = {
                    name = assertion_handler,
                    ret = NO_VALUE,
                    args = [expr, { kind = ValueKind::NULL, tpe = pointer(builtins::char_) } !Value]
                } !InsnCall
                push_insn(handler_call, state)
            } else {
                let msg_charp = charp_str(walk_and_load_expression(msg, state), state)

                let handler_call = make_insn(InsnKind::CALL)
                handler_call.value.call = {
                    name = assertion_handler,
                    ret = NO_VALUE,
                    args = [expr, msg_charp]
                } !InsnCall
                push_insn(handler_call, state)
            }
        }
        return
    }

    import_structures(scope::get(state.scope, parser::make_identifier("fprintf")).tpe, state.module)

    let std_module = toolchain::find_module("std")
    let stderr_fun = scope::get(std_module.scope, parser::make_identifier("stderr")).tpe
    let print_stacktrace_fun = scope::get(std_module.scope, parser::make_identifier("print_stacktrace")).tpe
    //let fun = predeclare_function(stderr_fun, std_module)
    //state.module.result.functions[stderr_fun.type_name] = fun

    state.module.imported.add(stderr_fun.type_name)
    state.module.imported.add(print_stacktrace_fun.type_name)
    import_cstd_function("fprintf", state)
    import_cstd_function("abort", state)

    var br: &Insn
    var fmt: Str
    var args: &[Value]

    if cond {
        let expr = convert_to(cond, walk_expression(cond, state), builtins::bool_, state)
        let if_false = make_label(state)
    
        br = make_insn_dbg(InsnKind::BR, loc)
        br.value.br = {
            cond = expr,
            if_false = if_false
        } !InsnBr
        push_insn(br, state)

        push_label(if_false, state)

        if msg {
            args = allocate_ref(Value, 7)
            fmt = "%s:%d:%s: Assertion %s failed! %s\n"

            args[6] = charp_str(walk_and_load_expression(msg, state), state)
        } else {
            args = allocate_ref(Value, 6)
            fmt = "%s:%d:%s: Assertion %s failed!\n"
        }

        var msg: StringBuffer = ""
        var line = cond.loc.lines[cond.loc.line]
        if cond.loc.end_line == cond.loc.line {
            msg += line.substring(cond.loc.column, min(line.length, cond.loc.end_column) !size_t) // TODO We get the wrong end_column, this should be fixed in lexer
        } else {
            msg += line.substring(cond.loc.column, line.length)
        }

        // TODO This doesn't work at all
        for var i in cond.loc.line..(cond.loc.end_line - 1) {
            msg += cond.loc.lines[i]
        }
        if cond.loc.end_line > cond.loc.line {
            line = cond.loc.lines[cond.loc.end_line]
            msg += line.substring(0, min(line.length, cond.loc.end_column) !size_t)
        }
    	
        args[5] = charp(msg, state)
    } else {
        args = allocate_ref(Value, 5)
        fmt = "%s:%d:%s: Unreachable!\n"
    }

    let stderr = make_local_value(builtins::File_, null, state)
    let mcall = make_insn_dbg(InsnKind::CALL, loc)
    mcall.value.call = {
        name = {
            kind = ValueKind::GLOBAL,
            name = stderr_fun.type_name
        } !Value,
        ret = stderr,
        args = allocate_ref(Value, 0)
    } !InsnCall
    push_insn(mcall, state)

    args[0] = stderr
    args[1] = charp(fmt, state)
    args[2] = charp(node.loc.filename, state)
    args[3] = { kind = ValueKind::INT, tpe = builtins::int_, i = node.loc.line + 1 } !Value

    var function_name: Str = "main"
    if state.current_function() {
        function_name = state.current_function().unmangled
    }

    args[4] = charp(function_name, state)
    
    let proto = allocate_ref(typechecking::NamedParameter, 3)
    proto[0] = { _tpe = builtins::File_ } !typechecking::NamedParameter
    proto[1] = { _tpe = typechecking::pointer(builtins::char_) } !typechecking::NamedParameter
    proto[2] = { varargs = true } !typechecking::NamedParameter

    let fprintf = make_insn_dbg(InsnKind::CALL, loc)
    fprintf.value.call = {
        name = { kind = ValueKind::GLOBAL, name = "fprintf" } !Value,
        ret = make_local_value(builtins::int_, null, state),
        args = args,
        proto = proto
    } !InsnCall
    push_insn(fprintf, state)

    state.call(print_stacktrace_fun.type_name, null, [] ![Value], loc)

    let abort = make_insn_dbg(InsnKind::CALL, loc)
    abort.value.call = {
        name = { kind = ValueKind::GLOBAL, name = "abort" } !Value,
        ret = NO_VALUE,
        args = allocate_ref(Value, 0)
    } !InsnCall
    push_insn(abort, state)

    let unreachable = make_insn(InsnKind::UNREACHABLE)
    push_insn(unreachable, state)
    
    let if_true = make_label(state)
    push_label(if_true, state)
    
    if cond {
        br.value.br.if_true = if_true
    }
}

export def walk(node: &parser::Node, state: &State) {
    let scpe = state.scope
    if node.scope {
        state.scope = node.scope
    }

    if not node { return }
    switch node.kind !int {
        case parser::NodeKind::DEF:
            walk_Def(node, state)
        case parser::NodeKind::VAR_DECL:
            walk_VarDecl(node, state)
        case parser::NodeKind::RETURN:
            walk_Return(node, state)
        case parser::NodeKind::YIELD:
            walk_Yield(node, state)
        case parser::NodeKind::BREAK:
            walk_Break(node, state)
        case parser::NodeKind::CONTINUE:
            walk_Continue(node, state)
        case parser::NodeKind::IF:
            state.scope = node.inner_scope
            walk_If(node, state)
            state.scope = node.scope
        case parser::NodeKind::SWITCH:
            state.scope = node.inner_scope
            walk_Switch(node, state)
            state.scope = node.scope
        case parser::NodeKind::LOOP:
            state.scope = node.inner_scope
            walk_Loop(node, state)
            state.scope = node.scope
        case parser::NodeKind::WHILE:
            state.scope = node.inner_scope
            walk_While(node, state)
            state.scope = node.scope
        case parser::NodeKind::FOR:
            state.scope = node.inner_scope
            walk_For(node, state)
            state.scope = node.scope
        case parser::NodeKind::DEFER:
            walk_Defer(node, state)
        case parser::NodeKind::ASSERT:
            walk_Assert(node, state)
        case parser::NodeKind::TYPE_DECL:
            walk_TypeDecl(node, state)
        case parser::NodeKind::FROM:
            // Do nothing
        case: walk_expression(node, state)
    }
    state.scope = scpe
}

def di_basic_type(tpe: &typechecking::Type, name: String, c: String, state: &State) -> &Value {
    let debug_values = allocate_ref(DebugParam, 4)
    debug_values[0] = {
        name = "name", value = { kind = DebugValueKind::STRING, s = name } !DebugValue
    } !DebugParam
    debug_values[1] = {
        name = "size", value = { kind = DebugValueKind::INT, i = tpe.size * 8 } !DebugValue
    } !DebugParam
    debug_values[2] = {
        name = "align", value = { kind = DebugValueKind::INT, i = tpe.align * 8 } !DebugValue
    } !DebugParam
    debug_values[3] = {
        name = "encoding", value = { kind = DebugValueKind::CONST, name = c } !DebugValue
    } !DebugParam
    let di = {
        kind = ValueKind::DEBUG_INFO,
        name = "DIBasicType",
        debug_values = debug_values
    } !&Value
    return di
}

def di_composite_type(value: &Value, tpe: &typechecking::Type, name: String, c: String, state: &State) -> &Value {
    let elementsarr = allocate_ref(Value, tpe.fields.size)
    for var i in 0..tpe.fields.size {
        let elem = tpe.fields[i]
        let debug_values = allocate_ref(DebugParam, 8)
        debug_values[0] = {
            name = "tag", value = { kind = DebugValueKind::CONST, name = "DW_TAG_member" } !DebugValue
        } !DebugParam
        debug_values[1] = {
            name = "name", value = { kind = DebugValueKind::STRING, s = elem.name if elem.name else to_string(i).to_str() } !DebugValue
        } !DebugParam
        debug_values[2] = {
            name = "scope", value = meta_to_debug_value(value)
        } !DebugParam
        debug_values[3] = {
            name = "file", value = meta_to_debug_value((@state).difile)
        } !DebugParam
        debug_values[4] = {
            name = "line", value = { kind = DebugValueKind::INT, i = elem.line + 1 } !DebugValue
        } !DebugParam
        debug_values[5] = {
            name = "baseType", value = meta_to_debug_value(di_type(elem.tpe, state))
        } !DebugParam
        debug_values[6] = {
            name = "size", value = { kind = DebugValueKind::INT, i = (@elem.tpe).size * 8 } !DebugValue
        } !DebugParam
        let type_member = tpe.field_types[elem.index]
        debug_values[7] = {
            name = "offset", value = { kind = DebugValueKind::INT, i = type_member.offset * 8 } !DebugValue
        } !DebugParam

        let di = {
            kind = ValueKind::DEBUG_INFO,
            name = "DIDerivedType",
            debug_values = debug_values
        } !&Value
        elementsarr[i] = @push_meta(di, state)
    }
    
    let elements = {
        kind = ValueKind::STRUCT,
        metadata = true,
        values = elementsarr
    } !&Value
    let elementsp = push_meta(elements, state)

    let debug_values = allocate_ref(DebugParam, 6)
    debug_values[0] = {
        name = "tag", value = { kind = DebugValueKind::CONST, name = c } !DebugValue
    } !DebugParam
    debug_values[1] = {
        name = "file", value = meta_to_debug_value((@state).difile)
    } !DebugParam
    debug_values[2] = {
        name = "line", value = { kind = DebugValueKind::INT, i = tpe.line + 1 } !DebugValue
    } !DebugParam
    debug_values[3] = {
        name = "size", value = { kind = DebugValueKind::INT, i = tpe.size * 8 } !DebugValue
    } !DebugParam
    debug_values[4] = {
        name = "elements", value = meta_to_debug_value(elementsp)
    } !DebugParam
    debug_values[5] = {
        name = "name", value = { kind = DebugValueKind::STRING, s = name } !DebugValue
    } !DebugParam

    let di = {
        kind = ValueKind::DEBUG_INFO,
        name = "DICompositeType",
        debug_values = debug_values
    } !&Value
    return di
}

def di_forward_declare(tpe: &typechecking::Type, name: String, state: &State) -> &Value {
    let debug_values = allocate_ref(DebugParam, 5)
    debug_values[0] = {
        name = "tag", value = { kind = DebugValueKind::CONST, name = "DW_TAG_structure_type" } !DebugValue
    } !DebugParam
    debug_values[1] = {
        name = "file", value = meta_to_debug_value((@state).difile)
    } !DebugParam
    debug_values[2] = {
        name = "line", value = { kind = DebugValueKind::INT, i = tpe.line + 1 } !DebugValue
    } !DebugParam
    debug_values[3] = {
        name = "name", value = { kind = DebugValueKind::STRING, s = name } !DebugValue
    } !DebugParam
    debug_values[4] = {
        name = "flags", value = { kind = DebugValueKind::CONST, name = "DIFlagFwdDecl" } !DebugValue
    } !DebugParam

    let di = {
        kind = ValueKind::DEBUG_INFO,
        name = "DICompositeType",
        debug_values = debug_values
    } !&Value
    return di
}

def di_subroutine_type(tpe: &typechecking::Type, state: &State) -> &Value {
    let values = allocate_ref(Value, vector::length(tpe.parameter_t) + 1)

    var ret_tpe: &typechecking::Type = null
    if vector::length(tpe.return_t) > 1 {
        ret_tpe = make_return_type(tpe)
    } else if vector::length(tpe.return_t) == 1 {
        ret_tpe = tpe.return_t[0]
    }

    if ret_tpe {
        values[0] = @di_type(ret_tpe, state)
    } else {
        values[0] = NO_VALUE
    }

    for var i in 0..vector::length(tpe.parameter_t) {
        let np = tpe.parameter_t[i]
        values[i + 1] = @di_type(np.tpe, state)
    }

    let types = {
        kind = ValueKind::STRUCT,
        metadata = true,
        values = values
    } !&Value
    let typesp = push_meta(types, state)

    let debug_values = allocate_ref(DebugParam, 1)
    debug_values[0] = {
        name = "types", value = meta_to_debug_value(typesp)
    } !DebugParam

    let di = {
        kind = ValueKind::DEBUG_INFO,
        name = "DISubroutineType",
        debug_values = debug_values
    } !&Value

    return push_meta(di, state)
}

def di_function_type(tpe: &typechecking::Type, state: &State) -> &Value {
    let diftpe = di_subroutine_type(tpe, state)

    let debug_values = allocate_ref(DebugParam, 3)
    debug_values[0] = {
        name = "tag", value = { kind = DebugValueKind::CONST, name = "DW_TAG_pointer_type" } !DebugValue
    } !DebugParam
    debug_values[1] = {
        name = "baseType", value = meta_to_debug_value(diftpe)
    } !DebugParam
    debug_values[2] = {
        name = "size", value = { kind = DebugValueKind::INT, i = (size_of type def () -> ()) * 8 } !DebugValue
    } !DebugParam

    let di = {
        kind = ValueKind::DEBUG_INFO,
        name = "DIDerivedType",
        debug_values = debug_values
    } !&Value
    return di
}

def di_pointer_type(tpe: &typechecking::Type, state: &State) -> &Value {
    let debug_values = allocate_ref(DebugParam, 3)
    debug_values[0] = {
        name = "tag", value = { kind = DebugValueKind::CONST, name = "DW_TAG_pointer_type" } !DebugValue
    } !DebugParam
    debug_values[1] = {
        name = "baseType", value = meta_to_debug_value(di_type(tpe.tpe, state))
    } !DebugParam
    debug_values[2] = {
        name = "size", value = { kind = DebugValueKind::INT, i = (size_of type *) * 8 } !DebugValue
    } !DebugParam

    let di = {
        kind = ValueKind::DEBUG_INFO,
        name = "DIDerivedType",
        debug_values = debug_values
    } !&Value
    return di
}

// TODO More dimensions
def di_static_array_type(tpe: &typechecking::Type, state: &State) -> &Value {
    
    let debug_values1 = allocate_ref(DebugParam, 1)
    debug_values1[0] = {
        name = "count", value = { kind = DebugValueKind::INT, i = tpe.length } !DebugValue
    } !DebugParam
    let value = {
        kind = ValueKind::DEBUG_INFO,
        name = "DISubrange",
        debug_values = debug_values1
    } !&Value

    let values = allocate_ref(Value, 1)
    values[0] = @push_meta(value, state)
    let elements = {
        kind = ValueKind::STRUCT,
        metadata = true,
        values = values
    } !&Value

    let debug_values = allocate_ref(DebugParam, 4)
    debug_values[0] = {
        name = "tag", value = { kind = DebugValueKind::CONST, name = "DW_TAG_array_type" } !DebugValue
    } !DebugParam
    debug_values[1] = {
        name = "baseType", value = meta_to_debug_value(di_type(tpe.tpe, state))
    } !DebugParam
    debug_values[2] = {
        name = "size", value = { kind = DebugValueKind::INT, i = tpe.size * 8 } !DebugValue
    } !DebugParam
    debug_values[3] = {
        name = "elements", value = meta_to_debug_value(push_meta(elements, state))
    } !DebugParam

    let di = {
        kind = ValueKind::DEBUG_INFO,
        name = "DICompositeType",
        debug_values = debug_values
    } !&Value
    return di
}

def di_array_type(value: &Value, tpe: &typechecking::Type, state: &State) -> &Value {
    // TODO This should probably be an array type instead (see documentation)
    let fields = allocate_ref(typechecking::StructMember, 2)
    fields[0] = { name = "size", tpe = builtins::size_t_ } !typechecking::StructMember
    fields[1] = { name = "value", tpe = typechecking::pointer(tpe.tpe) } !typechecking::StructMember
    return di_composite_type(value, typechecking::make_struct_type(fields), "<array>", "DW_TAG_structure_type", state)
}

def di_ref_type(value: &Value, tpe: &typechecking::Type, is_weak: bool, state: &State) -> &Value {
    let fields = allocate_ref(typechecking::StructMember, 3)
    fields[0] = { name = "ref_count", tpe = typechecking::pointer(builtins::int64_) } !StructMember
    fields[1] = { name = "value", tpe = typechecking::pointer(tpe.tpe) } !StructMember
    fields[2] = { name = "tpe", tpe = typechecking::pointer(builtins::Type_) } !StructMember
    let ref = typechecking::make_struct_type(fields)
 
    return di_composite_type(value, ref, "<weak_ref>" if is_weak else "<ref>", "DW_TAG_structure_type", state)
}

def di_type(tpe: &typechecking::Type, state: &State) -> &Value {
    if not tpe or tpe.kind == typechecking::TypeKind::STRUCTURAL or 
        tpe.kind == typechecking::TypeKind::TYPE_CONSTRUCTOR { 
        return null 
    }

    let anonymous = tpe.type_name == null
    var ditpe: &Value = null
    if not anonymous {
        ditpe = state.ditypes.get_or_default(tpe.type_name, null)
    }
    if ditpe { return ditpe }

    var name = tpe.type_name
    if anonymous {
        name = "<anonymous>"
    }

    ditpe = {} !&Value
    let ditpep = push_meta(ditpe, state)
    if not anonymous {
        (@state).ditypes[tpe.type_name] = ditpep
    }

    switch tpe.kind !int {
        // TODO compare with char for special casing
        case typechecking::TypeKind::WORD:
            if tpe.unsig {
                @ditpe = @di_basic_type(tpe, name, "DW_ATE_unsigned", state)
            } else {
                @ditpe = @di_basic_type(tpe, name, "DW_ATE_signed", state)
            }
        case typechecking::TypeKind::CHAR:
            @ditpe = @di_basic_type(tpe, name, "DW_ATE_unsigned", state)
        case typechecking::TypeKind::FLOAT:
            @ditpe = @di_basic_type(tpe, name, "DW_ATE_float", state)
        case typechecking::TypeKind::BOOL:
            @ditpe = @di_basic_type(tpe, name, "DW_ATE_unsigned", state)
        case typechecking::TypeKind::STRUCT, typechecking::TypeKind::CLOSURE:
            @ditpe = @di_composite_type(ditpep, tpe, name, "DW_TAG_structure_type", state)
        case typechecking::TypeKind::UNION:
            @ditpe = @di_composite_type(ditpep, tpe, name, "DW_TAG_union_type", state)
        case typechecking::TypeKind::ENUM:
            // TODO Use enumeration type
            if (@tpe.tpe).unsig {
                @ditpe = @di_basic_type(tpe.tpe, name, "DW_ATE_unsigned", state)
            } else {
                @ditpe = @di_basic_type(tpe.tpe, name, "DW_ATE_signed", state)
            }
        case typechecking::TypeKind::FUNCTION:
            @ditpe = @di_function_type(tpe, state)
        case typechecking::TypeKind::POINTER:
            @ditpe = @di_pointer_type(tpe, state)
        case typechecking::TypeKind::REFERENCE, typechecking::TypeKind::WEAK_REF:
            @ditpe = @di_ref_type(ditpep, tpe, tpe.kind == typechecking::TypeKind::WEAK_REF, state)
        case typechecking::TypeKind::STATIC_ARRAY:
            @ditpe = @di_static_array_type(tpe, state)
        case typechecking::TypeKind::ARRAY:
            @ditpe = @di_array_type(ditpep, tpe, state)
        case typechecking::TypeKind::STUB:
            @ditpe = @di_forward_declare(tpe, name, state)
        case typechecking::TypeKind::TYPE:
            @ditpe = @di_composite_type(ditpep, builtins::Type_, "<type>", "DW_TAG_structure_type", state)
        case:
            error(tpe.kind, "\n") 
            assert(false)
    }
    return ditpep
}

def generate_defer_types(state: &State) {
    let function = state.current_function
    if not function.has_defer { return }

    let env_name = function.name + ".env"
    let env_fields = allocate_ref(typechecking::StructMember, map::size(function.locals))

    let keys = map::keys(function.locals)
    for var i in 0..keys.size {
        let tpe = function.locals[keys[i]]
        env_fields[i] = {
            tpe = tpe
        } !typechecking::StructMember
    }
    
    let env = typechecking::make_struct_type(env_fields)
    env.type_name = env_name

    state.module.result.structures[env_name] = env
    function.env = env

    let defers_name = function.name + ".defers"
    let defers_fields = allocate_ref(typechecking::StructMember, 3)

    defers_fields[0] = {
        tpe = env
    } !typechecking::StructMember

    let defer_function = typechecking::make_type_raw(typechecking::TypeKind::FUNCTION)
    defer_function.parameter_t = vector::make(typechecking::NamedParameter)
    defer_function.parameter_t.push({
        _tpe = typechecking::pointer(env)
    } !typechecking::NamedParameter)
    defer_function.return_t = vector::make(type &typechecking::Type)
    defer_function.align = align_of type def ->
    defer_function.size = size_of type def ->
    
    let defer_functionp = typechecking::pointer(defer_function)
    defers_fields[1] = {
        tpe = defer_functionp
    } !typechecking::StructMember

    let defersp = typechecking::pointer(null)

    defers_fields[2] = {
        tpe = defersp
    } !typechecking::StructMember

    let defers = typechecking::make_struct_type(defers_fields)
    defers.type_name = defers_name
    defersp._tpe = typechecking::box(defers)
    state.module.result.structures[defers_name] = defers
    function.defers = defers

    // Generate defer stack
    if not function.is_global {
        let alloca = make_insn(InsnKind::ALLOCA)
        alloca.value.alloca = {
            ret = { kind = ValueKind::LOCAL, tpe = typechecking::pointer(defers), name = "__defers" } !Value
        } !InsnAlloca
        push_insn(alloca, state)
    } else {
        let global = {
            private = true,
            name = "__defers",
            tpe = typechecking::pointer(defers)
        } !&Global
        state.module.result.globals[global.name] = global
    }

    let store = make_insn(InsnKind::STORE)
    store.value.store = {
        value = { kind = ValueKind::NULL, tpe = typechecking::pointer(defers) } !Value,
        loc = { kind = ValueKind::GLOBAL if function.is_global else ValueKind::LOCAL, 
            tpe = typechecking::pointer(typechecking::pointer(defers)), name = "__defers" 
        } !Value
    } !InsnStore
    push_insn(store, state)
}

def defer_unroll(node: &parser::Node, state: &State) {
    var previous_block = state.current_block
    
    if state.current_function.is_global {
        state.current_block = state.finalizer.block
    }

    let parameter_t = vector::make(typechecking::NamedParameter)
    parameter_t.push({
        name = "__env",
        _tpe = typechecking::pointer(state.current_function.env)
    } !typechecking::NamedParameter)

    let tpe = typechecking::make_function_type_n(parser::make_identifier("defer"), parameter_t, vector::make(type &typechecking::Type))

    let br_to_start = make_insn(InsnKind::BR_UNC)
    push_insn(br_to_start, state)

    let start_label = make_label(state)
    push_label(start_label, state)
    br_to_start.value.br_unc.label_ = start_label

    let current_defer_ret = make_local_value(typechecking::pointer(state.current_function.defers), null, state)
    let current_defer = make_insn(InsnKind::LOAD)
    current_defer.value.load = {
        value = current_defer_ret,
        loc = { kind = ValueKind::GLOBAL if state.current_function.is_global else ValueKind::LOCAL, 
            tpe = typechecking::pointer(typechecking::pointer(state.current_function.defers)), 
            name = "__defers" 
        } !Value 
    } !InsnLoad
    push_insn(current_defer, state)

    let ptr_to_int_ret = make_local_value(builtins::int64_, null, state)
    let ptr_to_int = make_insn(InsnKind::PTRTOINT)
    ptr_to_int.value.convert = {
        ret = ptr_to_int_ret,
        value = current_defer_ret
    } !InsnConvert
    push_insn(ptr_to_int, state)

    let icmp_ret = make_local_value(builtins::bool_, null, state)
    let icmp = make_insn(InsnKind::ICMP)
    icmp.value.icmp = {
        op = CompareInt::ne,
        ret = icmp_ret,
        left = ptr_to_int_ret,
        right = { kind = ValueKind::INT, tpe = builtins::int64_, i = 0 } !Value
    } !InsnIcmp
    push_insn(icmp, state)

    let br = make_insn(InsnKind::BR)
    br.value.br.cond = icmp_ret
    push_insn(br, state)

    let label_body = make_label(state)
    push_label(label_body, state)
    br.value.br.if_true = label_body

    let index1 = allocate_ref(Value, 2)
    index1[0] = make_int_value(0)
    index1[1] = make_int_value(0)
    let gep_env_ret = make_local_value(typechecking::pointer(state.current_function.env), null, state)
    let gep_env = make_insn(InsnKind::GETELEMENTPTR)
    gep_env.value.gep = {
        ret = gep_env_ret,
        tpe = state.current_function.defers,
        value = current_defer_ret,
        index = index1
    } !InsnGetElementPtr
    push_insn(gep_env, state)

    let index2 = allocate_ref(Value, 2)
    index2[0] = make_int_value(0)
    index2[1] = make_int_value(1)
    let gep_fun_ret = make_local_value(typechecking::pointer(typechecking::pointer(tpe)), null, state)
    let gep_fun = make_insn(InsnKind::GETELEMENTPTR)
    gep_fun.value.gep = {
        ret = gep_fun_ret,
        tpe = state.current_function.defers,
        value = current_defer_ret,
        index = index2
    } !InsnGetElementPtr
    push_insn(gep_fun, state)

    let index3 = allocate_ref(Value, 2)
    index3[0] = make_int_value(0)
    index3[1] = make_int_value(2)
    let gep_defer_ret = make_local_value(typechecking::pointer(typechecking::pointer(state.current_function.defers)), null, state)
    let gep_defer = make_insn(InsnKind::GETELEMENTPTR)
    gep_defer.value.gep = {
        ret = gep_defer_ret,
        tpe = state.current_function.defers,
        value = current_defer_ret,
        index = index3
    } !InsnGetElementPtr
    push_insn(gep_defer, state)

    let load_fun_ret = make_local_value(typechecking::pointer(tpe), null, state)
    let load_fun = make_insn(InsnKind::LOAD)
    load_fun.value.load = {
        value = load_fun_ret,
        loc = gep_fun_ret
    } !InsnLoad
    push_insn(load_fun, state)

    let load_defer_ret = make_local_value(typechecking::pointer(state.current_function.defers), null, state)
    let load_defer = make_insn(InsnKind::LOAD)
    load_defer.value.load = {
        value = load_defer_ret,
        loc = gep_defer_ret
    } !InsnLoad
    push_insn(load_defer, state)

    let args = allocate_ref(Value, 1)
    args[0] = gep_env_ret
    let call_ = make_insn_dbg(InsnKind::CALL, make_location(node, state))
    call_.value.call = {
        name = load_fun_ret,
        ret = NO_VALUE,
        args = args
    } !InsnCall
    push_insn(call_, state)

    let store_env = make_insn(InsnKind::STORE)
    store_env.value.store = {
        value = load_defer_ret,
        loc = { kind = ValueKind::GLOBAL if state.current_function.is_global else ValueKind::LOCAL, 
            tpe = typechecking::pointer(typechecking::pointer(state.current_function.defers)),
            name = "__defers"
        } !Value
    } !InsnStore
    push_insn(store_env, state)

    if state.current_function.is_global {
        import_cstd_function("free", state)
        let bitcast = state.bitcast(pointer(builtins::int8_), current_defer_ret)
        state.call("free", null, [bitcast])
    }

    push_insn(br_to_start, state)

    let label_end = make_label(state)
    push_label(label_end, state)
    br.value.br.if_false = label_end

    if state.current_function.is_global {
        state.finalizer.block = state.current_block
        state.current_block = previous_block
    }
}

export def insert_function(module: &toolchain::Module, function: &Function) {
    if not function.name { return }
    if module.result.functions.contains(function.name) { return }

    module.result.functions[function.name] = function
    if not consteval::const_module.result.functions.contains(function.name) {
        consteval::const_module.result.functions[function.name] = function
    }
} 

export def predeclare_function(tpe: &typechecking::Type, module: &toolchain::Module) -> &Function {
    if not tpe { return null }
    var function = module.result.functions.get_or_default(tpe.type_name, null)
    if function {
        return function 
    } else {
        function = { 
            tpe = tpe,
            module = module
        } !&Function
    }
    predeclare_function(function)
    return function
}

export def predeclare_function(function: &Function, overwrite: bool = false) {
    let tpe = function.tpe
    
    function.name = tpe.type_name
    function.unmangled = tpe.name
    function.forward_declare = true
    if not function.allocas {
        function.allocas = vector::make(type &Insn)
    }
    function.function_locals = set::make()

    if vector::length(tpe.parameter_t) > 0 {
        let last_parameter = vector::peek(tpe.parameter_t)
        if last_parameter.varargs and not last_parameter.tpe {
            function.varargs = true
        }
    }
    
    if vector::length(tpe.return_t) > 1 {
        function.ret = make_return_type(tpe)
        function.multiple_returns = true
    } else if vector::length(tpe.return_t) == 1 {
        function.ret = vector::peek(tpe.return_t)
    }

    function.args = vector::make(typechecking::NamedParameter)
    for var i in 0..vector::length(tpe.parameter_t) {
        let np = tpe.parameter_t[i]
        if not np.tpe or np.tpe.kind != typechecking::TypeKind::TYPE {
           function.args.push(np)
        }
    }

    if not overwrite and function.module.result.functions.contains(tpe.type_name) {
        return
    }

    insert_function(function.module, function)
}

def create_debug_info(node: &parser::Node, function: &Function, tpe: &typechecking::Type, state: &State) {
    if not toolchain::debug_sym { return }

    var line = -1
    if node { line = node.loc.line }

    let debug_values = allocate_ref(DebugParam, 7)
    debug_values[0] = {
        name = "name", value = { kind = DebugValueKind::STRING, s = (@function).name } !DebugValue
    } !DebugParam
    debug_values[1] = {
        name = "scope", value = meta_to_debug_value(vector::peek((@state).discope))
    } !DebugParam
    debug_values[2] = {
        name = "file", value = meta_to_debug_value((@state).difile)
    } !DebugParam
    debug_values[3] = {
        name = "line", value = { kind = DebugValueKind::INT, i = line + 1 } !DebugValue
    } !DebugParam
    debug_values[4] = {
        name = "type", value = meta_to_debug_value(di_subroutine_type(tpe, state))
    } !DebugParam
    debug_values[5] = {
        name = "scopeLine", value = { kind = DebugValueKind::INT, i = line + 1 } !DebugValue
    } !DebugParam
    debug_values[6] = {
        name = "unit", value = meta_to_debug_value((@state).diunit)
    } !DebugParam

    let disub = {
        kind = ValueKind::DEBUG_INFO,
        name = "DISubprogram",
        distinct = true,
        debug_values = debug_values
    } !&Value
    let disubp = push_meta(disub, state)
    (@function).debug = disubp

    (@state).discope.push(disubp)
}

def create_free_context(context: &typechecking::Type, state: &State) {
    import_cstd_function("free", state)

    let context_ptr_i8 = { kind = ValueKind::LOCAL, name = "__context.value", tpe = pointer(null) } !Value
    let context_ptr = state.bitcast(pointer(context), context_ptr_i8)

    for var i in 0..context.field_types.length {
        let field_type = context.field_types[i].tpe
        let local_ptr = state.gep(pointer(field_type), context, context_ptr, [make_int_value(0), make_int_value(i)])
        insert_destructor(local_ptr, null, state)
    }
    state.call("free", null, [context_ptr_i8])
    state.ret(NO_VALUE)
}

def create_generator(
    impl: &typechecking::Type, 
    free_context: &typechecking::Type, 
    tpe: &typechecking::Type, 
    generator: &typechecking::Type, 
    context: &typechecking::Type, 
    state: &State
) {
    import_cstd_function("malloc", state)
    import_cstd_function("calloc", state)

    let context_ptr_i8 = state.call("calloc", typechecking::pointer(builtins::int8_), [
        { kind = ValueKind::INT, tpe = builtins::size_t_, i = 1 } !Value,
        { kind = ValueKind::INT, tpe = builtins::size_t_, i = context.size } !Value
    ])
    let context_ptr = state.bitcast(pointer(context), context_ptr_i8)

    for var i in 0..tpe.parameter_t.length {
        let par = tpe.parameter_t[i]
        let local_ptr = state.gep(pointer(par.tpe), context, context_ptr, [make_int_value(0), make_int_value(i + 1)])
        state.store(local_ptr, { kind = ValueKind::LOCAL, name = par.name + ".value", tpe = par.tpe } !Value)
        
        if typechecking::is_ref(par.tpe) {
            increase_ref_count(local_ptr, null, state)
        }
    }

    let gen_ptr_i8 = state.call("malloc", typechecking::pointer(builtins::int8_), [
        { kind = ValueKind::INT, tpe = builtins::size_t_, i = generator.size } !Value
    ])
    let gen_ptr = state.bitcast(pointer(generator), gen_ptr_i8)
    
    let gen_context_ptr = state.gep(pointer(generator.fields[0].tpe), generator, gen_ptr, [make_int_value(0), make_int_value(0)])
    state.store(gen_context_ptr, { kind = ValueKind::GLOBAL, name = impl.type_name, tpe = pointer(impl) } !Value)
    let free_context_ptr = state.gep(pointer(generator.fields[2].tpe), generator, gen_ptr, [make_int_value(0), make_int_value(2)])
    state.store(free_context_ptr, { kind = ValueKind::GLOBAL, name = free_context.type_name, tpe = pointer(free_context) } !Value)

    let context_ptr_i8_ptr = state.gep(pointer(generator.fields[1].tpe), generator, gen_ptr, [make_int_value(0), make_int_value(1)])
    state.store(context_ptr_i8_ptr, context_ptr_i8)
    
    let ref_count_ptr_i8 = state.call("malloc", typechecking::pointer(builtins::int8_), [
        { kind = ValueKind::INT, tpe = builtins::size_t_, i = builtins::size_t_.size } !Value
    ])
    let ref_count = state.bitcast(pointer(builtins::size_t_), ref_count_ptr_i8)
    state.store(ref_count, { kind = ValueKind::INT, tpe = builtins::size_t_, i = 1 } !Value)

    var gen_ref = { kind = ValueKind::ZEROINITIALIZER, tpe = reference(generator) } !Value
    gen_ref = state.insert_value(reference(generator), gen_ref, ref_count, [0])
    gen_ref = state.insert_value(reference(generator), gen_ref, gen_ptr, [1])

    let svalue = do_create_type(reference(generator), state.module)
    gen_ref = state.insert_value(reference(generator), gen_ref, svalue, [2])

    state.ret(gen_ref)
}
 
// block and body may be null
export def create_function(
    node: &parser::Node, 
    tpe: &typechecking::Type, 
    body: &Vector(&parser::Node), 
    scpe: &scope::Scope, 
    block: &Block,
    state: &State,
    no_cleanup: bool = false,
    is_closure: bool = false
) {
    if not tpe { return }
    let function = state.module.result.functions.get_or_default(tpe.type_name, null)
    if not function { return }
    // TODO Return multiple values via tuple
    if function.has_yield and (not function.ret or function.ret.kind == typechecking::TypeKind::TUPLE) { return }

    function.forward_declare = false
    function.allocas = vector::make(type &Insn)
    let current_function = errors::current_function
    let current_signature = errors::current_signature

    if body {
        errors::current_function = tpe.type_name
        if node { errors::current_signature = node.signature_hash }
        
        let original_ret = function.ret
        var generator: &typechecking::Type

        function.all_locals = map::make(type &typechecking::Type)
        function.used_type_meta = set::make(type &typechecking::Type)

        if function.has_yield {
            assert node != null
            generator = tpe.return_t[0].tpe

            let option_ctor = {
                kind = parser::NodeKind::TYPE_CONSTRUCTOR
            } !&parser::Node
            option_ctor.value.type_constructor = {
                name = parser::make_identifier("optional", "Optional"),
                args = node.value.def_.returns
            } !parser::NodeTypeConstructor

            state.module.state.scope = node.inner_scope
            function.optional = typechecking::type_lookup(option_ctor, state.module.state)

            function.context = typechecking::make_type_raw(typechecking::TypeKind::STUB)
            function.yield_index = 1
        }

        if is_closure {
            add_type_meta(reference(function.state), state)
        }

        import_structures(tpe, state.module)
        state.module.imported.add(tpe.type_name)
        create_debug_info(node, function, tpe, state)

        state.function_stack.push(function)
        if not block {
            block = make_block()
        }

        // Add metadata for return type and arguments
        for var i in 0..tpe.return_t.length {
            add_type_meta(tpe.return_t[i], state)
        }
        for var i in 0..tpe.parameter_t.length {
            add_type_meta(tpe.parameter_t[i].tpe, state)
        }

        if node and node.value.def_.params { 
            errors::current_signature = node.signature_hash 
            for var i in 0..vector::length(node.value.def_.params) {
                let param = node.value.def_.params[i].value.param.name
                if not param { continue }
                scope::create_dependency(state.current_value(), param.svalue)
            }
        }

        function.block = block
        let previous_block = state.current_block
        state.current_block = block

        let previous_counter = state.local_counter
        state.local_counter = 0
        let previous_scope = state.scope
        state.scope = scpe

        if is_closure {
            let context_ptr_i8 = state.extract_value(pointer(null), {
                kind = ValueKind::LOCAL,
                tpe = typechecking::reference(null),
                name = "__state.value"
            } !Value, [1])
            let context_ptr = state.bitcast(pointer(function.state), context_ptr_i8)
            let context = state.load(function.state, context_ptr)

            import_structure(function.state, state.module)
            state.module.imported.add(function.state.type_name)

            for var i in 0..function.captures.length {
                let capture = function.captures[i]
                let ret = {
                    kind = ValueKind::LOCAL,
                    name = capture.assembly_name,
                    tpe = capture.tpe
                } !Value

                let alloca = make_insn(InsnKind::ALLOCA)
                alloca.value.alloca = {
                    ret = ret
                } !InsnAlloca
                push_alloca(alloca, state)
                ret.tpe = pointer(capture.tpe)
                
                let capture_value = state.extract_value(capture.tpe, context, [i])
                state.store(ret, capture_value)
            }
        }

        // Create function arguments
        for var i in 0..vector::length(function.args) {
            let np = function.args[i]
            var value = np.tpe
            if np.varargs and value {
                value = typechecking::array(value)
            }
            if value and value.kind == typechecking::TypeKind::TYPE { continue }
            /*let vars = map::keys((@scpe).fields)
            for var i in 0..vars.size {
                let v = vars[i]
                print(v, "\n")
            }*/
            let old_name = np.name
            let svalue = scope::get(scpe, parser::make_identifier(old_name))
            if not svalue { continue }
            let name = svalue.assembly_name
            let new_name = old_name + ".value"
            // Insert alloca and store instructions

            if state.current_function and not function.has_yield {
                state.current_function.function_locals.add(name)
            }

            let ret = {
                kind = ValueKind::LOCAL,
                name = name,
                tpe = value
            } !Value

            let alloca = make_insn(InsnKind::ALLOCA)
            (@alloca).value.alloca = {
                ret = ret
            } !InsnAlloca
            push_alloca(alloca, state)

            ret.tpe = typechecking::pointer(value)
            if np.node {
                push_declare_arg(np.node, ret, old_name, i + 1, state)
            }
            
            if not function.has_yield {
                let store = make_insn(InsnKind::STORE)
                (@store).value.store = {
                    value = {
                        kind = ValueKind::LOCAL,
                        name = new_name,
                        tpe = value
                    } !Value,
                    loc = {
                        kind = ValueKind::LOCAL,
                        name = name,
                        tpe = typechecking::pointer(value)
                    } !Value
                } !InsnStore

                push_insn(store, state)

                if typechecking::is_ref(value) {
                    increase_ref_count(ret, null, state)
                }
            }
        }

        if function.test {
            let env_addr = { kind = ValueKind::LOCAL, tpe = builtins::TestEnvironment_, name = "__env" } !Value
            let env_alloca = make_insn(InsnKind::ALLOCA)
            env_alloca.value.alloca.ret = env_addr
            push_alloca(env_alloca, state)
            env_addr.tpe = pointer(env_addr.tpe)

            let env_val_ptr = state.load(pointer(builtins::TestEnvironment_), {
                kind = ValueKind::LOCAL,
                tpe = pointer(pointer(builtins::TestEnvironment_)),
                name = scope::get(scpe, parser::make_identifier("env")).assembly_name
            } !Value)
            let env_val = state.load(builtins::TestEnvironment_, env_val_ptr)
            state.store(env_addr, env_val)
        }

        generate_defer_types(state)

        if function.has_yield {
            // Create switch
            let gep = make_insn(InsnKind::GETELEMENTPTR)
            gep.value.gep = {
                ret = { kind = ValueKind::LOCAL, tpe = pointer(builtins::int_), name = "__block" } !Value,
                tpe = function.context,
                value = { kind = ValueKind::LOCAL, tpe = pointer(function.context), name = "__context"} !Value,
                index = [make_int_value(0), make_int_value(0)]
            } !InsnGetElementPtr
            push_insn(gep, state)
            let value = state.load(builtins::int_, { kind = ValueKind::LOCAL, tpe = pointer(builtins::int_), name = "__block" } !Value)
            
            let switch_values = vector::make(SwitchValue)
            let insn_switch = make_insn(InsnKind::SWITCH)
            insn_switch.value.switch_ = {
                switch_values = switch_values,
                value = value
            } !InsnSwitch
            function.yield_switch = insn_switch
            push_insn(insn_switch, state)
            let label_ = make_label(state)
            switch_values.push({ 
                value = { kind = ValueKind::INT, tpe = builtins::int_, i = 0 } !Value, label_ = label_ } !SwitchValue
            )
            push_label(label_, state)
        }

        var last_node: &Node = node
        for var i in 0..vector::length(body) {
            let node = body[i]
            walk(node, state)
            last_node = node
        }

        if not no_cleanup and not function.has_yield {
            insert_destructors(scpe, make_location(last_node, state), state)
        }

        vector::insert(function.block.insn, 0, function.allocas)

        if function.has_yield {
            let context_cast = make_insn(InsnKind::BITCAST)
            context_cast.value.convert = {
                ret = { kind = ValueKind::LOCAL, name = "__context", tpe = pointer(function.context) } !Value,
                value = { kind = ValueKind::LOCAL, name = "__context.value", tpe = pointer(null) } !Value
            } !InsnConvert
            vector::insert(function.block.insn, 0, context_cast)
        } else {
            // TODO Make another compiler pass that checks for missing return statements and dead code
            // Check for missing return statement
            let last_insn = state.current_block.insn.peek() if vector::length(state.current_block.insn) > 0 else null !&Insn
            if not last_insn or (@last_insn).kind != InsnKind::RET {
                if function.has_defer {
                    defer_unroll(last_node, state)
                }

                var value = NO_VALUE
                if (@function).ret {
                    value = {
                        kind = ValueKind::UNDEF,
                        tpe = (@function).ret
                    } !Value
                }
                
                let ret = make_insn(InsnKind::RET)
                (@ret).value.ret.value = value
                push_insn(ret, state)
            }
        }

        if function.has_yield {
            // Implementation
            let parameter_t = vector::make(typechecking::NamedParameter)
            parameter_t.push({ "__context", typechecking::pointer(null) } !typechecking::NamedParameter)
            let return_t = vector::make(type &typechecking::Type)
            return_t.push(function.optional)
            let impl_tpe = typechecking::make_function_type_n(parser::make_identifier(tpe.name + ".impl"),
                parameter_t, return_t, state.module
            )
            impl_tpe.type_name = typechecking::mangle_function_name(impl_tpe.name, tpe.parameter_t)

            state.store(
                { kind = ValueKind::LOCAL, tpe = pointer(builtins::int_), name = "__block" } !Value,
                { kind = ValueKind::INT, tpe = builtins::int_, i = -1 } !Value
            )
            state.ret({ kind = ValueKind::ZEROINITIALIZER, tpe = function.optional } !Value)
            // Insert default value for switch
            function.yield_switch.value.switch_.otherwise = { name = state.current_block.label_ } !Label
                
            let impl = predeclare_function(impl_tpe, state.module)
            impl.is_compiled = true
            impl.forward_declare = false
            impl.block = block
            impl.args = parameter_t

            state.module.imported.add(impl_tpe.type_name)

            // Make context type
            let keys = function.all_locals.keys()
            let fields = allocate_ref(typechecking::StructMember, keys.size + 1)
            fields[0] = { name = "__loc", tpe = builtins::int_ } !typechecking::StructMember
            for var i in 0..keys.size {
                let tpe = function.all_locals[keys[i]]
                fields[i + 1] = { name = to_string(i), tpe = tpe } !typechecking::StructMember
            }

            @function.context = @make_struct_type(fields)
            let context_name = tpe.type_name + ".context"
            function.context.type_name = context_name
            state.module.result.structures[context_name] = function.context

            // Generate free_context
            var new_block = make_block()
            state.current_block = new_block
            
            let parameter_t2 = vector::make(typechecking::NamedParameter)
            parameter_t2.push({ "__context", typechecking::pointer(null) } !typechecking::NamedParameter)
            let free_context_tpe = typechecking::make_function_type_n(parser::make_identifier(tpe.name + ".free_context"),
                parameter_t, vector::make(type &typechecking::Type), state.module
            )
            free_context_tpe.type_name = typechecking::mangle_function_name(free_context_tpe.name, tpe.parameter_t)

            let free_context = predeclare_function(free_context_tpe, state.module)
            free_context.is_compiled = true
            free_context.forward_declare = false
            free_context.block = new_block
            free_context.args = parameter_t2

            state.module.imported.add(free_context_tpe.type_name)

            state.function_stack.push(free_context)
            create_free_context(function.context, state)
            vector::insert(free_context.block.insn, 0, free_context.allocas)
            state.function_stack.pop()

            // Generate generator
            let new_block2 = make_block()
            state.current_block = new_block2
            function.block = new_block2
            
            create_generator(impl_tpe, free_context_tpe, tpe, generator, function.context, state)

            function.all_locals[context_name] = function.context
        }

        if function.state {
            function.all_locals[function.state.type_name] = function.state
        }

        pop_scope(state)
        state.function_stack.pop()
        state.current_block = previous_block
        state.local_counter = previous_counter
        state.scope = previous_scope
        function.is_compiled = true
    }

    errors::current_function = current_function
    errors::current_signature = current_signature
}

def make_string(str: String, state: &State) -> Value {
    let cp = charp(str, state)
    
    let values = allocate_ref(Value, 2)
    values[0] = { kind = ValueKind::INT, tpe = builtins::size_t_, i = str.length() + 1 } !Value
    values[1] = { kind = ValueKind::UNDEF, tpe = typechecking::pointer(builtins::char_) } !Value
    let ret = make_local_value(builtins::string_, null, state)
    let index = allocate_ref(int, 1)
    index[0] = 1
    let insert = make_insn(InsnKind::INSERTVALUE)
    (@insert).value.insert_value = {
        ret = ret,
        value = { 
            kind = ValueKind::STRUCT, 
            tpe = builtins::string_,
            values = values 
        } !Value,
        element = cp,
        index = index
    } !InsnInsertValue
    push_insn(insert, state)
    return ret
}

// TODO This is not going to work for nested type decls (we don't reset the state)
export def walk_TypeDecl(node: &parser::Node, state: &State) {
    if node.parent and node.parent.kind == parser::NodeKind::PROGRAM {
        let current_signature = errors::current_signature
        errors::current_signature = node.signature_hash
        defer errors::current_signature = current_signature
    }

    let left = node.value.type_decl.left
    let right = node.value.type_decl.right
    for var i in 0..vector::length(left) {
        let n = left[i]
        if not n { continue }

        let tpe = n.tpe
        if not tpe { continue }

        let current_variable = state.current_variable
        if node.parent.kind == parser::NodeKind::PROGRAM {
            state.current_variable = n.svalue
        }

        if typechecking::is_struct(tpe) {
            for var i in 0..tpe.fields.size {
                lookup_struct_member(tpe.fields[i])
            }
            import_structures(tpe, state.module)
        } else if typechecking::is_enum(tpe) {
            let parameter_t = vector::make(typechecking::NamedParameter)
            parameter_t.push( {
                name = "enum",
                _tpe = tpe
            } !typechecking::NamedParameter)

            let svalue = scope::get_function(node.scope, parser::make_identifier("to_string"), parameter_t)
            let type_name = (@(@svalue).tpe).type_name

            let function = {
                name = type_name,
                unmangled = "to_string",
                args = parameter_t,
                ret = builtins::string_,
                module = state.module,
                function_locals = set::make()
            } !&Function

            let block = make_block()
            (@function).block = block
            (@state).current_block = block
            state.function_stack.push(function)

            let switch_values = vector::make(SwitchValue)
            let swtch = make_insn(InsnKind::SWITCH)
            (@swtch).value.switch_ = {
                value = { 
                    kind = ValueKind::LOCAL, 
                    name = "enum.value",
                    tpe = tpe.tpe
                } !Value,
                switch_values = switch_values
            } !InsnSwitch
            push_insn(swtch, state)
            
            // Create enum strings
            let scpe = tpe.scope
            if not scpe { continue }
            let keys = map::keys((@scpe).fields)
            let used = set::make()
            for var i in 0..keys.size {
                let name = keys[i]
                let value = scpe.fields[name]

                let int_key = to_string(value.value.i)
                if set::contains(used, int_key) {
                    continue
                } else {
                    used.add(int_key)
                }

                let label_ = make_label(state)
                push_label(label_, state)

                let sv = {
                    value = @value.value,
                    label_ = label_
                } !SwitchValue
                switch_values.push(sv)
            
                let ret = make_string(name, state)
                let retinsn = make_insn(InsnKind::RET)
                (@retinsn).value.ret.value = ret
                push_insn(retinsn, state)
            }
            let otherwise = make_label(state)
            (@swtch).value.switch_.otherwise = otherwise
            push_label(otherwise, state)
            
            let invalid = "INVALID!!"
            let ret = make_string(invalid, state)
            let retinsn = make_insn(InsnKind::RET)
            (@retinsn).value.ret.value = ret
            push_insn(retinsn, state)
            
            import_structures((@svalue).tpe, state.module)
            (@(@state).module).imported.add((@function).name)
            state.module.result.functions[function.name] = function
            state.function_stack.pop()
        }

        if i < vector::length(right) {
            let r = right[i]
            if r and n.kind != NodeKind::TYPE_CONSTRUCTOR and (r.kind == parser::NodeKind::STRUCT_T or
                r.kind == parser::NodeKind::UNION_T) {
                verify_struct(state.current_value(), r)
            }
        }

        state.current_variable = current_variable
    }
}

export def walk_top_VarDecl(node: &parser::Node, state: &State, set_constant: bool) -> &parser::Node {
    let share = node.value.var_decl.share
    let kw = node.value.var_decl.kw
    let right = node.value.var_decl.right

    if kw == parser::VarDecl::CONST and not set_constant {
        return null
    }

    let current_signature = errors::current_signature
    errors::current_signature = node.signature_hash
    defer errors::current_signature = current_signature

    let left = vector::make(type &parser::Node)
    var external = false
    if share !int & parser::ShareMarker::IMPORT !int {
        external = true
    }

    for var i in 0..vector::length(node.value.var_decl.left) {
        let n = node.value.var_decl.left[i]
        if (@n).kind == parser::NodeKind::ID_DECL {
            let v = (@n).value.id_decl.value
            let t = n.value.id_decl.tpe

            if t and (t.kind == parser::NodeKind::STRUCT_T or
                t.kind == parser::NodeKind::UNION_T) {
                verify_struct(n.svalue, t)
            }
            
            let value = scope::get(node.scope, v)
            if not value { continue }
            
            import_structures((@v).tpe, state.module)
            let name = (@value).assembly_name

            let global = {
                external = external,
                name = name,
                tpe = (@v).tpe,
                line = (@v).loc.line,
                dllimport = value.dllimport,
                dllexport = value.dllexport
            } !&Global
            
            state.module.result.globals[(@global).name] = global
            state.module.imported.add(global.name)

            let current_function = state.current_function
            if current_function.function_locals {
                current_function.function_locals.add(value.assembly_name)
            }
        
            v.is_initializer = true
            left.push(v)
        } else {
            left.push(n.value.expr)
        }
    }
    if vector::length(node.value.var_decl.right) > 0 {
        let node_assign = {
            kind = parser::NodeKind::ASSIGN,
            loc = node.loc,
            scope = node.scope,
            parent = node.parent
        } !&parser::Node

        node_assign.value.assign = {
            left = left,
            right = right
        } !parser::NodeAssign
        return node_assign
    }
    return null
}

def walk_top_VarDecl(node: &parser::Node, body: &Vector(&parser::Node), state: &State) {
    let kw = node.value.var_decl.kw
    if kw != parser::VarDecl::CONST {
        let node_assign = walk_top_VarDecl(node, state, false)
        if node_assign {
            body.push(node_assign)
        }
    }
}

def insert_module_main(module: &toolchain::Module, name: &parser::Node, scpe: &scope::Scope, body: &Vector(&parser::Node), state: &State) {
    if not module { return }

    // Build dependency graph
    if module.filename {
        state.module.dependants.add(module)
    }

    let finalizer = module.result.finalizer
    if finalizer {
        let previous_block = state.current_block
        state.current_block = state.finalizer.block

        state.call(finalizer.type_name, null, [] ![Value])

        predeclare_function(finalizer, state.module)
        state.module.imported.add(finalizer.type_name)
        
        state.current_block = previous_block
    }

    let args = vector::make(type &parser::Node)
    let arg = parser::make_identifier("args")
    (@arg).scope = scpe
    (@arg).tpe = typechecking::array(builtins::string_)
    (@arg).svalue = scope::get((@arg).scope, arg)
    args.push(arg)

    let name_size = vector::length(name.value.identifier.path)
    let array = zero_allocate(type String, name_size + 1)
    defer delete(array)
    for var j in 0..name_size {
        array[j] = name.value.identifier.path[j]
    }
    array[array.size - 1] = "__main__"
    let ident = parser::make_identifier(array)
    (@ident).scope = scpe

    let main_value = module.scope.fields.get_or_default("__main__", null) // TODO This is a bit ugly, use scope::get instead
    if not main_value { return }

    let call = {
        kind = parser::NodeKind::FUNC_CALL,
    	scope = scpe,
        function = (@main_value).tpe
    } !&parser::Node
    
    call.value.func_call = {
        left = ident,
        args = args,
        kwargs = vector::make(type &parser::Node)
    } !parser::NodeFuncCall

    let fun = module.result.functions.get_or_default(main_value.tpe.type_name, null)
    insert_function(state.module, fun)

    body.push(call)
}

def walk_top_Import(node: &parser::Node, body: &Vector(&parser::Node), state: &State) {
    let imports = node.value.body
    for var i in 0..vector::length(imports) {
        let imprt = imports[i]
        let name = (@imprt).value.import_module.name
        if not name { return }

        let module = toolchain::compile_module(name, state.module)
        insert_module_main(module , name, node.scope, body, state)
    }
}

export def create_builtin_functions {
    create_destructors()
    create_constructors()
}

export def create_dyn_dispatch(state: &State) {
    while state.module.dyn_dispatch.length > 0 {
        let tpe = state.module.dyn_dispatch[0]
        state.module.dyn_dispatch.remove(0)
        let function = predeclare_function(tpe, state.module)
        generate_vtable_function(function, tpe, state)
        consteval::const_module.result.functions[function.name] = function
    }
}

export let constructors = map::make(type &typechecking::Type)
def create_constructors {
    let state = toolchain::types_state

    var done = set::make()
    loop {
        var new_constructors = 0
        var keys = map::keys(constructors)
        for var i in 0..keys.size {
            let key = keys[i]
            if set::contains(done, key) { continue }
            let tpe = constructors[key]

            if typechecking::is_polymorph(tpe) { continue }
            
            let function = predeclare_function(tpe, state.module)
            consteval::const_module.result.functions[function.name] = function
            function.forward_declare = false
            state.module.imported.add(tpe.type_name)
            import_structures(tpe, state.module)
            
            state.function_stack.push(function)
            let block = make_block()
            state.current_function.block = block
            let previous_block = state.current_block
            state.current_block = block

            let first_arg = tpe.parameter_t[0].tpe
            let copy = { kind = ValueKind::LOCAL, tpe = first_arg, name = "__copy.value" } !Value
            let this = { kind = ValueKind::LOCAL, tpe = first_arg, name = "__this.value" } !Value
            state.store(copy, state.load(this.tpe.tpe, this))
            create_constructor(copy, this, state)

            state.ret(NO_VALUE)
            vector::insert(block.insn, 0, state.current_function.allocas)

            new_constructors += 1
            done.add(key)
            state.function_stack.pop()
            state.current_block = previous_block
        }
        if new_constructors == 0 { break }
    }
}

def create_constructor(copy: Value, this: Value, state: &State) {
    if this.tpe.tpe.kind == typechecking::TypeKind::STATIC_ARRAY {
        let counter_ptr = state.alloca(builtins::size_t_)
        state.store(counter_ptr, { kind = ValueKind::INT, tpe = builtins::size_t_, i = 0 } !Value)
        
        let br_to_start = make_insn(InsnKind::BR_UNC)
        push_insn(br_to_start, state)

        let loop_start = make_label(state)
        push_label(loop_start, state)
        br_to_start.value.br_unc.label_ = loop_start
        
        let counter_value = state.load(builtins::size_t_, counter_ptr)
        let cond = state.icmp(CompareInt::eq, counter_value, { kind = ValueKind::INT, tpe = builtins::size_t_, i = this.tpe.tpe.length } !Value)
        let br = make_insn(InsnKind::BR)
        br.value.br = { cond = cond } !InsnBr
        push_insn(br, state)

        let loop_inner = make_label(state)
        push_label(loop_inner, state)
        br.value.br.if_false = loop_inner

        let copy_ptr = state.gep(pointer(copy.tpe.tpe.tpe), copy.tpe.tpe, copy, [make_int_value(0), counter_value])
        if typechecking::has_copy_constructor(this.tpe.tpe.tpe) {
            let this_ptr = state.gep(pointer(this.tpe.tpe.tpe), this.tpe.tpe, this, [make_int_value(0), counter_value])
            if typechecking::has_user_defined_copy_constructor(this.tpe.tpe) {
                insert_copy_constructor(copy_ptr, state.load(this.tpe.tpe.tpe, this_ptr), null, state)
            } else {
                create_constructor(copy_ptr, this_ptr, state)
            }
        } else {
            increase_ref_count(copy_ptr, null, state)
        }
        
        let counter_inc = state.add(builtins::size_t_, counter_value, { kind = ValueKind::INT, tpe = builtins::size_t_, i = 1 } !Value)
        state.store(counter_ptr, counter_inc)

        push_insn(br_to_start, state)

        let loop_end = make_label(state)
        push_label(loop_end, state)
        br.value.br.if_true = loop_end
    } else {
        let stpe = this.tpe.tpe
        assert stpe.kind == typechecking::TypeKind::STRUCT or stpe.kind == typechecking::TypeKind::CLOSURE

        for var i in 0..vector::length(stpe.field_types) {
            let member = stpe.field_types[i]

            if typechecking::has_copy_constructor(member.tpe) {
                let this_ptr = state.gep(pointer(member.tpe), this.tpe.tpe, this, [make_int_value(0), make_int_value(i)])
                let copy_ptr = state.gep(pointer(member.tpe), copy.tpe.tpe, copy, [make_int_value(0), make_int_value(i)])

                if typechecking::has_user_defined_copy_constructor(member.tpe) {
                    insert_copy_constructor(copy_ptr, state.load(member.tpe, this_ptr), null, state)
                } else {
                    let ctor = typechecking::get_constructor(member.tpe)
                    state.call(ctor.tpe.type_name, null, [copy_ptr, this_ptr])
                }
            } else if typechecking::is_ref(member.tpe) {
                let copy_ptr = state.gep(pointer(member.tpe), copy.tpe.tpe, copy, [make_int_value(0), make_int_value(i)])
                increase_ref_count(copy_ptr, null, state)
            }
        }
    }
}

// Vector of (function) Type
export let destructors = map::make(type &typechecking::Type)
def create_destructors {
    // Need to import the free function because the types module doesn't import cstd
    let state = toolchain::types_state
    import_cstd_function("free", state)

    // TODO This looping is very inefficient
    var done = set::make()
    loop {
        var new_destructors = 0
        var keys = map::keys(destructors)
        for var i in 0..keys.size {
            let key = keys[i]
            if map::contains(done, key) { continue }
            let tpe = destructors[key]

            if typechecking::is_polymorph(tpe) { continue }
            
            let function = predeclare_function(tpe, state.module)
            consteval::const_module.result.functions[function.name] = function
            function.forward_declare = false
            state.module.imported.add(tpe.type_name)
            import_structures(tpe, state.module)
            
            state.function_stack.push(function)
            let block = make_block()
            state.current_function.block = block
            let previous_block = state.current_block
            state.current_block = block

            let first_arg = (tpe.parameter_t[0]).tpe
            create_destructor(first_arg, { kind = ValueKind::LOCAL, tpe = first_arg, name = "__ptr.value" } !Value, state)

            state.ret(NO_VALUE)
            vector::insert(block.insn, 0, state.current_function.allocas)

            new_destructors += 1
            done.add(key)
            state.function_stack.pop()
            state.current_block = previous_block
        }
        if new_destructors == 0 { break }
    }
}

def create_destructor(tpe: &typechecking::Type, value: Value, state: &State) {
    if typechecking::is_polymorph(tpe) { return }
    assert tpe.kind == typechecking::TypeKind::POINTER

    var structure_type = tpe.tpe
    var ref: Value, ref_count_ptr: Value
    var null_br: &Insn, br: &Insn

    if typechecking::is_ref(tpe.tpe) and tpe.tpe.tpe and not is_interface(tpe.tpe.tpe) {
        // Decrease ref count
        ref = state.load(tpe.tpe, value)
        ref_count_ptr = state.extract_value(pointer(builtins::int64_), ref, [0])
        let ref_count_value = state.ptr_to_int(ref_count_ptr)
        let null_cond = state.icmp(CompareInt::eq, ref_count_value, { kind = ValueKind::INT, tpe = builtins::int64_, i = 0 } !Value)
        null_br = make_insn(InsnKind::BR)
        null_br.value.br = { cond = null_cond }
        push_insn(null_br, state)

        let if_not_null = make_label(state)
        null_br.value.br.if_false = if_not_null
        push_label(if_not_null, state)
    	
        let ref_count = state.load(builtins::int64_, ref_count_ptr)
        let decr_ref_count = state.sub(builtins::int64_, ref_count, { kind = ValueKind::INT, tpe = builtins::int64_, i = 1 } !Value)
        state.store(ref_count_ptr, decr_ref_count)
        let cond = state.icmp(CompareInt::sle, decr_ref_count, { kind = ValueKind::INT, tpe = builtins::int64_, i = 0 } !Value)
        
        br = make_insn(InsnKind::BR)
        br.value.br = { cond = cond } !InsnBr
        push_insn(br, state)

        let if_true = make_label(state)
        br.value.br.if_true = if_true
        push_label(if_true, state)

        structure_type = tpe.tpe.tpe

        // Free arrays
        if is_array(structure_type) and has_destructor(structure_type.tpe) and not is_polymorph(structure_type.tpe) {
            var size = NO_VALUE
            var data = NO_VALUE
            if structure_type.kind == typechecking::TypeKind::ARRAY {
                let array_ptr = state.extract_value(pointer(structure_type), ref, [1])
                let array = state.load(structure_type, array_ptr)
                size = state.extract_value(builtins::size_t_, array, [0])
                data = state.extract_value(pointer(structure_type.tpe), array, [1])
            } else if structure_type.kind == typechecking::TypeKind::STATIC_ARRAY {
                size = { kind = ValueKind::INT, tpe = builtins::size_t_, i = structure_type.length } !Value
                data = state.extract_value(pointer(structure_type), ref, [1])
            }

            let counter_ptr = state.alloca(builtins::size_t_)
            state.store(counter_ptr, { kind = ValueKind::INT, tpe = builtins::size_t_, i = 0 } !Value)
            
            let br_to_start = make_insn(InsnKind::BR_UNC)
            push_insn(br_to_start, state)

            let loop_start = make_label(state)
            push_label(loop_start, state)
            br_to_start.value.br_unc.label_ = loop_start
            
            let counter_value = state.load(builtins::size_t_, counter_ptr)
            let cond = state.icmp(CompareInt::eq, counter_value, size)
            let br = make_insn(InsnKind::BR)
            br.value.br = { cond = cond } !InsnBr
            push_insn(br, state)

            let loop_inner = make_label(state)
            push_label(loop_inner, state)
            br.value.br.if_false = loop_inner

            let ptpe = pointer(structure_type.tpe)
            var array_val = NO_VALUE
            if structure_type.kind == typechecking::TypeKind::ARRAY {
                array_val = state.gep(ptpe, structure_type.tpe, data, [counter_value])
            } else {
                array_val = state.gep(ptpe, structure_type, data, [make_int_value(0), counter_value])
            }

            let name = debug::type_to_str(ptpe, full_name = true)
            let destructor = destructors.get_or_default(name, null)

            if destructor {
                state.call(destructor.type_name, null, [array_val])
            } else {
                let args = vector::make(typechecking::NamedParameter)
                args.push({
                    name = "__ptr",
                    _tpe = ptpe
                } !typechecking::NamedParameter)

                let name_node = parser::make_identifier("__destruct__")
                let ftpe = typechecking::make_function_type_n(name_node, args, vector::make(type &typechecking::Type))
                predeclare_function(ftpe, state.module)
                destructors[name] = ftpe 

                create_destructor(ptpe, array_val, state)
            }

            let counter_inc = state.add(builtins::size_t_, counter_value, { kind = ValueKind::INT, tpe = builtins::size_t_, i = 1 } !Value)
            state.store(counter_ptr, counter_inc)

            push_insn(br_to_start, state)

            let loop_end = make_label(state)
            push_label(loop_end, state)
            br.value.br.if_true = loop_end
        }
    }

    var to_end = make_insn(InsnKind::BR_UNC)
    var null_br2: &Insn = null
    var swtch: &Insn = null
    if typechecking::is_ref(tpe.tpe) and (not tpe.tpe.tpe or typechecking::is_interface(tpe.tpe.tpe)) {
        // TODO This is almost exactly what generate_vtable_function does
        // We need to call the right destructor based on the ref type
        let ref = state.load(tpe.tpe, value)
        
        let equals = scope::get(toolchain::runtime_.scope, parser::make_identifier("equals"))
        predeclare_function(equals.tpe, state.module)
        state.module.imported.add(equals.tpe.type_name)

        // Extract type
        let ref_count = state.extract_value(pointer(builtins::int64_), ref, [0])
        let ref_count_value = state.ptr_to_int(ref_count)
        let cond = state.icmp(CompareInt::eq, ref_count_value, { kind = ValueKind::INT, tpe = builtins::int64_, i = 0 } !Value)
        null_br2 = make_insn(InsnKind::BR)
        null_br2.value.br = { cond = cond } !InsnBr
        push_insn(null_br2, state)

        let if_false = state.make_label()
        push_label(if_false, state)
        null_br2.value.br.if_false = if_false
        
        let ref_tpe = state.extract_value(pointer(builtins::Type_), ref, [2])
        let ref_tpe_deref = state.load(builtins::Type_, ref_tpe)
        let tpe_id = state.extract_value(builtins::int64_, ref_tpe_deref, [14])

        let keys = map::keys(typechecking::types_map)
        let filtered = map::make(type &scope::Value)
        for var i in 0..keys.size {
            let key = keys[i]
            let type_entry = typechecking::types_map[key]

            if is_ref(type_entry.tpe) and (not tpe.tpe.tpe or typechecking::implements(type_entry.tpe, tpe.tpe.tpe, state.module)) and
                not typechecking::equals(tpe.tpe.tpe, type_entry.tpe.tpe) {

                let destructor = typechecking::get_builtin_destructor(type_entry.tpe)
                if not destructor { continue }
                filtered[debug::type_to_str(type_entry.tpe, full_name = true)] = destructor
            }
        }
        let keys2 = map::keys(filtered)

        if keys2.size > 0 {
            let switch_values = vector::make(SwitchValue)
            swtch = make_insn(InsnKind::SWITCH)
            (@swtch).value.switch_ = {
                value = tpe_id,
                switch_values = switch_values
            } !InsnSwitch
            push_insn(swtch, state)

            for var i in 0..keys2.size {
                let type_entry = typechecking::types_map[keys2[i]]
                let destructor = filtered[keys2[i]]

                let if_true = make_label(state)
                push_label(if_true, state)

                let svalue = {
                    label_ = if_true,
                    value = { kind = ValueKind::INT, i = type_entry.tpe.hash !int64, tpe = builtins::int64_ } !Value
                } !SwitchValue
                switch_values.push(svalue)

                let casted_ref = state.bitcast(pointer(type_entry.tpe), value)
                state.call(destructor.tpe.type_name, null, [casted_ref])
                if i < keys2.size - 1 {
                    push_insn(to_end, state)
                }
            }
        }
    } else if structure_type and structure_type.module {
        // There can only be one destructor for this type
        var destructor = typechecking::get_user_defined_destructor(structure_type)
        if destructor {
            predeclare_function(destructor.tpe, state.module)
            state.module.imported.add(destructor.tpe.type_name)

            if typechecking::is_ref(tpe.tpe) {
                let ref = state.load(tpe.tpe, value)
                value = state.extract_value(pointer(structure_type), ref, [1])
            }
            state.call(destructor.tpe.type_name, null, [value])
        }
    }
    push_insn(to_end, state)

    let end_label = state.make_label()
    to_end.value.br_unc.label_ = end_label
    push_label(end_label, state)

    if null_br2 {
        null_br2.value.br.if_true = end_label
    }
    if swtch {
        swtch.value.switch_.otherwise = end_label
    }

    if structure_type and 
        structure_type.kind == typechecking::TypeKind::STRUCT or 
        structure_type.kind == typechecking::TypeKind::CLOSURE {
            
        var obj: Value
        if typechecking::is_ref(value.tpe.tpe) {
            let ref = state.load(tpe.tpe, value)
            obj = state.extract_value(pointer(structure_type), ref, [1])
        } else {
            obj = value
        }
        
        for var i in 0..structure_type.fields.size {
            typechecking::lookup_struct_member(structure_type.fields[i])
        }

        if structure_type.field_types { // TODO This should never be null
            for var i in 0..structure_type.field_types.length {
                let field = structure_type.field_types[i]
                if typechecking::is_polymorph(field.tpe) { continue }
                let ptpe = pointer(field.tpe)
                let name = debug::type_to_str(ptpe, full_name = true)
                let destructor = destructors.get_or_default(name, null)

                if destructor {
                    let field_value = state.gep(ptpe, structure_type, obj, [make_int_value(0), make_int_value(i)])
                    state.call(destructor.type_name, null, [field_value])
                } else if typechecking::has_destructor(field.tpe) and not typechecking::is_polymorph(field.tpe) {
                    let field_value = state.gep(ptpe, structure_type, obj, [make_int_value(0), make_int_value(i)])

                    let args = vector::make(typechecking::NamedParameter)
                    args.push({
                        name = "__ptr",
                        _tpe = ptpe
                    } !typechecking::NamedParameter)

                    let name_node = parser::make_identifier("__destruct__")
                    let ftpe = typechecking::make_function_type_n(name_node, args, vector::make(type &typechecking::Type))
                    predeclare_function(ftpe, state.module)
                    destructors[name] = ftpe 

                    create_destructor(ptpe, field_value, state)
                }
            }
        }
    }

    if typechecking::is_ref(tpe.tpe) and tpe.tpe.tpe and not is_interface(tpe.tpe.tpe) {
        if builtins::builtins.fields.contains("DEBUG_REF_CYCLES") {
            let fun = toolchain::find_module("std").scope.get(parser::make_identifier("remove_root")).tpe
            predeclare_function(fun, state.module)
            state.module.imported.add(fun.type_name)
            import_structure(builtins::Ref_, state.module)
            state.call(fun.type_name, null, [convert_ref_to_ref(builtins::Ref_, ref, null, state)])
        }

        let ref_count_i8_ptr = state.bitcast(pointer(builtins::int8_), ref_count_ptr)
        state.call("free", null, [ref_count_i8_ptr])

        value = state.extract_value(pointer(tpe.tpe.tpe), ref, [1])

        if tpe.tpe.tpe.kind == typechecking::TypeKind::ARRAY {
            let array = state.load(tpe.tpe.tpe, value)
            let array_ptr = state.extract_value(pointer(tpe.tpe.tpe.tpe), array, [1])
            let array_ptr_i8 = state.bitcast(pointer(builtins::int8_), array_ptr)
            state.call("free", null, [array_ptr_i8])
        }

        let obj_i8_ptr = state.bitcast(pointer(builtins::int8_), value)
        state.call("free", null, [obj_i8_ptr])

        let to_end = make_insn(InsnKind::BR_UNC)
        push_insn(to_end, state)

        let end_label = make_label(state)
        to_end.value.br_unc.label_ = end_label
        br.value.br.if_false = end_label
        null_br.value.br.if_true = end_label
        push_label(end_label, state)
    }
}

def push_tpe_tpe(tpe: &typechecking::Type, global: Value, module: &toolchain::Module, state: &State, cache: &Vector(TypeEntry)) {
    let index = allocate_ref(Value, 2)
    index[0] = make_int_value(0)
    index[1] = make_int_value(4)

    let gep_ret = make_local_value(pointer(pointer(builtins::Type_)), null, state)
    let gep = make_insn(InsnKind::GETELEMENTPTR)
    gep.value.gep = {
        ret = gep_ret,
        tpe = builtins::Type_,
        value = global,
        index = index
    } !InsnGetElementPtr
    push_insn(gep, state)

    var value: Value
    if tpe.tpe {
        let v = create_type(tpe.tpe, module, cache)
        if not v { return }
        value = @v
    } else {
        value = { kind = ValueKind::NULL, tpe = pointer(builtins::Type_) } !Value
    }

    let store = make_insn(InsnKind::STORE)
    store.value.store = {
        loc = gep_ret,
        value = value
    } !InsnStore
    push_insn(store, state)
}

def push_struct_members(tpe: &typechecking::Type, global: Value, module: &toolchain::Module, state: &State, cache: &Vector(TypeEntry)) {
    if not tpe { return }
    if tpe.fields.size == 0 { return }

    // TODO cache these
    let field_type = scope::get_type(toolchain::runtime_.scope, make_identifier("Field"))

    let fields_sarray = make_static_array(field_type, tpe.fields.size)
    let fields = make_global_value(fields_sarray, "fields", null, state)
    for var i in 0..tpe.fields.size {
        let field = tpe.fields[i]
        if not state.consteval {
            typechecking::lookup_struct_member(field)
        }
        let fname = field.name if field.name else to_string(i).to_str()

        let name_values = allocate_ref(Value, 2)
        name_values[0] = { kind = ValueKind::INT, tpe = builtins::int64_, i = fname.length() + 1 } !Value
        name_values[1] = { kind = ValueKind::UNDEF, tpe = pointer(builtins::int8_) } !Value

        let field_values = allocate_ref(Value, 3)
        let type_member = tpe.field_types[field.index]
        field_values[0] = { kind = ValueKind::STRUCT, tpe = builtins::string_, values = name_values } !Value
        field_values[1] = { kind = ValueKind::INT, tpe = builtins::uint64_, i = type_member.offset !int64 } !Value
        field_values[2] = { kind = ValueKind::UNDEF, tpe = pointer(builtins::Type_) } !Value

        let value = { kind = ValueKind::STRUCT, tpe = field_type, values = field_values } !Value
        let name = charp(fname, state)

        let index1 = allocate_ref(int, 2)
        index1[0] = 0
        index1[1] = 1
        let insert_name_ret = make_local_value(field_type, null, state)
        let insert_name = make_insn(InsnKind::INSERTVALUE)
        insert_name.value.insert_value = {
            ret = insert_name_ret,
            value = value,
            element = name,
            index = index1
        } !InsnInsertValue
        push_insn(insert_name, state)
        
        let tpe2 = create_type(field.tpe, module, cache)
        if not tpe2 { continue }

        let index2 = allocate_ref(int, 1)
        index2[0] = 2
        let insert_type_ret = make_local_value(field_type, null, state)
        let insert_type = make_insn(InsnKind::INSERTVALUE)
        insert_type.value.insert_value = {
            ret = insert_type_ret,
            value = insert_name_ret,
            element = @tpe2,
            index = index2
        } !InsnInsertValue
        push_insn(insert_type, state)

        let index3 = allocate_ref(Value, 2)
        index3[0] = make_int_value(0)
        index3[1] = make_int_value(i)
        let gep_ret = make_local_value(pointer(field_type), null, state)
        let gep = make_insn(InsnKind::GETELEMENTPTR)
        gep.value.gep = {
            ret = gep_ret,
            tpe = fields_sarray,
            value = fields,
            index = index3
        } !InsnGetElementPtr
        push_insn(gep, state)

        let store = make_insn(InsnKind::STORE)
        store.value.store = {
            loc = gep_ret,
            value = insert_type_ret
        }
        push_insn(store, state)
    }

    let index1 = allocate_ref(Value, 2)
    index1[0] = make_int_value(0)
    index1[1] = make_int_value(0)
    let gep1_ret = make_local_value(pointer(field_type), null, state)
    let gep1 = make_insn(InsnKind::GETELEMENTPTR)
    gep1.value.gep = {
        ret = gep1_ret,
        tpe = fields_sarray,
        value = fields,
        index = index1
    } !InsnGetElementPtr
    push_insn(gep1, state)

    let index2 = allocate_ref(Value, 3)
    index2[0] = make_int_value(0)
    index2[1] = make_int_value(7)
    index2[2] = make_int_value(1)
    let gep2_ret = make_local_value(pointer(pointer(field_type)), null, state)
    let gep2 = make_insn(InsnKind::GETELEMENTPTR)
    gep2.value.gep = {
        ret = gep2_ret,
        tpe = builtins::Type_,
        value = global,
        index = index2
    } !InsnGetElementPtr
    push_insn(gep2, state)

    let store = make_insn(InsnKind::STORE)
    store.value.store = {
        loc = gep2_ret,
        value = gep1_ret
    }
    push_insn(store, state)
}

def push_enum_values(tpe: &typechecking::Type, global: Value, module: &toolchain::Module, state: &State) {
    let enum_type = scope::get_type(toolchain::runtime_.scope, make_identifier("EnumValue"))

    let values_sarray = make_static_array(enum_type, map::size(tpe.scope.fields))
    let values = make_global_value(values_sarray, "values", null, state)
    
    let keys = map::keys(tpe.scope.fields)
    for var i in 0..keys.size {
        let key = keys[i]
        let svalue = tpe.scope.fields[key]
        
        let name_values = allocate_ref(Value, 2)
        name_values[0] = { kind = ValueKind::INT, tpe = builtins::int64_, i = key.length() + 1 } !Value
        name_values[1] = { kind = ValueKind::UNDEF, tpe = pointer(builtins::int8_) } !Value

        let eval_values = allocate_ref(Value, 2)
        eval_values[0] = { kind = ValueKind::STRUCT, tpe = builtins::string_, values = name_values } !Value
        eval_values[1] = { kind = ValueKind::INT, tpe = builtins::int64_, i = svalue.value.i !int64 } !Value

        let value = { kind = ValueKind::STRUCT, tpe = enum_type, values = eval_values } !Value
        let name = charp(key, state)

        let index1 = allocate_ref(int, 2)
        index1[0] = 0
        index1[1] = 1
        let insert_name_ret = make_local_value(enum_type, null, state)
        let insert_name = make_insn(InsnKind::INSERTVALUE)
        insert_name.value.insert_value = {
            ret = insert_name_ret,
            value = value,
            element = name,
            index = index1
        } !InsnInsertValue
        push_insn(insert_name, state)
        
        let index3 = allocate_ref(Value, 2)
        index3[0] = make_int_value(0)
        index3[1] = make_int_value(i)
        let gep_ret = make_local_value(pointer(enum_type), null, state)
        let gep = make_insn(InsnKind::GETELEMENTPTR)
        gep.value.gep = {
            ret = gep_ret,
            tpe = values_sarray,
            value = values,
            index = index3
        } !InsnGetElementPtr
        push_insn(gep, state)

        let store = make_insn(InsnKind::STORE)
        store.value.store = {
            loc = gep_ret,
            value = insert_name_ret
        }
        push_insn(store, state)
    }

    let index1 = allocate_ref(Value, 2)
    index1[0] = make_int_value(0)
    index1[1] = make_int_value(0)
    let gep1_ret = make_local_value(pointer(enum_type), null, state)
    let gep1 = make_insn(InsnKind::GETELEMENTPTR)
    gep1.value.gep = {
        ret = gep1_ret,
        tpe = values_sarray,
        value = values,
        index = index1
    } !InsnGetElementPtr
    push_insn(gep1, state)

    let index2 = allocate_ref(Value, 3)
    index2[0] = make_int_value(0)
    index2[1] = make_int_value(10)
    index2[2] = make_int_value(1)
    let gep2_ret = make_local_value(pointer(pointer(enum_type)), null, state)
    let gep2 = make_insn(InsnKind::GETELEMENTPTR)
    gep2.value.gep = {
        ret = gep2_ret,
        tpe = builtins::Type_,
        value = global,
        index = index2
    } !InsnGetElementPtr
    push_insn(gep2, state)

    let store = make_insn(InsnKind::STORE)
    store.value.store = {
        loc = gep2_ret,
        value = gep1_ret
    }
    push_insn(store, state)
}

def push_type_member(
    exported: bool, 
    f_name: String, 
    pars: &Vector(typechecking::NamedParameter), 
    rets: &Vector(&typechecking::Type), 
    module: &toolchain::Module, 
    state: &State,
    cache: &Vector(TypeEntry)
) -> Value {
    
    let name_values = allocate_ref(Value, 2)
    name_values[0] = { kind = ValueKind::INT, tpe = builtins::int64_, i = f_name.length() + 1 } !Value
    name_values[1] = { kind = ValueKind::UNDEF, tpe = pointer(builtins::int8_) } !Value

    let module_values = allocate_ref(Value, 2)
    module_values[0] = { kind = ValueKind::INT, tpe = builtins::int64_, i = module.module.length() + 1 } !Value
    module_values[1] = { kind = ValueKind::UNDEF, tpe = pointer(builtins::int8_) } !Value

    let parameter_t_values = allocate_ref(Value, 2)
    parameter_t_values[0] = { kind = ValueKind::INT, tpe = builtins::int64_, i = vector::length(pars) } !Value
    parameter_t_values[1] = { kind = ValueKind::UNDEF, tpe = pointer(pointer(builtins::Type_)) } !Value

    let return_t_values = allocate_ref(Value, 2)
    return_t_values[0] = { kind = ValueKind::INT, tpe = builtins::int64_, i = vector::length(rets) } !Value
    return_t_values[1] = { kind = ValueKind::UNDEF, tpe = pointer(pointer(builtins::Type_)) } !Value

    let member_values = allocate_ref(Value, 5)
    member_values[0] = { kind = ValueKind::STRUCT, tpe = builtins::string_, values = name_values } !Value
    member_values[1] = { kind = ValueKind::BOOL, tpe = builtins::bool_, i = exported !int64 } !Value
    member_values[2] = { kind = ValueKind::STRUCT, tpe = builtins::string_, values = module_values } !Value
    member_values[3] = { kind = ValueKind::STRUCT, tpe = array(pointer(builtins::Type_)), values = parameter_t_values } !Value
    member_values[4] = { kind = ValueKind::STRUCT, tpe = array(pointer(builtins::Type_)), values = return_t_values } !Value

    var member = { kind = ValueKind::STRUCT, tpe = builtins::Function_, values = member_values } !Value

    let name_v = charp(f_name, state)
    let module_v = charp(module.module, state)

    var parameter_t_ret = NO_VALUE
    if vector::length(pars) > 0 {
        let parameter_t_s_array = make_static_array(pointer(builtins::Type_), vector::length(pars))
        let parameter_t = make_global_value(parameter_t_s_array, "parameter_t", null, state)
        parameter_t_ret = state.gep(pointer(pointer(builtins::Type_)), parameter_t_s_array, parameter_t, [make_int_value(0), make_int_value(0)])

        for var i in 0..vector::length(pars) {
            let np = pars[i]
            let gep_ret = state.gep(pointer(pointer(builtins::Type_)), parameter_t_s_array, parameter_t, [make_int_value(0), make_int_value(i)])
            var tpe = np.tpe
            if np.varargs {
                if tpe {
                    tpe = array(tpe.tpe)
                } else {
                    tpe = array(null)
                }
            }
            let tpe2 = create_type(tpe, module, cache)
            state.store(gep_ret, @tpe2 if tpe2 else NO_VALUE)
        }
    }
    
    var return_t_ret = NO_VALUE
    if vector::length(rets) > 0 {
        let return_t_s_array = make_static_array(pointer(builtins::Type_), vector::length(rets))
        let return_t = make_global_value(return_t_s_array, "return_t", null, state)
        return_t_ret = state.gep(pointer(pointer(builtins::Type_)), return_t_s_array, return_t, [make_int_value(0), make_int_value(0)])

        for var i in 0..vector::length(rets) {
            let tpe = rets[i]
            let gep_ret = state.gep(pointer(pointer(builtins::Type_)), return_t_s_array, return_t, [make_int_value(0), make_int_value(i)])
            let tpe2 = create_type(tpe, module, cache)
            if tpe2 {
                state.store(gep_ret, @tpe2)
            }
        }
    }

    member = state.insert_value(builtins::Function_, member, name_v, [0, 1])
    member = state.insert_value(builtins::Function_, member, module_v, [2, 1])
    if vector::length(pars) > 0 { 
        member = state.insert_value(builtins::Function_, member, parameter_t_ret, [3, 1])
    }
    if vector::length(rets) > 0 {
        member = state.insert_value(builtins::Function_, member, return_t_ret, [4, 1])
    }

    return member
}

def push_type_members(tpe: &typechecking::Type, value: &Value, global: Value, module: &toolchain::Module, state: &State, cache: &Vector(TypeEntry)) {
    let generic = typechecking::get_generic(tpe)
    if generic and generic.tc_incomplete { return }
    if tpe.kind == typechecking::TypeKind::TYPE_DEF { return }

    let member_functions = vector::make(type &typechecking::TypeEntryMember)
    for var member in typechecking::iterate_member_functions(tpe) { // TODO to_array doesn't seem to work
        // These just clutter the metadata as everything can be used to initialize these
        if member.function.parameter_t[0].tpe.kind == typechecking::TypeKind::TYPE { continue }
        member_functions.push(member)
    }
    if vector::length(member_functions) == 0 { return }

    let members_sarray = make_static_array(builtins::Function_, 0)
    let members = make_global_value(members_sarray, "type_members", null, state)

    var j = 0
    for var i in 0..vector::length(member_functions) {
        let member_function = member_functions[i]
        let function = member_function.function

        var is_incomplete = false
        for var i in 0..vector::length(function.parameter_t) {
            let np = function.parameter_t[i]
            let generic = typechecking::get_generic(np.tpe)
            if generic and generic.tc_incomplete or (np.tpe and np.tpe.kind == typechecking::TypeKind::TYPE_DEF) {
                is_incomplete = true
                break 
            }
        }
        if is_incomplete { continue }

        let member = push_type_member(
            member_function.exported, 
            function.type_name, 
            function.parameter_t, function.return_t, 
            module, state, cache
        )

        let gep_ret = state.gep(pointer(builtins::Function_), members_sarray, members, [make_int_value(0), make_int_value(j)])
        state.store(gep_ret, member)
        j += 1
    }
    
    value.values[13].values[0].i = j
    @members_sarray = @make_static_array(builtins::Function_, j)

    if j > 0 {
        let gep_ret = state.gep(pointer(builtins::Function_), members_sarray, members, [make_int_value(0), make_int_value(0)])
        let gep2_ret = state.gep(pointer(pointer(builtins::Function_)), builtins::Type_, global, [make_int_value(0), make_int_value(13), make_int_value(1)])
        state.store(gep2_ret, gep_ret)
    }
}

def push_structural_members(tpe: &typechecking::Type, global: Value, module: &toolchain::Module, state: &State, cache: &Vector(TypeEntry)) {
    
    if vector::length(tpe.members) == 0 { return }

    let members_sarray = make_static_array(builtins::Function_, vector::length(tpe.members))
    let members = make_global_value(members_sarray, "structural_members", null, state)

    for var i in 0..vector::length(tpe.members) {
        let smember = tpe.members[i]

        // TODO exported same as type?
        let member = push_type_member(false, smember.name, smember.parameter_t, smember.return_t, module, state, cache)
        let gep_ret = state.gep(pointer(builtins::Function_), members_sarray, members, [make_int_value(0), make_int_value(i)])
        state.store(gep_ret, member)
    }

    let gep_ret = state.gep(pointer(builtins::Function_), members_sarray, members, [make_int_value(0), make_int_value(0)])
    let gep2_ret = state.gep(pointer(pointer(builtins::Function_)), builtins::Type_, global, [make_int_value(0), make_int_value(12), make_int_value(1)])
    state.store(gep2_ret, gep_ret)
}

def do_create_type(tpe: &typechecking::Type, svalue: &scope::Value, module: &toolchain::Module, cache: &Vector(TypeEntry)) -> &Value {
    if tpe.kind == typechecking::TypeKind::BOX {
        tpe = tpe.weak
    }
    let generic = typechecking::get_generic(tpe)
    if generic and generic.tc_incomplete { return null }
    if tpe.kind == typechecking::TypeKind::TYPE_DEF { return null }

    let state = toolchain::types_state
    let global = { kind = ValueKind::GLOBAL, tpe = pointer(builtins::Type_), name = svalue.assembly_name } !Value

    let field_type = scope::get_type(toolchain::runtime_.scope, make_identifier("Field"))
    let enum_type = scope::get_type(toolchain::runtime_.scope, make_identifier("EnumValue"))

    let value = {} !&Value

    let global2 = {
        private = false,
        name = svalue.assembly_name,
        tpe = svalue.tpe,
        value = value,
        line = -1
    } !&Global

    toolchain::types.result.globals[global2.name] = global2
    toolchain::types.imported.add(global2.name)

    let name_str = debug::type_to_str(tpe, true)

    let name_values = allocate_ref(Value, 2)
    name_values[0] = { kind = ValueKind::INT, tpe = builtins::int64_, i = name_str.length() + 1 } !Value
    name_values[1] = { kind = ValueKind::UNDEF, tpe = pointer(builtins::int8_) } !Value

    let module_values = allocate_ref(Value, 2)
    module_values[0] = { kind = ValueKind::INT, tpe = builtins::int64_, i = module.module.length() + 1 } !Value
    module_values[1] = { kind = ValueKind::UNDEF, tpe = pointer(builtins::int8_) } !Value

    let type_names = allocate_ref(Value, 2)
    type_names[0] = { kind = ValueKind::INT, tpe = builtins::int64_, i = 0 } !Value
    type_names[1] = { kind = ValueKind::UNDEF, tpe = pointer(builtins::Function_) } !Value

    value.values = allocate_ref(Value, 15)
    value.values[1] = { kind = ValueKind::STRUCT, tpe = builtins::string_, values = name_values } !Value
    value.values[2] = { kind = ValueKind::INT, tpe = builtins::bool_, i = tpe.unsig !int64 } !Value
    value.values[3] = { kind = ValueKind::UNDEF, tpe = builtins::size_t_ } !Value
    value.values[4] = { kind = ValueKind::UNDEF, tpe = pointer(builtins::Type_) } !Value
    value.values[5] = { kind = ValueKind::INT, tpe = builtins::size_t_, i = tpe.size } !Value
    value.values[6] = { kind = ValueKind::INT, tpe = builtins::size_t_, i = tpe.align } !Value
    value.values[7] = { kind = ValueKind::UNDEF, tpe = array(field_type) } !Value
    value.values[8] = { kind = ValueKind::UNDEF, tpe = array(pointer(builtins::Type_)) } !Value
    value.values[9] = { kind = ValueKind::UNDEF, tpe = array(pointer(builtins::Type_)) } !Value
    value.values[10] = { kind = ValueKind::UNDEF, tpe = array(enum_type) } !Value
    value.values[11] = { kind = ValueKind::STRUCT, tpe = builtins::string_, values = module_values } !Value
    value.values[12] = { kind = ValueKind::UNDEF, tpe = array(builtins::Function_) } !Value
    value.values[13] = { kind = ValueKind::STRUCT, tpe = array(builtins::Function_), values = type_names } !Value
    value.values[14] = { kind = ValueKind::INT, tpe = builtins::int64_, i = md5::high(md5::md5(name_str)) } !Value

    let index = allocate_ref(Value, 3)
    index[0] = make_int_value(0)
    index[1] = make_int_value(1)
    index[2] = make_int_value(1)

    let gep_ret = make_local_value(pointer(pointer(builtins::char_)), null, state)
    let gep1 = make_insn(InsnKind::GETELEMENTPTR)
    gep1.value.gep = {
        ret = gep_ret,
        tpe = builtins::Type_,
        value = global,
        index = index
    } !InsnGetElementPtr
    push_insn(gep1, state)

    let name = charp(name_str, state)
    let store1 = make_insn(InsnKind::STORE)
    store1.value.store = {
        loc = gep_ret,
        value = name
    } !InsnStore
    push_insn(store1, state)
    
    let index2 = allocate_ref(Value, 3)
    index2[0] = make_int_value(0)
    index2[1] = make_int_value(11)
    index2[2] = make_int_value(1)

    let gep2_ret = make_local_value(pointer(pointer(builtins::char_)), null, state)
    let gep2 = make_insn(InsnKind::GETELEMENTPTR)
    gep2.value.gep = {
        ret = gep2_ret,
        tpe = builtins::Type_,
        value = global,
        index = index2
    } !InsnGetElementPtr
    push_insn(gep2, state)

    let module_name = charp(module.module, state)
    let store2 = make_insn(InsnKind::STORE)
    store2.value.store = {
        loc = gep2_ret,
        value = module_name
    } !InsnStore
    push_insn(store2, state)

    switch tpe.kind !int {
        case typechecking::TypeKind::STRUCT, typechecking::TypeKind::CLOSURE, typechecking::TypeKind::UNION:
            value.values[0] = { kind = ValueKind::INT, tpe = builtins::int_, i = 3 if tpe.kind == typechecking::TypeKind::STRUCT else 4 } !Value
            let field_values = allocate_ref(Value, 2)
            field_values[0] = { kind = ValueKind::INT, tpe = builtins::int64_, i = tpe.fields.size } !Value
            field_values[1] = { kind = ValueKind::UNDEF, tpe = pointer(field_type) } !Value
            value.values[7] = { kind = ValueKind::STRUCT, tpe = array(field_type), values = field_values } !Value
            push_struct_members(tpe, global, module, state, cache)
        case typechecking::TypeKind::BOOL:
            value.values[0] = { kind = ValueKind::INT, tpe = builtins::int_, i = 0 } !Value
        case typechecking::TypeKind::WORD:
            value.values[0] = { kind = ValueKind::INT, tpe = builtins::int_, i = 1 } !Value
        case typechecking::TypeKind::CHAR:
            value.values[0] = { kind = ValueKind::INT, tpe = builtins::int_, i = 11 } !Value
        case typechecking::TypeKind::FLOAT:
            value.values[0] = { kind = ValueKind::INT, tpe = builtins::int_, i = 2 } !Value
        case typechecking::TypeKind::ARRAY:
            value.values[0] = { kind = ValueKind::INT, tpe = builtins::int_, i = 5 } !Value
            create_type(tpe.tpe, module, cache)
            push_tpe_tpe(tpe, global, module, state, cache)
        case typechecking::TypeKind::STATIC_ARRAY:
            value.values[0] = { kind = ValueKind::INT, tpe = builtins::int_, i = 6 } !Value
            value.values[3] = { kind = ValueKind::INT, tpe = builtins::size_t_, i = tpe.length} !Value
            create_type(tpe.tpe, module, cache)
            push_tpe_tpe(tpe, global, module, state, cache)
        case typechecking::TypeKind::POINTER:
            value.values[0] = { kind = ValueKind::INT, tpe = builtins::int_, i = 7 } !Value
            create_type(tpe.tpe, module, cache)
            push_tpe_tpe(tpe, global, module, state, cache)
        case typechecking::TypeKind::REFERENCE:
            value.values[0] = { kind = ValueKind::INT, tpe = builtins::int_, i = 8 } !Value
            create_type(tpe.tpe, module, cache)
            push_tpe_tpe(tpe, global, module, state, cache)
        case typechecking::TypeKind::WEAK_REF:
            value.values[0] = { kind = ValueKind::INT, tpe = builtins::int_, i = 14 } !Value
            create_type(tpe.tpe, module, cache)
            push_tpe_tpe(tpe, global, module, state, cache)
        case typechecking::TypeKind::FUNCTION:
            value.values[0] = { kind = ValueKind::INT, tpe = builtins::int_, i = 9 } !Value
            //TODO Functions
            for var i in 0..vector::length(tpe.parameter_t) {
                let np = tpe.parameter_t[i]
                create_type(np.tpe, module, cache)
            }
            for var i in 0..vector::length(tpe.return_t) {
                create_type(tpe.return_t[i], module, cache)
            }
        case typechecking::TypeKind::ENUM:
            value.values[0] = { kind = ValueKind::INT, tpe = builtins::int_, i = 10 } !Value
            let enum_values = allocate_ref(Value, 2)
            enum_values[0] = { kind = ValueKind::INT, tpe = builtins::int64_, i = map::size(tpe.scope.fields) } !Value
            enum_values[1] = { kind = ValueKind::UNDEF, tpe = pointer(enum_type) } !Value
            value.values[10] = { kind = ValueKind::STRUCT, tpe = array(enum_type), values = enum_values } !Value
            create_type(tpe.tpe, module, cache)
            push_tpe_tpe(tpe, global, module, state, cache)
            push_enum_values(tpe, global, module, state)
        case typechecking::TypeKind::STUB:
            value.values[0] = { kind = ValueKind::INT, tpe = builtins::int_, i = 13 } !Value
        case typechecking::TypeKind::STRUCTURAL:
            value.values[0] = { kind = ValueKind::INT, tpe = builtins::int_, i = 12 } !Value
            let stype_names = allocate_ref(Value, 2)
            stype_names[0] = { kind = ValueKind::INT, tpe = builtins::int64_, i = vector::length(tpe.members) } !Value
            stype_names[1] = { kind = ValueKind::UNDEF, tpe = pointer(builtins::Function_) } !Value
            value.values[12] = { kind = ValueKind::STRUCT, tpe = array(builtins::Function_), values = stype_names } !Value
            push_structural_members(tpe, global, module, state, cache)
        case typechecking::TypeKind::GENERIC, typechecking::TypeKind::TYPE_CONSTRUCTOR:
        case typechecking::TypeKind::TYPE:
            value.values[0] = { kind = ValueKind::INT, tpe = builtins::int_, i = 15 } !Value
        case:
            error(tpe.kind, "\n")
            assert(false)
    }

    push_type_members(tpe, value, global, module, state, cache)

    value.kind = ValueKind::STRUCT
    value.tpe = builtins::Type_
    return value
}

// TODO Types have modules now, check if these functions need a separate module anymore
// Map of ToResolve
let types_to_resolve = map::make(ToResolve)
type ToResolve = struct {
    module: weak_ref(toolchain::Module)
    tpe: &typechecking::Type
}

// This is needed because some of the types might be stubs when they are first referenced
// Resolve these later
export def resolve_types {
    let keys = map::keys(types_to_resolve)
    for var i in 0..keys.size {
        let to_resolve = types_to_resolve[keys[i]]
        let tpe = to_resolve.tpe
        if tpe.kind == typechecking::TypeKind::STUB { continue }

        let ident = make_identifier(debug::type_to_str(tpe, true))
        ident.loc.module = "type"
        
        create_type(tpe, to_resolve.module)
    }
}

type TypeEntry = struct {
    tpe: &typechecking::Type
    value: &scope::Value
    module: weak_ref(toolchain::Module)
}

export def create_type(tpe: &typechecking::Type, module: &toolchain::Module, cache: &Vector(TypeEntry)) -> &Value {
    if not tpe { return null }
    if tpe.tc_incomplete { return null }
    let generic = typechecking::get_generic(tpe)
    if generic and generic.tc_incomplete { return null }
    if tpe.kind == typechecking::TypeKind::TYPE_DEF { return null }

    let name = debug::type_to_str(tpe, full_name = true)
    if tpe.kind == typechecking::TypeKind::STUB {
        if name {
            let to_resolve = { module, tpe } !ToResolve
            types_to_resolve[name] = to_resolve
        } else {
            return null
        }
    }

    import_structure(builtins::Type_, toolchain::types)

    let ident = make_identifier(name)
    ident.loc.module = "type"

    var svalue = scope::get(toolchain::types.scope, ident, false, false)
    if not svalue {
        svalue = scope::create_variable(
            toolchain::types.scope, ident, parser::ShareMarker::NONE, 
            parser::VarDecl::CONST, builtins::Type_, 
            false, false, false, null, scope::Phase::DEFINED, null, null)

        cache.push({
            tpe, svalue, module
        } !TypeEntry)
        /*svalue = scope::create_variable(
            toolchain::types.scope, 
            ident, parser::ShareMarker::NONE, parser::VarDecl::CONST, 
            builtins::Type_, do_create_type(tpe, svalue, module))*/
        svalue.identifier = ident
    }

    if not toolchain::types_state.consteval and 
        not map::contains(module.result.globals, svalue.assembly_name) {
            
        let global = {
            external = true,
            name = svalue.assembly_name,
            tpe = builtins::Type_,
            line = -1,
            identifier = ident
        } !&Global
        module.result.globals[global.name] = global
        module.imported.add(global.name)
    }

    let value = {
        kind = ValueKind::GLOBAL,
        tpe = typechecking::pointer(builtins::Type_), 
        name = svalue.assembly_name
    } !&Value

    // value.value_tpe = tpe

    return value
}

def change_value_to_type(tpe: &typechecking::Type, state: &State) -> &scope::Value {
    let type_tpe = copy(builtins::Type_)
    type_tpe._tpe = tpe 
    import_structures(builtins::Type_, state.module)

    add_type_meta(tpe, state)
    
    let value_tpe = create_type(tpe, state.module)
    value_tpe.value_tpe = tpe
    let value = {
        tpe = typechecking::pointer(type_tpe),
        value = value_tpe
    } !&scope::Value

    return value
}


export def make_result -> &Result {
    return {
        functions = map::make(type &Function),
        structures = map::make(type &typechecking::Type),
        globals = map::make(type &Global),
        metadata = map::make(type &Value)
    } !&Result
}

export def make_state(module: &toolchain::Module) -> &State {
    let state = {
        module = module,
        loops = vector::make(LoopState),
        ditypes = map::make(type &Value),
        discope = vector::make(type &Value),
        current_block = make_block(),
        globals = map::make(type *),
        function_stack = vector::make(type &Function)
    } !&State

    return state
}

export def predeclare_functions(module: &toolchain::Module) {
    let sc = module.scope
    if sc.imports {
        for var i in 0..vector::length(sc.imports) {
            let imprt = sc.imports[i]
            let m_scope = imprt.module.scope
            let keys = map::keys((@m_scope).fields)
            for var i in 0..keys.size {
                var value = m_scope.fields[keys[i]]
                while value {
                    if value.share !int & parser::ShareMarker::EXPORT !int {
                        if typechecking::is_function(value.tpe) {
                            if not typechecking::is_polymorph(value.tpe) {
                                var fun: &Function
                                if value.node {
                                    fun = value.node.value.def_.function
                                } else {
                                    fun = predeclare_function(value.tpe, imprt.module)
                                    fun.imported = value.imported
                                }
                                insert_function(module, fun)
                            }
                        } else if not typechecking::is_type(value.tpe) {
                            let name = value.assembly_name
                            let global = {
                                name = name,
                                tpe = value.tpe,
                                external = true,
                                line = -1,
                                dllimport = value.dllimport,
                                dllexport = value.dllexport
                            } !&Global
                            module.result.globals[name] = global
                        }
                    }
                    value = value.next
                }
            }
        }
    }
}

def generate_vtable_function(function: &Function, tpe: &typechecking::Type, state: &State) {
    let first_param = (tpe.parameter_t[0]).tpe
    let intf = typechecking::get_interface(first_param)

    function.block = make_block()
    function.forward_declare = false
    let previous_block = state.current_block
    state.current_block = function.block

    var ret_tpe: &typechecking::Type = null
    if vector::length(tpe.return_t) > 1 {
        ret_tpe = make_return_type(tpe)
    } else if vector::length(tpe.return_t) == 1 {
        ret_tpe = vector::peek(tpe.return_t)
    }

    // Extract type
    let ref_tpe = state.extract_value(
        typechecking::pointer(builtins::Type_), 
        { kind = ValueKind::LOCAL, tpe = first_param, name = "__ref.value"} !Value,
        [2]
    )
    let ref_tpe_deref = state.load(builtins::Type_, ref_tpe)
    let tpe_value = state.extract_value(
        typechecking::pointer(builtins::Type_),
        ref_tpe_deref,
        [4]
    )
    let tpe_deref = state.load(builtins::Type_, tpe_value)
    let tpe_id = state.extract_value(builtins::int64_, tpe_deref, [14])

    let switch_values = vector::make(SwitchValue)
    let swtch = make_insn(InsnKind::SWITCH)
    swtch.value.switch_ = {
        value = tpe_id,
        switch_values = switch_values
    } !InsnSwitch
    push_insn(swtch, state)

    let keys = map::keys(typechecking::types_map)
    for var i in 0..keys.size {
        let type_entry = typechecking::types_map[keys[i]]
        if is_ref(type_entry.tpe) and typechecking::implements(type_entry.tpe, intf, state.module) {
            let generic = typechecking::get_generic(type_entry.tpe)
            if generic and generic.tc_incomplete { continue }
            if not type_entry.tpe.tpe { continue }

            import_structure(type_entry.tpe.tpe, state.module)
            state.module.imported.add(type_entry.tpe.tpe.type_name)

            let parameter_t = vector::copy(tpe.parameter_t)
            parameter_t[0] = { _tpe = type_entry.tpe } !typechecking::NamedParameter
            
            var score = std::MAX_INT32 !int
            var function: &typechecking::Type = null
            for var i in 0..vector::length(type_entry.functions) {
                let member = type_entry.functions[i]
                if member.function.name != tpe.name { continue }
                let s = typechecking::overload_score(member.function, parameter_t, state.module, true)
                if s >= 0 and s < score { 
                    function = member.function
                    score = s
                }
            }

            if not function { continue }
            if consteval::is_static {
                let fun = scope::get_function(state.module.scope, parser::make_identifier(tpe.name), parameter_t)
                consteval::compile_function(fun)
            }
            predeclare_function(function, state.module)
            state.module.imported.add(function.type_name)

            let if_true = make_label(state)
            push_label(if_true, state)

            let hash = md5::high(md5::md5(debug::type_to_str(type_entry.tpe.tpe, full_name = true)))
            let svalue = {
                label_ = if_true,
                value = { kind = ValueKind::INT, i = hash, tpe = builtins::int64_ } !Value
            } !SwitchValue
            switch_values.push(svalue)

            let reference = convert_ref_to_ref(type_entry.tpe, { kind = ValueKind::LOCAL, tpe = first_param, name = "__ref.value"} !Value, null, state)

            let args = allocate_ref(Value, vector::length(tpe.parameter_t))
            args[0] = reference
            for var i in 1..vector::length(tpe.parameter_t) {
                let np = tpe.parameter_t[i]
                args[i] = { kind = ValueKind::LOCAL, tpe = np.tpe, name = np.name + ".value" } !Value
            }
            let r = state.call(function.type_name, ret_tpe, args)
            state.ret(r)
        }
    }

    let end_label = make_label(state)
    push_label(end_label, state)
    swtch.value.switch_.otherwise = end_label

    state.module.imported.add("abort")
    state.call("abort", null, [] ![Value])

    state.module.imported.add(function.name)
    push_insn(make_insn(InsnKind::UNREACHABLE), state)
    state.current_block = previous_block
}

def check_for_dependency(svalue: &scope::Value, node: &parser::Node) {
    if node.kind == parser::NodeKind::STRUCT_T or node.kind == parser::NodeKind::UNION_T {
        for var i in 0..node.value.body.length {
            let iddecl = node.value.body[i]
            if iddecl.kind == parser::NodeKind::ID_DECL_STRUCT {
                let tpe = node.value.id_decl_struct.tpe
                check_for_dependency(svalue, tpe)
            } else {
                check_for_dependency(svalue, iddecl)
            }
        }
    } else {
        // TODO This could also refer to functions and other complex types
        scope::create_dependency_on_type(svalue, node)
    }
}

def verify_struct(value: &scope::Value, node: &parser::Node) {
    for var i in 0..node.value.body.length {
        let member = node.value.body[i]
        if member.kind == parser::NodeKind::STRUCT_T or
            member.kind == parser::NodeKind::UNION_T {
            verify_struct(value, member)
        } else {
            let tpe = member.value.id_decl_struct.tpe
            scope::create_dependency_on_type(value, tpe)
        }
    }
}

export def verify_function(node: &parser::Node) {
    if not node or not node.tpe { return }
    let params = node.tpe.parameter_t
    for var i in 0..params.length {
        let param = params[i]
        let n2 = param.type_node
        if not n2 { continue }
        if param.kw == parser::VarDecl::TYPE { continue }
    
        let current_function = errors::current_function
        let current_signature = errors::current_signature
        errors::current_function = node.tpe.type_name
        errors::current_signature = node.signature_hash

        check_for_dependency(node.svalue, n2)

        errors::current_function = current_function
        errors::current_signature = current_signature
    }
}

export var time_spent: int64 = 0

export def compile(module: &toolchain::Module) {
    compile(module.compiler_state, module.module == "main")
}

export def compile(state: &State, is_main: bool, no_cleanup: bool = false) {
    let start = util::millis()
    debug::trace("Compiling ", state.module.module)

    let node = state.module.node
    assert(node.kind == parser::NodeKind::PROGRAM)

    let finalizer_ident = parser::make_identifier("__finalizer__")
    let finalizer = typechecking::make_function_type_n(
        finalizer_ident, 
        vector::make(typechecking::NamedParameter), 
        vector::make(type &typechecking::Type), state.module
    )
    state.module.result.finalizer = finalizer

    let finalizer_start_block = make_block()
    state.finalizer = predeclare_function(finalizer, state.module)
    state.finalizer.forward_declare = false
    state.finalizer.block = finalizer_start_block
    state.finalizer.dllexport = true

    if builtins::builtins.fields.contains("DEBUG_REF_CYCLES") {
        state.file_name_value = create_global_string(state.module.module, state)
    }

    import_structures(builtins::Type_, state.module)

    let body = vector::make(type &parser::Node)

    if not toolchain::is_preload(state.module) {
        // compile standard library
        let cstd_ident = parser::make_identifier("cstd")
        let std_ident = parser::make_identifier("std")
        let runtime_ident = parser::make_identifier("runtime")
        let optional_ident = parser::make_identifier("optional")

        let cstd = toolchain::compile_module(cstd_ident, state.module) 
        let std = toolchain::compile_module(std_ident, state.module) 
        let runtime = toolchain::compile_module(runtime_ident, state.module) 
        let optional = toolchain::compile_module(optional_ident, state.module) 

        insert_module_main(cstd, cstd_ident, node.scope, body, state)
        insert_module_main(std, std_ident, node.scope, body, state)
        insert_module_main(runtime, runtime_ident, node.scope, body, state)
        insert_module_main(optional, optional_ident, node.scope, body, state)
    }

    if is_main {
        // Import types
        let type_indent = parser::make_identifier("type")
        insert_module_main(toolchain::types , type_indent, node.scope, body, state)

        // Import runtime
        let runtime_ident = parser::make_identifier("runtime")
        insert_module_main(toolchain::runtime_ , runtime_ident, node.scope, body, state)

        /*// Import preload
        let preload_ident = parser::make_identifier("preload")
        let preload = toolchain::compile_module(preload_ident) 
        insert_module_main(preload, preload_ident, node.scope, body, state)*/
    }

    var globals: &Value = null
    // Create compilation unit and file
    if toolchain::debug_sym {
        var dirname = dirname(state.module.filename)
        if length(dirname) == 0 { dirname = "." }
        let abspath = absolute_path(dirname)
        let file = basename(state.module.filename)

        let dvalues1 = allocate_ref(DebugParam, 2)
        dvalues1[0] = {
            name = "filename", value = { kind = DebugValueKind::STRING, s = file } !DebugValue
        } !DebugParam
        dvalues1[1] = {
            name = "directory", value = { kind = DebugValueKind::STRING, s = abspath } !DebugValue
        } !DebugParam

        let difile = {
            kind = ValueKind::DEBUG_INFO,
            metadata = true,
            name = "DIFile",
            debug_values = dvalues1
        } !&Value
        state.difile = push_meta(difile, state)
        state.discope.push(state.difile)

        globals = {} !Value // TODO What is this supposed to do?
        let dvalues2 = allocate_ref(DebugParam, 6)
        dvalues2[0] = {
            name = "language", value = { kind = DebugValueKind::CONST, name = "DW_LANG_C99" } !DebugValue
        } !DebugParam
        dvalues2[1] = {
            name = "file", value = meta_to_debug_value(state.difile)
        } !DebugParam
        dvalues2[2] = {
            name = "producer", value = { kind = DebugValueKind::STRING, s = toolchain::version } !DebugValue
        } !DebugParam
        dvalues2[3] = {
            name = "isOptimized", value = { kind = DebugValueKind::BOOL, i = 0 } !DebugValue
        } !DebugParam
        dvalues2[4] = {
            name = "emissionKind", value = { kind = DebugValueKind::CONST, name = "FullDebug" } !DebugValue
        } !DebugParam
        dvalues2[5] = {
            name = "globals", value = meta_to_debug_value(push_meta(globals, state))
        } !DebugParam

        let diunit = {
            kind = ValueKind::DEBUG_INFO,
            metadata = true,
            distinct = true,
            name = "DICompileUnit",
            debug_values = dvalues2
        } !&Value
        state.diunit = push_meta(diunit, state)

        let values = allocate_ref(Value, 1)
        values[0] = @state.diunit
        let dbgcu = {
            kind = ValueKind::STRUCT,
            metadata = true,
            values = values
        } !&Value
        state.module.result.metadata["llvm.dbg.cu"] = dbgcu

        let values2 = allocate_ref(Value, 3)
        #if defined WIN32 {
            values2[0] = { ValueKind::INT, i = 2, tpe = builtins::int_ } !Value
            values2[1] = { ValueKind::STRING, metadata = true, s = "CodeView" } !Value
            values2[2] = { ValueKind::INT, i = 1, tpe = builtins::int_ } !Value
        } else {
            values2[0] = { ValueKind::INT, i = 7, tpe = builtins::int_ } !Value
            values2[1] = { ValueKind::STRING, metadata = true, s = "Dwarf Version" } !Value
            values2[2] = { ValueKind::INT, i = 4, tpe = builtins::int_ } !Value
        }
        let dwarfv = {
            kind = ValueKind::STRUCT,
            metadata = true,
            values = values2
        } !&Value
        let dwarfvp = push_meta(dwarfv, state)

        let values3 = allocate_ref(Value, 3)
        values3[0] = { ValueKind::INT, i = 2, tpe = builtins::int_ } !Value
        values3[1] = { ValueKind::STRING, metadata = true, s = "Debug Info Version" } !Value
        values3[2] = { ValueKind::INT, i = 3, tpe = builtins::int_ } !Value
        let div = {
            kind = ValueKind::STRUCT,
            metadata = true,
            values = values3
        } !&Value
        let divp = push_meta(div, state)

        let values4 = allocate_ref(Value, 3)
        values4[0] = { ValueKind::INT, i = 1, tpe = builtins::int_ } !Value
        values4[1] = { ValueKind::STRING, metadata = true, s = "wchar_size" } !Value
        #if defined WIN32 {
            values4[2] = { ValueKind::INT, i = 2, tpe = builtins::int_ } !Value
        } else {
            values4[2] = { ValueKind::INT, i = 4, tpe = builtins::int_ } !Value
        }

        let wchars = {
            kind = ValueKind::STRUCT,
            metadata = true,
            values = values4
        } !&Value
        let wcharsp = push_meta(wchars, state)
        
        let values5 = allocate_ref(Value, 3)
        values5[0] = @dwarfvp
        values5[1] = @divp
        values5[2] = @wcharsp
        let flags = {
            kind = ValueKind::STRUCT,
            metadata = true,
            values = values5
        } !&Value
        state.module.result.metadata["llvm.module.flags"] = flags

        let values6 = allocate_ref(Value, 1)
        values6[0] = { ValueKind::STRING, metadata = true, s = toolchain::version } !Value
        let identv = {
            kind = ValueKind::STRUCT,
            metadata = true,
            values = values6
        } !&Value
        let identp = push_meta(identv, state)

        let values7 = allocate_ref(Value, 1)
        values7[0] = @identp
        let ident = {
            kind = ValueKind::STRUCT,
            metadata = true,
            values = values7
        } !&Value
        state.module.result.metadata["llvm.ident"] = ident
    }
    
    // Forward declare functions from other files
    // TODO This doesn't work for functions that return multiple parameters
    predeclare_functions(state.module)
    create_dyn_dispatch(state)

    let ident = parser::make_identifier("__main__")
    ident.loc.module = state.module.module
    ident.loc.filename = state.module.filename
    ident.loc.line = 0
    ident.loc.column = 0

    let main_tpe = scope::get(state.module.scope, ident).tpe
    let main_function = predeclare_function(main_tpe, state.module)
    main_function.dllexport = true

    for var i in 0..vector::length(node.body) {
        let n = node.body[i]
        if n.kind == parser::NodeKind::DEF and not typechecking::is_polymorph(n.tpe) {
            let function = n.value.def_.function
            if function {
                predeclare_function(function, overwrite = true)
            }
        } else if n.kind == parser::NodeKind::TYPE_DECL {
            let left = n.value.type_decl.left
            for var i in 0..vector::length(left) {
                let n2 = vector::get(left, i) !*parser::Node
                let tpe = n2.tpe
                if typechecking::is_struct(tpe) {
                    for var i in 0..tpe.fields.size {
                        typechecking::lookup_struct_member(tpe.fields[i])
                    }
                }
            }
        }
    }

    state.scope = state.module.scope
    state.current_block = state.module.code
    state.function_stack.push(main_function)
    
    for var i in 0..vector::length(node.body) {
        let n = node.body[i]
        switch (@n).kind !int {
            case parser::NodeKind::DEF:
                if n.value.def_.body and not typechecking::is_polymorph(n.tpe) {
                    if not n.value.def_.is_generic_instance { verify_function(n) }
                    create_function(
                        n, n.tpe, n.value.def_.body, n.inner_scope, null, state
                    )
                }
            case parser::NodeKind::TYPE_DECL:
                walk_TypeDecl(n, state)
            case parser::NodeKind::VAR_DECL:
                walk_top_VarDecl(n, body, state)
            case parser::NodeKind::IMPORT:
                walk_top_Import(n, body, state)
            case:
                body.push(n)
        }
    }

    create_function(ident, main_tpe, body, node.scope, state.module.code, state, true)

    if toolchain::debug_sym {
        let keys = map::keys(state.module.result.globals)
        let values = allocate_ref(Value, keys.size)
        for var i in 0..keys.size {
            let global = state.module.result.globals[keys[i]]

            let debug_values = allocate_ref(DebugParam, 6)
            debug_values[0] = {
                name = "name", value = { kind = DebugValueKind::STRING, s = (@global).name } !DebugValue
            } !DebugParam
            debug_values[1] = {
                name = "scope", value = meta_to_debug_value(state.diunit)
            } !DebugParam
            debug_values[2] = {
                name = "file", value = meta_to_debug_value(state.difile)
            } !DebugParam
            debug_values[3] = {
                name = "line", value = { kind = DebugValueKind::INT, i = (@global).line + 1 } !DebugValue
            } !DebugParam
            debug_values[4] = {
                name = "type", value = meta_to_debug_value(di_type((@global).tpe, state))
            } !DebugParam
            debug_values[5] = {
                name = "isDefinition", value = { kind = DebugValueKind::BOOL, i = (not (@global).external) !int } !DebugValue
            } !DebugParam

            let diglobal = {
                kind = ValueKind::DEBUG_INFO,
                name = "DIGlobalVariable",
                debug_values = debug_values,
                distinct = true
            } !&Value
            let diglobalp = push_meta(diglobal, state)

            let debug_values2 = allocate_ref(DebugParam, 2)
            debug_values2[0] = {
                name = "var", value = meta_to_debug_value(diglobalp)
            } !DebugParam
            debug_values2[1] = {
                name = "expr", value = { kind = DebugValueKind::DIEXP } !DebugValue
            } !DebugParam

            let diglobal_expr = {
                kind = ValueKind::DEBUG_INFO,
                name = "DIGlobalVariableExpression",
                debug_values = debug_values2
            } !&Value
            let diglobal_exprp = push_meta(diglobal_expr, state)

            values[i] = @diglobal_exprp
            (@global).debug = diglobal_exprp
        }
        @globals = {
            kind = ValueKind::STRUCT,
            metadata = true,
            values = values
        } !Value
    }

    state.function_stack.pop()

    let old_block = state.current_block
    state.function_stack.push(state.finalizer)
    state.current_block = state.finalizer.block

    // Insert destructors for global values
    let keys = map::reverse_keys(node.scope.fields)
    for var i in 0..keys.size {            
        let value = node.scope.fields[keys[i]]
        if value.modifier == parser::VarDecl::TYPE or 
            value.modifier == parser::VarDecl::CONST {
            continue
        }

        // Create destructor
        insert_destructor({ kind = ValueKind::GLOBAL, tpe = pointer(value.tpe), name = value.assembly_name } !Value, null, state)
    }

    if builtins::builtins.fields.contains("DEBUG_REF_CYCLES") and state.module.module == "main" {
        let fun = toolchain::find_module("std").scope.get(parser::make_identifier("find_cycles")).tpe
        predeclare_function(fun, state.module)
        state.module.imported.add(fun.type_name)
        state.call(fun.type_name, null, [] ![Value])
    }

    state.ret(NO_VALUE)
    state.current_block = old_block
    state.finalizer.block = finalizer_start_block
    vector::insert(finalizer_start_block.insn, 0, state.current_function.allocas)

    if no_cleanup {
        // In the repl we clear out the finalizer
        state.finalizer.block = make_block()
    }

    insert_function(state.module, state.finalizer)
    state.module.imported.add(state.finalizer.name)
    state.function_stack.pop()

    let end = util::millis()
    time_spent += end - start
}

export def compile(node: &parser::Node, state: &State) {
    let ident = parser::make_identifier("__main__")
    ident.loc.module = state.module.module
    ident.loc.filename = state.module.filename
    ident.loc.line = 0
    ident.loc.column = 0

    state.module.code = make_block()

    let main_tpe = scope::get(state.module.scope, ident).tpe
    let main_function = predeclare_function(main_tpe, state.module)

    let body = vector::make(type &parser::Node)

    for var i in 0..vector::length(node.body) {
        let n = node.body[i]
        switch (@n).kind !int {
            case parser::NodeKind::DEF:
                if n.tpe and not typechecking::is_polymorph(n.tpe) {
                    verify_function(n)
                }
            case parser::NodeKind::TYPE_DECL, 
                parser::NodeKind::VAR_DECL:
            case parser::NodeKind::IMPORT:
                walk_top_Import(n, body, state)
            case:
                body.push(n)
        }
    }

    create_function(ident, main_tpe, body, node.scope, state.module.code, state, true)
}<|MERGE_RESOLUTION|>--- conflicted
+++ resolved
@@ -935,11 +935,7 @@
     return local
 }
 
-<<<<<<< HEAD
-export def charp(str: String, state: &State) -> Value {
-=======
-export def create_global_string(str: &string, state: &State) -> Value {
->>>>>>> 04b5776a
+export def create_global_string(str: Str, state: &State) -> Value {
     let tpe = typechecking::make_type_raw(typechecking::TypeKind::STATIC_ARRAY)
     tpe._tpe = builtins::char_
     tpe.length = str.length() + 1
@@ -955,7 +951,7 @@
     return make_global_value(tpe, "str", value, state)
 }
 
-export def charp(str: &string, state: &State) -> Value {
+export def charp(str: Str, state: &State) -> Value {
     return charp_static(create_global_string(str, state), state)
 }
 
