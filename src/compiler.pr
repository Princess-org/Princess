--- conflicted
+++ resolved
@@ -7408,15 +7408,10 @@
                 while value {
                     if (@value).share !int & parser::ShareMarker::EXPORT !int {
                         if typechecking::is_function((@value).tpe) {
-<<<<<<< HEAD
-                            let fun = predeclare_function(value.tpe, imported_module)
-                            module.result.functions[value.tpe.type_name] = fun
-=======
                             if not typechecking::is_polymorph(value.tpe) {
                                 let fun = predeclare_function(value.tpe, imported_module)
-                                map::put(module.result.functions, value.tpe.type_name, fun)
+                                module.result.functions[value.tpe.type_name] = fun
                             }
->>>>>>> c739313f
                         } else if not typechecking::is_type((@value).tpe) {
                             let name = (@value).assembly_name
                             let global = {
