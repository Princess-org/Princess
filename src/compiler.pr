import parser
import vector
import set
import map
import scope
import util
import debug
import toolchain
import builtins
import typechecking
import consteval
import errors
import eval
import md5

export type Label = struct {
    name: &string
}

export type DebugValueKind = enum {
    NULL; BOOL; INT; STRING; METADATA; CONST; DIEXP
}

export type DebugValue = struct {
    kind: DebugValueKind
    name: &string
    s: &string
    i: int64
}

export type DebugParam = struct {
    name: &string
    value: DebugValue
}

export type ValueKind = enum {
    NULL; ZEROINITIALIZER; UNDEF; LOCAL; GLOBAL
    BOOL; INT; FLOAT; STRING; POINTER
    ARRAY; STRUCT; UNION; TYPE; ADDRESS
    METADATA; DEBUG_INFO; FUNCTION
}

export type Value = struct {
    kind: ValueKind
    metadata: bool
    distinct: bool
    name: &string
    i: int64
    f: double
    s: &string
    // This is the value of a type
    value_tpe: &typechecking::Type
    // Used for both struct and array
    values: [Value]
    // This is used for DEBUG_INFO
    debug_values: [DebugParam]
    // Address of a value
    addr: &Value
    tpe: &typechecking::Type
    function: *eval::FunctionPtr
}

export def copy(value: Value) -> Value {
    let ret = value
    if value.kind == ValueKind::STRING {
        let s = allocate(char, value.s.size)
        memcopy(value.s.value, s.value, value.s.size)
        ret.s = s
    } else if value.kind == ValueKind::ARRAY or value.kind == ValueKind::STRUCT {
        let values = allocate(Value, value.values.size)
        for var i in 0..value.values.size {
            values[i] = copy(value.values[i])
        }
        ret.values = values
    }
    return ret
}

export let NO_VALUE = { kind = ValueKind::NULL, tpe = null } !Value

export type InsnKind = enum {
    ADD; SUB; MUL; SREM; UREM; SDIV; UDIV
    FADD; FSUB; FMUL; FREM; FDIV; ASHR; LSHR
    SHL; AND; OR; XOR; FCMP; ICMP; FNEG
    RET; LOAD; STORE; ALLOCA
    INSERTVALUE; EXTRACTVALUE; GETELEMENTPTR
    TRUNC; ZEXT; SEXT; FPTRUNC; FPEXT
    FPTOUI; FPTOSI; UITOFP; SITOFP
    PTRTOINT; INTTOPTR; BITCAST; SWITCH
    CALL; BR_UNC; BR; UNREACHABLE
}

export type CompareFloat = enum {
    ueq; ugt; uge; ult; ule; une
}

export type CompareInt = enum {
    eq; ne; ugt; uge; ult; ule;
    sgt; sge; slt; sle
}

export type InsnFcmp = struct {
    op: CompareFloat
    ret: Value
    left: Value
    right: Value
}

export type InsnIcmp = struct {
    op: CompareInt
    ret: Value
    left: Value
    right: Value
}

export def icmp(state: &State, op: CompareInt, left: Value, right: Value, loc: &Value = null) -> Value {
    let ret = make_local_value(builtins::bool_, null, state)
    let icmp = make_insn_dbg(InsnKind::ICMP, loc)
    icmp.value.icmp = {
        op = op,
        ret = ret,
        left = left,
        right = right
    } !InsnIcmp
    push_insn(icmp, state)
    
    return ret
}

export type SwitchValue = struct {
    value: Value
    label_: Label
}

export type InsnSwitch = struct {
    value: Value
    otherwise: Label
    switch_values: &Vector(SwitchValue)
}

export type InsnFneg = struct {
    ret: Value
    value: Value
}

export type InsnInsertValue = struct {
    ret: Value
    value: Value
    element: Value
    index: [int]
}

export def insert_value(state: &State, ret: &typechecking::Type, value: Value, element: Value, index: [int], loc: &Value = null) -> Value {
    let iv_index = allocate(int, index.size)
    for var i in 0..index.size {
        iv_index[i] = index[i]
    }
    let iv_ret = make_local_value(ret, null, state)
    let iv = make_insn_dbg(InsnKind::INSERTVALUE, loc)
    iv.value.insert_value = {
        ret = iv_ret,
        value = value,
        element = element,
        index = iv_index
    } !InsnInsertValue
    push_insn(iv, state)
    
    return iv_ret
}

export type InsnGetElementPtr = struct {
    ret: Value
    // Here the type isn't the same as ret
    tpe: &typechecking::Type
    value: Value
    index: [Value]
}

export def gep(state: &State, ret: &typechecking::Type, tpe: &typechecking::Type, value: Value, index: [Value], loc: &Value = null) -> Value {
    let gep_index = allocate(Value, index.size)
    for var i in 0..index.size {
        gep_index[i] = index[i]
    }
    let gep_ret = make_local_value(ret, null, state)
    let gep = make_insn_dbg(InsnKind::GETELEMENTPTR, loc)
    gep.value.gep = {
        ret = gep_ret,
        tpe = tpe,
        value = value,
        index = gep_index
    } !InsnGetElementPtr
    push_insn(gep, state)

    return gep_ret
}

export type InsnConvert = struct {
    ret: Value
    value: Value
}

export def bitcast(state: &State, ret: &typechecking::Type, value: Value, loc: &Value = null) -> Value {
    let bitcast_ret = make_local_value(ret, null, state)
    let bitcast = make_insn_dbg(InsnKind::BITCAST, loc)
    bitcast.value.convert = {
        ret = bitcast_ret,
        value = value
    } !InsnConvert
    push_insn(bitcast, state)

    return bitcast_ret
}

export def ptr_to_int(state: &State, value: Value, loc: &Value = null) -> Value {
    let ret = make_local_value(builtins::int64_, null, state)
    let ptrtoint = make_insn_dbg(InsnKind::PTRTOINT, loc)
    ptrtoint.value.convert = {
        ret = ret,
        value = value
    } !InsnConvert
    push_insn(ptrtoint, state)

    return ret
}

export type InsnExtractValue = struct {
    ret: Value
    value: Value
    index: [int]
}

export def extract_value(state: &State, ret: &typechecking::Type, value: Value, index: [int], loc: &Value = null) -> Value {
    let ev_index = allocate(int, index.size)
    for var i in 0..index.size {
        ev_index[i] = index[i]
    }
    let ev_ret = make_local_value(ret, null, state)
    let ev = make_insn_dbg(InsnKind::EXTRACTVALUE, loc)
    ev.value.extract_value = {
        ret = ev_ret,
        value = value,
        index = ev_index
    } !InsnExtractValue
    push_insn(ev, state)

    return ev_ret
}

export type InsnStore = struct {
    value: Value
    loc: Value
}

export def store(state: &State, vloc: Value, value: Value, loc: &Value = null) {
    let store = make_insn_dbg(InsnKind::STORE, loc)
    store.value.store = {
        loc = vloc,
        value = value
    } !InsnStore
    push_insn(store, state)
}

export type InsnLoad = struct {
    value: Value
    loc: Value
}

export def load(state: &State, tpe: &typechecking::Type, locv: Value, loc: &Value = null) -> Value {
    let load_ret = make_local_value(tpe, null, state)
    let load = make_insn_dbg(InsnKind::LOAD, loc)
    load.value.load = {
        loc = locv,
        value = load_ret
    } !InsnLoad
    push_insn(load, state)

    return load_ret
}

export def ret(state: &State, value: Value, loc: &Value = null) {
    let ret = make_insn_dbg(InsnKind::RET, loc)
    ret.value.ret.value = value
    push_insn(ret, state)
}

export type InsnReturn = struct {
    value: Value
}

export type InsnArithmetic = struct {
    ret: Value
    left: Value
    right: Value
}

def arithmetic(state: &State, kind: InsnKind, ret: &typechecking::Type, left: Value, right: Value, loc: &Value) -> Value {
    let retv = make_local_value(ret, null, state)
    let arith = make_insn_dbg(kind, loc)
    arith.value.arith = {
        ret = retv,
        left = left,
        right = right
    } !InsnArithmetic
    push_insn(arith, state)
    
    return retv
}

export def sub(state: &State, ret: &typechecking::Type, left: Value, right: Value, loc: &Value = null) -> Value {
    return arithmetic(state, InsnKind::SUB, ret, left, right, loc)
}

export def add(state: &State, ret: &typechecking::Type, left: Value, right: Value, loc: &Value = null) -> Value {
    return arithmetic(state, InsnKind::ADD, ret, left, right, loc)
}

export def mul(state: &State, ret: &typechecking::Type, left: Value, right: Value, loc: &Value = null) -> Value {
    return arithmetic(state, InsnKind::MUL, ret, left, right, loc)
}

export type InsnAlloca = struct {
    ret: Value
}

export def alloca(state: &State, tpe: &typechecking::Type, loc: &Value = null) -> Value {
    let alloca_ret = make_named_local(tpe, null, state)
    let alloca = make_insn_dbg(InsnKind::ALLOCA, loc)
    alloca.value.alloca = {
        ret = alloca_ret
    } !InsnAlloca
    push_alloca(alloca, state)
    alloca_ret.tpe = typechecking::pointer(tpe)
    return alloca_ret
}

export type InsnCall = struct {
    name: Value
    ret: Value
    args: [Value]
    proto: [typechecking::NamedParameter]
}

export def call(state: &State, name: &string, tpe: &typechecking::Type, args: [Value], loc: &Value = null) -> Value {
    let call_args = allocate(Value, args.size)
    for var i in 0..args.size {
        call_args[i] = args[i]
    }

    let ret = make_local_value(tpe, null, state) if tpe else NO_VALUE
    let call = make_insn_dbg(InsnKind::CALL, loc)
    call.value.call = {
        name = { kind = ValueKind::GLOBAL, name = name } !Value,
        ret = ret,
        args = call_args
    }
    push_insn(call, state)
    return ret
}

export type InsnBrUnc = struct {
    label_: Label
}

export type InsnBr = struct {
    cond: Value
    if_true: Label
    if_false: Label
}

export type InsnValue = struct #union {
    arith: InsnArithmetic
    ret: InsnReturn
    store: InsnStore
    load: InsnLoad
    alloca: InsnAlloca
    call: InsnCall
    br_unc: InsnBrUnc
    br: InsnBr
    insert_value: InsnInsertValue
    extract_value: InsnExtractValue
    gep: InsnGetElementPtr
    convert: InsnConvert
    icmp: InsnIcmp
    fcmp: InsnFcmp
    fneg: InsnFneg
    switch_: InsnSwitch
}

export type Insn = struct {
    kind: InsnKind
    value: InsnValue
    debug: &Value
}

// Block for CFG
export type Block = struct {
    label_: &string
    counter: int
    // Vector of Insn
    insn: &Vector(&Insn)
    next: &Block
}

export type Function = struct {
    module: *toolchain::Module
    imported: bool
    dllimport: bool
    // True if we have C style varargs
    varargs: bool
    name: &string
    unmangled: &string
    // Vector of typechecking::NamedParameter
    args: &Vector(typechecking::NamedParameter)
    ret: &typechecking::Type
    multiple_returns: bool
    forward_declare: bool
    // First node
    block: &Block
    debug: &Value
    allocas: &Vector(&Insn)

    // Map of typechecking::Type
    locals: &SMap(&typechecking::Type)
    has_defer: bool
    defers: &typechecking::Type
    // Vector of Function
    defer_functions: &Vector(&Function)
    env: &typechecking::Type
    
    // This is a map of local variables that are defined at that point
    function_locals: &SSet

    is_compiled: bool
    is_main: bool
}

export type Result = struct {
    // Map of Function
    functions: &SMap(&Function)
    // Map of typechecking::Type
    structures: &SMap(&typechecking::Type)
    // Map of Global
    globals: &SMap(&Global)
    // Map of Value
    metadata: &SMap(&Value)

    finalizer: &typechecking::Type
}

export type Global = struct {
    dllimport: bool 
    external: bool
    private: bool
    name: &string
    tpe: &typechecking::Type
    value: &Value
    line: int
    debug: &Value
}

type LoopState = struct {
    break_insn: &Insn
    continue_insn: &Insn
}

export type State = struct {
    // Weak reference
    module: *toolchain::Module
    global_counter: int
    meta_counter: int
    local_counter: int
    // TODO Make this a stack for nested functions
    current_function: &Function
    current_block: &Block
    // Vector of LoopState 
    loops: &Vector(LoopState)
    // Map of Value
    ditypes: &SMap(&Value)
    difile: &Value
    diunit: &Value
    // Vector of Value
    discope: &Vector(&Value)
    // Used by eval
    globals: &SMap(*)
    scope: &scope::Scope
    // Destructor function
    finalizer: &Function
}

export def make_block -> &Block {
    return {
        label_ = "start",
    	insn = vector::make(type &Insn)
    } !&Block
}

export def make_insn_dbg(kind: InsnKind, debug: &Value) -> &Insn {
    let insn = {} !&Insn
    insn.kind = kind
    if toolchain::debug_sym {
        insn.debug = debug
    } else {
        insn.debug = null
    }
    return insn
}

export def make_insn(kind: InsnKind) -> &Insn {
    return make_insn_dbg(kind, null)
}

def get_break_insn(state: &State) -> &Insn {
    if vector::length(state.loops) > 0 {
        return state.loops.peek().break_insn
    }
    return null
}

def get_continue_insn(state: &State) -> &Insn {
    if vector::length(state.loops) > 0 {
        return state.loops.peek().continue_insn
    }
    return null
}

def push_loop_state(state: &State) {
    let break_insn = make_insn(InsnKind::BR_UNC)
    let continue_insn = make_insn(InsnKind::BR_UNC)

    let loops = {
        break_insn = break_insn,
        continue_insn = continue_insn
    } !LoopState
    
    state.loops.push(loops)
}

def pop_loop_state(state: &State) {
    vector::pop((@state).loops)
}

def make_meta(state: &State) -> &Value {
    let s = to_string(state.meta_counter !&int64)
    state.meta_counter += 1
    let value = {
        kind = ValueKind::METADATA,
        name = s
    } !&Value
    return value
}

def push_meta(meta: &Value, state: &State) -> &Value {
    let val = make_meta(state)
    state.module.result.metadata[(@val).name] = meta
    return val
}

def meta_to_debug_value(meta: &Value) -> DebugValue {
    if not meta { return {} !DebugValue }
    
    assert meta.kind == ValueKind::METADATA
    return {
        kind = DebugValueKind::METADATA,
        name = (@meta).name
    } !DebugValue
}

export def make_location(node: &parser::Node, state: &State) -> &Value {
    if not toolchain::debug_sym { return null }
    let debug_values = allocate(DebugParam, 3)
    debug_values[0] = {
        name = "line", value = { kind = DebugValueKind::INT, i = (@node).loc.line + 1 } !DebugValue
    } !DebugParam
    debug_values[1] = {
        name = "column", value = { kind = DebugValueKind::INT, i = (@node).loc.column + 1 } !DebugValue
    } !DebugParam
    debug_values[2] = {
        name = "scope", value = meta_to_debug_value(vector::peek(state.discope))
    } !DebugParam
    
    let di = {
        kind = ValueKind::DEBUG_INFO,
        name = "DILocation",
        debug_values = debug_values
    } !&Value
    return push_meta(di, state)
}

export def make_label(state: &State) -> Label {
    let s = to_string(state.current_block.counter !&int64)
    state.current_block.counter += 1
    return { name = s } !Label
}

export def push_label(label_: Label, state: &State) {
    // TODO Might want to use the actual label here
    let block = {
        label_ = label_.name,
        insn = vector::make(type &Insn),
        counter = state.current_block.counter
    } !&Block
    
    state.current_block.next = block
    state.current_block = block
}

export def push_insn(insn: &Insn, state: &State) {
    (@(@state).current_block).insn.push(insn)
}

def push_alloca(insn: &Insn, state: &State) {
    state.current_function.allocas.push(insn)
}

def push_declare_arg(node: &parser::Node, val: Value, name: &string, arg: int, state: &State) {
    if not toolchain::debug_sym { return }
    var line = (@node).loc.line

    var debug_values: [DebugParam]
    if arg >= 0 {
        debug_values = allocate(DebugParam, 6)
    } else {
        debug_values = allocate(DebugParam, 5)
    }

    debug_values[0] = {
        name = "name", value = { kind = DebugValueKind::STRING, s = name } !DebugValue
    } !DebugParam
    debug_values[1] = {
        name = "scope", value = meta_to_debug_value(vector::peek(state.discope))
    } !DebugParam
    debug_values[2] = {
        name = "file", value = meta_to_debug_value((@state).difile)
    } !DebugParam
    debug_values[3] = {
        name = "line", value = { kind = DebugValueKind::INT, i = line + 1 } !DebugValue
    } !DebugParam
    debug_values[4] = {
        name = "type", value = meta_to_debug_value(di_type((@val.tpe).tpe, state))
    } !DebugParam
    if arg >= 0 {
        debug_values[5] = {
            name = "arg", value = { kind = DebugValueKind::INT, i = arg } !DebugValue
        } !DebugParam
    }

    let value = {
        kind = ValueKind::DEBUG_INFO,
        name = "DILocalVariable",
        debug_values = debug_values
    } !&Value

    // These all need metadata set to true
    let args = allocate(Value, 3)
    args[0] = val
    args[0].metadata = true
    args[1] = @push_meta(value, state)
    args[1].metadata = true
    args[2] = {
        metadata = true,
        kind = ValueKind::DEBUG_INFO,
        name = "DIExpression",
        debug_values = [] ![DebugParam]
    } !Value

    let call = make_insn_dbg(InsnKind::CALL, make_location(node, state))
    (@call).value.call = {
        name = { kind = ValueKind::GLOBAL, name = "llvm.dbg.declare" } !Value,
        ret = NO_VALUE,
        args = args
    } !InsnCall
    push_insn(call, state)
}

def push_declare(node: &parser::Node, val: Value, name: &string, state: &State) {
    push_declare_arg(node, val, name, -1, state)
}

export def make_int_value(v: int) -> Value {
    let value = {
        kind = ValueKind::INT,
        i = v,
        tpe = builtins::int_
    } !Value
    return value
}

export def make_address_value(tpe: &typechecking::Type, addr: &Value, state: &State) -> Value {
    return {
        kind = ValueKind::ADDRESS,
        tpe = tpe,
        addr = addr
    } !Value
}

export def make_local_value(tpe: &typechecking::Type, addr: &Value, state: &State) -> Value {
    let s = to_string(state.current_block.counter !&int)
    state.current_block.counter += 1
    return {
        kind = ValueKind::LOCAL,
        name = s,
        tpe = tpe,
        addr = addr
    } !Value
}

<<<<<<< HEAD
export def make_named_local(tpe: &typechecking::Type, addr: &Value, state: &State) -> Value {
    let name = "tmp." + state.local_counter
=======
export def make_named_local(tpe: *typechecking::Type, addr: *Value, state: *State) -> Value {
    let buf = buffer::make_buffer()
    buffer::append_str(*buf, "__tmp.")
    buffer::append_str(*buf, util::int_to_str(state.local_counter))
    let name = buffer::to_string(*buf)

>>>>>>> ccb3b581
    state.local_counter += 1

    return {
        kind = ValueKind::LOCAL,
        name = name,
        tpe = tpe,
        addr = addr
    } !Value
}

export def make_global_name(name: &string, state: &State) -> &string {
    let ret = state.module.module + "::" + name + '.' + state.global_counter
    state.global_counter += 1
    return ret
}

export def make_global_value(tpe: &typechecking::Type, name: &string, value: &Value, state: &State) -> Value {
    name = make_global_name(name, state)

    let global = {
        private = true,
        name = name,
        tpe = tpe,
        value = value,
        line = -1
    } !&Global
    state.module.result.globals[global.name] = global

    return {
        kind = ValueKind::GLOBAL,
        name = name,
        tpe = typechecking::pointer(tpe),
        addr = null
    } !Value
}

export def load_value(node: &parser::Node, value: Value, state: &State) -> Value {
    let loc = make_location(node, state)
    if value.addr {
        let ret = make_local_value(value.tpe, value.addr, state)
        let load = make_insn_dbg(InsnKind::LOAD, loc)
        (@load).value.load = {
            value = ret,
            loc = @value.addr
        } !InsnLoad
        push_insn(load, state)
        // TODO Temporary hack for builtin functions
        ret.value_tpe = value.value_tpe
        return ret
    } else {
        return value
    }
}

export def charp_str(value: Value, state: &State) -> Value {
    let local = make_local_value(typechecking::pointer(builtins::char_), null, state)

    let index = allocate(int, 1)
    index[0] = 1

    let extract = make_insn(InsnKind::EXTRACTVALUE)
    (@extract).value.extract_value = {
        ret = local,
        value = value,
        index = index
    } !InsnExtractValue

    push_insn(extract, state)

    return local
}

export def charp_static(global: &Value, state: &State) -> Value {
    let local = make_local_value(typechecking::pointer(builtins::char_), global, state)

    let index = allocate(Value, 2)
    index[0] = make_int_value(0)
    index[1] = make_int_value(0)

    let gep = make_insn(InsnKind::GETELEMENTPTR)
    (@gep).value.gep = {
        ret = local,
        tpe = (@(@global).tpe).tpe,
        value = @global,
        index = index
    } !InsnGetElementPtr

    push_insn(gep, state)

    return local
}

export def charp(str: &string, state: &State) -> Value {
    let tpe = typechecking::make_type_raw(typechecking::TypeKind::STATIC_ARRAY)
    tpe.tpe = builtins::char_
    tpe.length = str.size
    tpe.size = tpe.length * (size_of char)
    tpe.align = align_of char

    let value = {
        kind = ValueKind::STRING,
        s = str,
        tpe = tpe
    } !&Value

    let global = make_global_value(tpe, "str", value, state)
    return charp_static(global, state)
}

def push_scope(node: &parser::Node, state: &State) {
    if not toolchain::debug_sym { return }

    let debug_values = allocate(DebugParam, 4)
    debug_values[0] = {
        name = "scope", value = meta_to_debug_value(vector::peek(state.discope))
    } !DebugParam
    debug_values[1] = {
        name = "file", value = meta_to_debug_value((@state).difile)
    } !DebugParam
    debug_values[2] = {
        name = "line", value = { DebugValueKind::INT, i = (@node).loc.line + 1} !DebugValue
    } !DebugParam
    debug_values[3] = {
        name = "column", value = { DebugValueKind::INT, i = (@node).loc.column + 1} !DebugValue
    } !DebugParam

    let dilexical = {
        kind = ValueKind::DEBUG_INFO,
        name = "DILexicalBlock",
        distinct = true,
        debug_values = debug_values
    } !&Value

    vector::push((@state).discope, push_meta(dilexical, state))
}

def pop_scope(state: &State) {
    if toolchain::debug_sym {
        vector::pop((@state).discope)
    }
}

// TODO We might want to cache this somewhere
def make_return_type(tpe: &typechecking::Type) -> &typechecking::Type {
    let length = vector::length(tpe.return_t)
    let fields = allocate(typechecking::StructMember, length)

    for var i in 0..length {
        let t = tpe.return_t[i]
        // TODO Add an underscore in front for the debugger
        let name = to_string(i !&int64)

        fields[i] = { line = tpe.line, name = name, tpe = t } !typechecking::StructMember
    }

    return typechecking::make_struct_type(fields)
}

def import_structure(tpe: &typechecking::Type, module: *toolchain::Module) {
    if not module.result.structures.contains(tpe.type_name) or tpe.kind == typechecking::TypeKind::STUB {
        let size = tpe.fields.size
        if size > 0 {
            module.result.structures[tpe.type_name] = tpe
            for var i in 0..size {
                let field = tpe.fields[i]
                import_structures(field.tpe, module)
            }
        }
    }
}

export def import_structures(tpe: &typechecking::Type, module: *toolchain::Module) {
    if not tpe { return }
    switch tpe.kind !int {
        case typechecking::TypeKind::STRUCT..=typechecking::TypeKind::UNION:
            import_structure(tpe, module)
        case typechecking::TypeKind::ARRAY, 
            typechecking::TypeKind::STATIC_ARRAY, 
            typechecking::TypeKind::POINTER, 
            typechecking::TypeKind::REFERENCE:
            import_structures(tpe.tpe, module)
        case typechecking::TypeKind::FUNCTION:
            for var i in 0..vector::length(tpe.parameter_t) {
                let param = tpe.parameter_t[i]
                import_structures(param.tpe, module)
            }
            for var i in 0..vector::length(tpe.return_t) {
                let t = tpe.return_t[i]
                import_structures(t, module)
            }
        case typechecking::TypeKind::STUB:
            if not map::contains(module.result.structures, tpe.type_name) {
                module.result.structures[tpe.type_name] = tpe
            }
    }
}

export def walk_and_load_expression(node: &parser::Node, state: &State) -> Value {
    let expr = walk_expression(node, state)
    return load_value(node, expr, state)
}

def walk_Null(node: &parser::Node, state: &State) -> Value {
    let tpe = (@node).tpe
    let value = {
        kind = ValueKind::NULL,
        tpe = tpe
    } !Value
    return value
}

def walk_Boolean(node: &parser::Node, state: &State) -> Value {
    let tpe = (@node).tpe
    let value = {
        kind = ValueKind::BOOL,
        i = (@node).value.i,
        tpe = tpe
    } !Value
    return value
}

def walk_Integer(node: &parser::Node, state: &State) -> Value {
    let tpe = (@node).tpe
    let value = {
        kind = ValueKind::INT,
        i = (@node).value.i,
        tpe = tpe
    } !Value
    return value
}

def walk_Float(node: &parser::Node, state: &State) -> Value {
    let tpe = (@node).tpe
    let value = {
        kind = ValueKind::FLOAT,
        f = (@node).value.f,
        tpe = tpe
    } !Value
    return value
}

def walk_Char(node: &parser::Node, state: &State) -> Value {
    let tpe = (@node).tpe
    let value = {
        kind = ValueKind::INT,
        i = (@node).value.i,
        tpe = tpe
    } !Value
    return value    
}

def walk_String(node: &parser::Node, state: &State) -> Value {
    let loc = make_location(node, state)
    let tpe = (@node).tpe
    if not tpe { return NO_VALUE }

    let strtpe = typechecking::make_type_raw(typechecking::TypeKind::STATIC_ARRAY)
    (@strtpe).tpe = builtins::char_
    (@strtpe).length = (@node).value.str.size
    (@strtpe).size = (@strtpe).length * (size_of char)
    (@strtpe).align = align_of char
    
    let str_value = {
        kind = ValueKind::STRING,
        s = (@node).value.str,
        tpe = tpe
    } !&Value

    let global = make_global_value(strtpe, "str", str_value, state)

    let alloca_ret = make_named_local(tpe, null, state)
    let alloca = make_insn_dbg(InsnKind::ALLOCA, loc)
    alloca.value.alloca = {
        ret = alloca_ret
    } !InsnAlloca
    push_alloca(alloca, state)
    alloca_ret.tpe = typechecking::pointer(tpe)
    
    let index = allocate(Value, 2)
    index[0] = make_int_value(0)
    index[0].tpe = builtins::size_t_
    index[1] = make_int_value(0)
    index[1].tpe = builtins::size_t_

    let gep_ret = make_local_value(typechecking::pointer(tpe.tpe), null, state)
    let gep = make_insn_dbg(InsnKind::GETELEMENTPTR, loc)
    (@gep).value.gep = {
        ret = gep_ret,
        tpe = strtpe,
        value = global,
        index = index
    } !InsnGetElementPtr
    push_insn(gep, state)
    
    let ret = make_local_value(tpe, alloca_ret, state)

    let values = allocate(Value, 2)
    values[0] = {
        kind = ValueKind::INT,
        tpe = builtins::size_t_,
        i = (@node).value.str.size
    } !Value
    values[1] = {
        kind = ValueKind::UNDEF,
        tpe = typechecking::pointer(tpe.tpe)
    } !Value

    let value = {
        kind = ValueKind::STRUCT,
        values = values,
        tpe = tpe
    } !Value

    let index2 = allocate(int, 1)
    index2[0] = 1
    let insert = make_insn_dbg(InsnKind::INSERTVALUE, loc)
    (@insert).value.insert_value = {
        ret = ret,
        value = value,
        element = gep_ret, 
        index = index2
    } !InsnInsertValue
    push_insn(insert, state)

    let store = make_insn_dbg(InsnKind::STORE, loc)
    store.value.store = {
        value = ret,
        loc = alloca_ret
    } !InsnStore
    push_insn(store, state)

    return ret
}

def convert_ref_to_ref(tpe: &typechecking::Type, value: Value, loc: &Value, state: &State) -> Value {
    if not value.tpe {
        return NO_VALUE
    }
    if tpe.tpe {
        typechecking::create_type_entry(tpe)
    }

    let index1 = allocate(int, 1)
    index1[0] = 0
    
    let extract1_ret = make_local_value(typechecking::pointer(builtins::int64_), null, state)
    let extract1 = make_insn_dbg(InsnKind::EXTRACTVALUE, loc)
    extract1.value.extract_value = {
        ret = extract1_ret,
        value = value,
        index = index1
    } !InsnExtractValue
    push_insn(extract1, state)

    let index2 = allocate(int, 1)
    index2[0] = 1
    
    let extract2_ret = make_local_value(typechecking::pointer(value.tpe.tpe), null, state)
    let extract2 = make_insn_dbg(InsnKind::EXTRACTVALUE, loc)
    extract2.value.extract_value = {
        ret = extract2_ret,
        value = value,
        index = index2
    } !InsnExtractValue
    push_insn(extract2, state)

    let index3 = allocate(int, 1)
    index3[0] = 2
    
    let extract3_ret = make_local_value(typechecking::pointer(builtins::Type_), null, state)
    let extract3 = make_insn_dbg(InsnKind::EXTRACTVALUE, loc)
    extract3.value.extract_value = {
        ret = extract3_ret,
        value = value,
        index = index3
    } !InsnExtractValue
    push_insn(extract3, state) 

    let bitcast_ret = make_local_value(typechecking::pointer(tpe.tpe if tpe.tpe else builtins::int8_), null, state)
    let bitcast = make_insn_dbg(InsnKind::BITCAST, loc)
    bitcast.value.convert = {
        ret = bitcast_ret,
        value = extract2_ret
    } !InsnConvert
    push_insn(bitcast, state)

    var start = { kind = ValueKind::UNDEF, tpe = tpe } !Value

    let insert1_ret = make_local_value(tpe, null, state)
    let insert1 = make_insn_dbg(InsnKind::INSERTVALUE, loc)
    insert1.value.insert_value = {
        ret = insert1_ret,
        value = start,
        element = extract1_ret,
        index = index1
    } !InsnInsertValue
    push_insn(insert1, state)

    let insert2_ret = make_local_value(tpe, null, state)
    let insert2 = make_insn_dbg(InsnKind::INSERTVALUE, loc)
    insert2.value.insert_value = {
        ret = insert2_ret,
        value = insert1_ret,
        element = bitcast_ret,
        index = index2
    } !InsnInsertValue
    push_insn(insert2, state)

    let insert3_ret = make_local_value(tpe, null, state)
    let insert3 = make_insn_dbg(InsnKind::INSERTVALUE, loc)
    insert3.value.insert_value = {
        ret = insert3_ret,
        value = insert2_ret,
        element = extract3_ret,
        index = index3
    } !InsnInsertValue
    push_insn(insert3, state)

    return insert3_ret
}

// TODO This name is stupid
def do_create_type(tpe: &typechecking::Type, module: *toolchain::Module) -> Value {
    let value = create_type(tpe, module)
    if value { return @value }
    return { kind = ValueKind::NULL, tpe = typechecking::pointer(builtins::Type_) } !Value
}

// TODO This has over 500 lines, refactor this monstrosity please
export def convert_to(node: &parser::Node, value: Value, tpe: &typechecking::Type, state: &State) -> Value {
    if not value.tpe or not tpe { return value }
    let loc = make_location(node, state)
    
    if typechecking::equals(value.tpe, tpe) {
        return value
    }

    var kind: InsnKind
    if typechecking::is_ref(tpe) and typechecking::is_ref(value.tpe) {
        return convert_ref_to_ref(tpe, value, loc, state)
    } else if typechecking::is_ref(tpe) and typechecking::equals(value.tpe, builtins::Ref_) {
        return convert_ref_to_ref(tpe, value, loc, state)
    } else if typechecking::equals(tpe, builtins::Ref_) and typechecking::is_ref(value.tpe) {
        return convert_ref_to_ref(tpe, value, loc, state)
    } else if typechecking::is_pointer(tpe) and typechecking::is_ref(value.tpe) {

        let index = allocate(int, 1)
        index[0] = 1
        let extract_ret = make_local_value(typechecking::pointer(value.tpe.tpe), null, state)
        let extract = make_insn_dbg(InsnKind::EXTRACTVALUE, loc)
        extract.value.extract_value = {
            ret = extract_ret,
            value = value,
            index = index
        } !InsnExtractValue
        push_insn(extract, state)

        let bitcast_ret = make_local_value(typechecking::pointer(tpe.tpe), null, state)
        let bitcast = make_insn_dbg(InsnKind::BITCAST, loc)
        bitcast.value.convert = {
            ret = bitcast_ret,
            value = extract_ret
        } !InsnConvert
        push_insn(bitcast, state)

        return bitcast_ret

    } else if typechecking::is_ref(tpe) and (typechecking::is_assignable(tpe.tpe, value.tpe, state.module) or 
        typechecking::is_assignable(tpe, typechecking::reference(value.tpe), state.module) or 
        tpe.tpe == null or value.tpe.kind == typechecking::TypeKind::NULL) {

        if tpe.tpe and value.tpe.kind != tpe.tpe.kind {
            value = convert_to(node, value, tpe.tpe, state)
        }

        state.module.imported.add("malloc")

        var is_null = false
        if value.tpe.kind == typechecking::TypeKind::NULL { 
            value.tpe = tpe.tpe 
            is_null = true
        }

        // Create type entry
        typechecking::create_type_entry(reference(value.tpe))

        var refcount = { kind = ValueKind::NULL, tpe = pointer(builtins::int64_) } !Value

        if not is_null {
            let args1 = allocate(Value, 1)
            args1[0] = { kind = ValueKind::INT, tpe = builtins::int64_, i = builtins::int64_.size } !Value
            let call1_ret = make_local_value(typechecking::pointer(builtins::int8_), null, state)
            let call1 = make_insn_dbg(InsnKind::CALL, loc)
            call1.value.call = {
                name = {kind = ValueKind::GLOBAL, name = "malloc" } !Value,
                ret = call1_ret,
                args = args1
            } !InsnCall
            push_insn(call1, state)

            refcount = make_local_value(typechecking::pointer(builtins::int64_), null, state)
            let bitcast1 = make_insn_dbg(InsnKind::BITCAST, loc)
            bitcast1.value.convert = {
                ret = refcount,
                value = call1_ret
            } !InsnConvert
            push_insn(bitcast1, state)

            let store1 = make_insn_dbg(InsnKind::STORE, loc)
            store1.value.store = {
                loc = refcount,
                value = { kind = ValueKind::INT, tpe = builtins::int64_, i = 0 } !Value
            } !InsnStore
            push_insn(store1, state)
        }

        let start = { kind = ValueKind::UNDEF, tpe = tpe } !Value

        let index1 = allocate(int, 1)
        index1[0] = 0
        let ret_insert1 = make_local_value(tpe, null, state)
        let insert1 = make_insn_dbg(InsnKind::INSERTVALUE, loc)
        insert1.value.insert_value = {
            ret = ret_insert1,
            value = start,
            element = refcount,
            index = index1
        } !InsnInsertValue
        push_insn(insert1, state)

        var heapval: Value
        if not is_null {
            let args2 = allocate(Value, 1)
            args2[0] = { kind = ValueKind::INT, tpe = builtins::int64_, i = value.tpe.size } !Value
            let call2_ret = make_local_value(typechecking::pointer(builtins::int8_), null, state)
            let call2 = make_insn_dbg(InsnKind::CALL, loc)
            call2.value.call = {
                name = {kind = ValueKind::GLOBAL, name = "malloc" } !Value,
                ret = call2_ret,
                args = args2
            } !InsnCall
            push_insn(call2, state)
            
            heapval = make_local_value(typechecking::pointer(value.tpe), null, state)
            let bitcast2 = make_insn_dbg(InsnKind::BITCAST, loc)
            bitcast2.value.convert = {
                ret = heapval,
                value = call2_ret
            } !InsnConvert
            push_insn(bitcast2, state)
            
            if has_copy_constructor(value.tpe) {
                let ret = state.alloca(value.tpe, loc)
                insert_copy_constructor(ret, value, loc, state)
                value = state.load(value.tpe, ret, loc)
            } else if is_array(value.tpe) {
                state.module.imported.add("memcpy")

                var size = NO_VALUE
                var data = NO_VALUE
                if value.tpe.kind == typechecking::TypeKind::ARRAY {
                    // We need to copy the array
                    size = state.extract_value(builtins::int64_, value, [0], loc)
                    let size_in_bytes = state.mul(builtins::int64_, size, { kind = ValueKind::INT, tpe = builtins::int64_, i = value.tpe.tpe.size } !Value, loc)
                    data = state.extract_value(pointer(value.tpe.tpe), value, [1], loc)
                    let ptr_i8 = state.bitcast(pointer(builtins::int8_), data, loc)
                    let new_ptr_i8 = state.call("malloc", pointer(builtins::int8_), [size_in_bytes], loc)
                    state.call("memcpy", pointer(builtins::int8_), [new_ptr_i8, ptr_i8, size_in_bytes])
                    let new_ptr = state.bitcast(pointer(value.tpe.tpe), new_ptr_i8, loc)
                    value = { kind = ValueKind::UNDEF, tpe = value.tpe } !Value
                    value = state.insert_value(value.tpe, value, size, [0], loc)
                    value = state.insert_value(value.tpe, value, new_ptr, [1], loc)
                } else {
                    data = @value.addr
                    size = { kind = ValueKind::INT, tpe = builtins::int64_, i = value.tpe.length } !Value
                    let size_in_bytes = { kind = ValueKind::INT, tpe = builtins::int64_, i = value.tpe.size } !Value
                    let ptr_i8 = state.bitcast(pointer(builtins::int8_), @value.addr, loc)
                    state.call("memcpy", pointer(builtins::int8_), [call2_ret, ptr_i8, size_in_bytes])
                    let new_ptr = state.bitcast(pointer(value.tpe), call2_ret, loc)
                    value = state.load(value.tpe, new_ptr, loc)
                }

                if is_ref(value.tpe.tpe) {
                    // TODO The looping bit should be extracted into its own function, let's see what we can do once we have closures
                    let counter_ptr = state.alloca(builtins::size_t_)
                    state.store(counter_ptr, { kind = ValueKind::INT, tpe = builtins::size_t_, i = 0 } !Value)
                    
                    let br_to_start = make_insn_dbg(InsnKind::BR_UNC, loc)
                    push_insn(br_to_start, state)

                    let loop_start = make_label(state)
                    push_label(loop_start, state)
                    br_to_start.value.br_unc.label_ = loop_start
                    
                    let counter_value = state.load(builtins::size_t_, counter_ptr)
                    let cond = state.icmp(CompareInt::eq, counter_value, size)
                    let br = make_insn_dbg(InsnKind::BR, loc)
                    br.value.br = { cond = cond } !InsnBr
                    push_insn(br, state)

                    let loop_inner = make_label(state)
                    push_label(loop_inner, state)
                    br.value.br.if_false = loop_inner

                    let ptpe = pointer(value.tpe.tpe)
                    var array_val = NO_VALUE
                    if value.tpe.kind == typechecking::TypeKind::ARRAY {
                        array_val = state.gep(ptpe, value.tpe.tpe, data, [counter_value], loc)
                    } else {
                        array_val = state.gep(ptpe, value.tpe, data, [make_int_value(0), counter_value], loc)
                    }

                    increase_ref_count(array_val, loc, state)

                    let counter_inc = state.add(builtins::size_t_, counter_value, { kind = ValueKind::INT, tpe = builtins::size_t_, i = 1 } !Value, loc)
                    state.store(counter_ptr, counter_inc)

                    push_insn(br_to_start, state)

                    let loop_end = make_label(state)
                    push_label(loop_end, state)
                    br.value.br.if_true = loop_end
                }
            }

            let store2 = make_insn_dbg(InsnKind::STORE, loc)
            store2.value.store = {
                loc = heapval,
                value = value
            } !InsnStore
            push_insn(store2, state)

            if not typechecking::equals(tpe.tpe, value.tpe) {
                let bitcast2_ret = make_local_value(typechecking::pointer(tpe.tpe), null, state)
                let bitcast2 = make_insn_dbg(InsnKind::BITCAST, loc)
                bitcast2.value.convert = {
                    ret = bitcast2_ret,
                    value = heapval
                } !InsnConvert
                push_insn(bitcast2, state)
                heapval = bitcast2_ret
            }
        } else {
            heapval = { kind = ValueKind::NULL, tpe = typechecking::pointer(value.tpe) } !Value
        }
        
        let index2 = allocate(int, 1)
        index2[0] = 1
        let ret_insert2 = make_local_value(tpe, null, state)
        let insert2 = make_insn_dbg(InsnKind::INSERTVALUE, loc)
        insert2.value.insert_value = {
            ret = ret_insert2,
            value = ret_insert1,
            element = heapval,
            index = index2
        }
        push_insn(insert2, state)

        let svalue = do_create_type(typechecking::reference(value.tpe), state.module)

        let index3 = allocate(int, 1)
        index3[0] = 2
        let ret_insert3 = make_local_value(tpe, null, state)
        let insert3 = make_insn_dbg(InsnKind::INSERTVALUE, loc)
        insert3.value.insert_value = {
            ret = ret_insert3,
            value = ret_insert2,
            element = svalue,
            index = index3
        }
        push_insn(insert3, state)

        /*if not is_null and not is_captured {
            // Destroy the value
            let ptr = state.alloca(tpe, loc)
            state.store(ptr, ret_insert3)
            insert_destructor(ptr, state.scope, loc, state)
        }*/

        return ret_insert3
    } else if tpe.kind == typechecking::TypeKind::ARRAY {
        if (@value.tpe).kind == typechecking::TypeKind::STATIC_ARRAY and
            (@value.tpe).length == 0 {

            let values = allocate(Value, 2)
            values[0] = {
                kind = ValueKind::INT,
                tpe = builtins::size_t_,
                i = (@value.tpe).length
            } !Value
            values[1] = {
                kind = ValueKind::NULL,
                tpe = typechecking::pointer(tpe.tpe)
            } !Value
            return {
                kind = ValueKind::STRUCT,
                values = values,
                tpe = tpe
            } !Value
        } else if (@value.tpe).kind == typechecking::TypeKind::STATIC_ARRAY and 
            (not tpe.tpe or typechecking::equals(tpe.tpe, (@value.tpe).tpe)) {

            var local = make_local_value(typechecking::pointer((@value.tpe).tpe), null, state)

            let index = allocate(Value, 2)
            index[0] = make_int_value(0)
            index[0].tpe = builtins::size_t_
            index[1] = make_int_value(0)
            index[1].tpe = builtins::size_t_

            let gep = make_insn_dbg(InsnKind::GETELEMENTPTR, loc)
            (@gep).value.gep = {
                ret = local,
                tpe = value.tpe,
                value = @value.addr,
                index = index
            } !InsnGetElementPtr

            push_insn(gep, state)

            if not tpe.tpe {
                let local1 = local
                local = make_local_value(typechecking::pointer(null), null, state)
                let bitcast = make_insn_dbg(InsnKind::BITCAST, loc)
                (@bitcast).value.convert = {
                    ret = local,
                    value = local1
                } !InsnConvert

                push_insn(bitcast, state)
            }

            let ret = make_local_value(tpe, null, state)

            let values = allocate(Value, 2)
            values[0] = {
                kind = ValueKind::INT,
                tpe = builtins::size_t_,
                i = (@value.tpe).length
            } !Value
            values[1] = {
                kind = ValueKind::UNDEF,
                tpe = typechecking::pointer(tpe.tpe)
            } !Value

            let value = {
                kind = ValueKind::STRUCT,
                values = values,
                tpe = tpe
            } !Value

            let index2 = allocate(int, 1)
            index2[0] = 1
            let insert = make_insn_dbg(InsnKind::INSERTVALUE, loc)
            (@insert).value.insert_value = {
                ret = ret,
                value = value,
                element = local, 
                index = index2
            } !InsnInsertValue

            push_insn(insert, state)

            return ret
        } else if not tpe.tpe and (@value.tpe).kind == typechecking::TypeKind::ARRAY {
            let index1 = allocate(int, 1)
            index1[0] = 0

            let size = make_local_value(builtins::size_t_, null, state)
            let extract1 = make_insn_dbg(InsnKind::EXTRACTVALUE, loc)
            (@extract1).value.extract_value = {
                ret = size,
                value = value,
                index = index1
            } !InsnExtractValue

            push_insn(extract1, state)

            let index2 = allocate(int, 1)
            index2[0] = 1

            let ptr = make_local_value(typechecking::pointer((@value.tpe).tpe), null, state)
            let extract2 = make_insn_dbg(InsnKind::EXTRACTVALUE, loc)
            (@extract2).value.extract_value = {
                ret = ptr,
                value = value,
                index = index2
            } !InsnExtractValue

            push_insn(extract2, state)

            let bitcast_ret = make_local_value(typechecking::pointer(null), null, state)
            let bitcast = make_insn_dbg(InsnKind::BITCAST, loc)
            (@bitcast).value.convert = {
                ret = bitcast_ret,
                value = ptr
            } !InsnConvert

            push_insn(bitcast, state)

            let insert1_ret = make_local_value(tpe, null, state)
            let insert1 = make_insn_dbg(InsnKind::INSERTVALUE, loc)
            (@insert1).value.insert_value = {
                ret = insert1_ret,
                value = { kind = ValueKind::UNDEF, tpe = tpe } !Value,
                element = size,
                index = index1
            } !InsnInsertValue

            push_insn(insert1, state)

            let insert2_ret = make_local_value(tpe, null, state)
            let insert2 = make_insn_dbg(InsnKind::INSERTVALUE, loc)
            (@insert2).value.insert_value = {
                ret = insert2_ret,
                value = insert1_ret,
                element = bitcast_ret,
                index = index2
            } !InsnInsertValue

            push_insn(insert2, state)

            return insert2_ret
        } else {
            return value
        }
    } else if tpe.kind == typechecking::TypeKind::BOOL {
        if typechecking::is_ref(value.tpe) {
            value = state.extract_value(pointer(value.tpe.tpe if value.tpe.tpe else pointer(builtins::int8_)), value, [1], loc)
            value = convert_to(node, value, builtins::size_t_, state)
        } else if typechecking::is_pointer(value.tpe) {
            // TODO This isn't the correct type, we need something like
            // intptr_t
            value = convert_to(node, value, builtins::size_t_, state)
        }
        if typechecking::is_float(value.tpe) {
            let ret = make_local_value(builtins::bool_, null, state)
            let insn = make_insn_dbg(InsnKind::FCMP, loc)
            (@insn).value.fcmp = {
                op = CompareFloat::une,
                ret = ret,
                left = value,
                right = {
                    kind = ValueKind::FLOAT,
                    tpe = value.tpe,
                    f = 0.0
                } !Value
            } !InsnFcmp
            push_insn(insn, state)
            return ret
        } else if typechecking::is_integer(value.tpe) {
            let ret = make_local_value(builtins::bool_, null, state)
            let insn = make_insn_dbg(InsnKind::ICMP, loc)
            (@insn).value.icmp = {
                op = CompareInt::ne,
                ret = ret,
                left = value,
                right = {
                    kind = ValueKind::INT,
                    tpe = value.tpe,
                    i = 0
                } !Value
            } !InsnIcmp
            push_insn(insn, state)
            return ret
        } else {
            // TODO Arrays and Co
            return value
        }
    } else if typechecking::is_integer(tpe) {
        if value.tpe.kind == typechecking::TypeKind::BOOL {
            kind = InsnKind::ZEXT
        } else if typechecking::is_integer(value.tpe) {
            if (@value.tpe).size == tpe.size {
                // Types only differ in sign, llvm doesn't treat them any different
                return value
            } else if (@value.tpe).size > tpe.size {
                kind = InsnKind::TRUNC
            } else if tpe.unsig {
                kind = InsnKind::ZEXT
            } else {
                kind = InsnKind::SEXT
            }
        } else if typechecking::is_float(value.tpe) {
            if tpe.unsig {
                kind = InsnKind::FPTOUI
            } else {
                kind = InsnKind::FPTOSI
            }
        } else if typechecking::is_pointer(value.tpe) {
            kind = InsnKind::PTRTOINT
        } else {
            return value
        }
    } else if typechecking::is_float(tpe) {
        if typechecking::is_integer(value.tpe) {
            if (@value.tpe).unsig {
                kind = InsnKind::UITOFP
            } else {
                kind = InsnKind::SITOFP
            }
        } else if typechecking::is_float(value.tpe) {
            if (@value.tpe).size > tpe.size {
                kind = InsnKind::FPTRUNC
            } else {
                kind = InsnKind::FPEXT
            }
        } else {
            return value
        }
    } else if typechecking::is_pointer(tpe) {
        if (@value.tpe).kind == typechecking::TypeKind::NULL {
            return { 
                kind = ValueKind::NULL, 
                tpe = tpe 
            } !Value
        } else if typechecking::is_pointer(value.tpe) or (@value.tpe).kind == typechecking::TypeKind::NULL {
            kind = InsnKind::BITCAST
        } else if typechecking::is_integer(value.tpe) {
            kind = InsnKind::INTTOPTR
        } else {
            return value
        }
    } else {
        return value
    }

    let ret = make_local_value(tpe, null, state)

    let insn = make_insn_dbg(kind, loc)
    (@insn).value.convert = {
        ret = ret,
        value = value
    } !InsnConvert

    push_insn(insn, state)

    return ret
}

def walk_Cast(node: &parser::Node, state: &State) -> Value {
    let value = walk_and_load_expression((@node).value.expr, state)
    import_structures((@node).tpe, state.module)
    return convert_to(node, value, (@node).tpe, state)
}

def walk_StructLitUnion(node: &parser::Node, state: &State) -> Value {
    let loc = make_location(node, state)
    let args = (@node).value.struct_lit.args
    let kwargs = (@node).value.struct_lit.kwargs
    var tpe = (@node).tpe

    if typechecking::is_ref(tpe) {
        tpe = tpe.tpe
    }

    let largs = vector::length(args)
    let lkwargs = vector::length(kwargs)
    if largs > 1 or lkwargs > 1 or largs == 1 and lkwargs == 1 {
        errors::errorn(node, "Union initalizer can only have one argument")
        return NO_VALUE
    } else if largs == 0 and lkwargs == 0 {
        let arraytpe = typechecking::make_static_array(builtins::char_, tpe.size)

        let values = allocate(Value, 1)
        values[0] = {
            kind = ValueKind::ZEROINITIALIZER,
            tpe = arraytpe
        } !Value

        return {
            kind = ValueKind::STRUCT,
            tpe = tpe,
            values = values
        } !Value
    }

    var arg: &parser::Node = null
    var arg_tpe: &typechecking::Type = null
    if largs == 1 {
        arg = args[0]
        arg_tpe = tpe.fields[0].tpe
    } else {
        let kwarg = kwargs[0]
        arg = (@kwarg).value.named_arg.value
        let name = typechecking::last_ident_to_str((@kwarg).value.named_arg.name)

        for var j in 0..tpe.fields.size {
            let field = tpe.fields[j]
            if field.name == name {
                arg_tpe = field.tpe
                break
            }
        }
    }

    let value = convert_to(arg, walk_and_load_expression(arg, state), arg_tpe, state)
    if typechecking::is_ref(arg_tpe) {
        increase_ref_count_of_value(value, loc, state)
    }

    let alloca_ret = make_named_local(tpe, null, state)
    let alloca = make_insn_dbg(InsnKind::ALLOCA, loc)
    (@alloca).value.alloca = {
        ret = alloca_ret
    } !InsnAlloca
    push_alloca(alloca, state)

    alloca_ret.tpe = typechecking::pointer(tpe)
    
    let index = allocate(Value, 3)
    index[0] = make_int_value(0)
    index[1] = make_int_value(0)
    index[2] = make_int_value(0)
    let gep_ret = make_local_value(typechecking::pointer(builtins::char_), null, state)
    let gep = make_insn_dbg(InsnKind::GETELEMENTPTR, loc)
    (@gep).value.gep = {
        ret = gep_ret,
        tpe = tpe,
        value = alloca_ret,
        index = index
    } !InsnGetElementPtr
    push_insn(gep, state)

    let bitcast_ret = make_local_value(typechecking::pointer(arg_tpe), null, state)
    let bitcast = make_insn_dbg(InsnKind::BITCAST, loc)
    (@bitcast).value.convert = {
        ret = bitcast_ret,
        value = gep_ret
    } !InsnConvert
    push_insn(bitcast, state)

    let store = make_insn_dbg(InsnKind::STORE, loc)
    (@store).value.store = {
        loc = bitcast_ret,
        value = value
    } !InsnStore
    push_insn(store, state)

    let load_ret = make_local_value(tpe, null, state)
    let load = make_insn_dbg(InsnKind::LOAD, loc)
    (@load).value.load = {
        value = load_ret,
        loc = alloca_ret
    } !InsnLoad
    push_insn(load, state)

    return load_ret
}

def locals_to_insert_value(value: &Value, state: &State) {
    let values = value.values
    for var i in 0..values.size {
        let val = values[i]
        if val.kind == ValueKind::LOCAL or val.kind == ValueKind::GLOBAL {
            values[i] = {
                kind = ValueKind::UNDEF,
                tpe = val.tpe
            } !Value

            let ret = make_local_value(value.tpe, null, state)
            
            let index = allocate(int, 1)
            index[0] = i
            let insert = make_insn(InsnKind::INSERTVALUE)
            (@insert).value.insert_value = {
                ret = ret,
                value = @value,
                element = val,
                index = index
            } !InsnInsertValue
            
            push_insn(insert, state)
            @value = ret
        }
    }
}

def walk_StructLit(node: &parser::Node, state: &State) -> Value {
    let loc = make_location(node, state)
    let args = (@node).value.struct_lit.args
    let kwargs = (@node).value.struct_lit.kwargs

    var tpe = (@node).tpe
    if not tpe { return NO_VALUE }
    if typechecking::is_ref(tpe) {
        tpe = tpe.tpe
    }

    if tpe.kind == typechecking::TypeKind::UNION {
        return walk_StructLitUnion(node, state)
    }

    let values = allocate(Value, tpe.fields.size)
    for var i in 0..values.size {
        values[i] = {
            kind = ValueKind::ZEROINITIALIZER,
            tpe = tpe.fields[i].tpe
        } !Value
    }
    for var i in 0..vector::length(args) {
        let arg = args[i]
        let arg_tpe = tpe.fields[i].tpe
        let value = walk_and_load_expression(arg, state)
        values[i] = convert_to(arg, value, arg_tpe, state)
        if typechecking::is_ref(arg_tpe) {
            increase_ref_count_of_value(values[i], loc, state)
        }
    }
    for var i in 0..vector::length(kwargs) {
        let kwarg = kwargs[i]
        let name = typechecking::last_ident_to_str((@kwarg).value.named_arg.name)
        let value = walk_and_load_expression((@kwarg).value.named_arg.value, state)
        
        for var j in 0..tpe.fields.size {
            let field = tpe.fields[j]
            if field.name == name {
                values[j] = convert_to(kwarg, value, field.tpe, state)
                if typechecking::is_ref(field.tpe) {
                    increase_ref_count_of_value(values[j], loc, state)
                }
                break
            }
        }
    }
    var value = {
        kind = ValueKind::STRUCT,
        values = values,
        tpe = tpe
    } !&Value

    locals_to_insert_value(value, state)
    
    return @value
}

def push_array_lit(tpe: &typechecking::Type, loc: &Value, values: [Value], state: &State) -> Value {
    var value = {
        kind = ValueKind::ARRAY,
        values = values,
        tpe = tpe
    } !Value

    for var i in 0..values.size {
        let val = values[i]

        if val.kind == ValueKind::LOCAL or val.kind == ValueKind::GLOBAL {
            values[i] = {
                kind = ValueKind::UNDEF,
                tpe = val.tpe
            } !Value

            let ret = make_local_value(tpe, null, state)
            
            let index = allocate(int, 1)
            index[0] = i
            let insert = make_insn_dbg(InsnKind::INSERTVALUE, loc)
            (@insert).value.insert_value = {
                ret = ret,
                value = value,
                element = val,
                index = index
            } !InsnInsertValue
            
            push_insn(insert, state)
            value = ret
        }
    }

    let ret = make_named_local(tpe, null, state)

    let alloca = make_insn_dbg(InsnKind::ALLOCA, loc)
    (@alloca).value.alloca = {
        ret = ret
    } !InsnAlloca
    push_alloca(alloca, state)

    ret.tpe = typechecking::pointer(tpe)
    value.addr = ret

    let store = make_insn_dbg(InsnKind::STORE, loc)
    (@store).value.store = {
        value = value,
        loc = ret
    } !InsnStore
    push_insn(store, state)

    return value
}

def walk_ArrayLit(node: &parser::Node, state: &State) -> Value {
    let loc = make_location(node, state)
    let tpe = (@node).tpe

    let len = vector::length((@node).value.body)
    let values = allocate(Value, len)
    for var i in 0..len {
        let v = (@node).value.body[i]
        var element = walk_and_load_expression(v, state)
        if is_ref(element.tpe) {
            increase_ref_count_of_value(element, loc, state)
        }
        values[i] = element
    }

    return push_array_lit(tpe, loc, values, state)
}

def walk_ArithmeticOp(node: &parser::Node, insn_kind: InsnKind, tpe: &typechecking::Type, state: &State) -> Value {
    let loc = make_location(node, state)
    let left = convert_to(node, walk_and_load_expression((@node).value.bin_op.left, state), tpe, state)
    let right = convert_to(node, walk_and_load_expression((@node).value.bin_op.right, state), tpe, state)

    let value = make_local_value(tpe, null, state)
    let insn = make_insn_dbg(insn_kind, loc)
    (@insn).value.arith = {
        left = left,
        right = right,
        ret = value
    } !InsnArithmetic

    push_insn(insn, state)

    return value
}

def walk_USub(node: &parser::Node, state: &State) -> Value {
    let loc = make_location(node, state)
    let tpe = (@node).tpe
    if not tpe { return NO_VALUE }
    let expr = walk_and_load_expression((@node).value.expr, state)

    let ret = make_local_value(tpe, null, state)
    if tpe.kind == typechecking::TypeKind::FLOAT {
        let fneg = make_insn_dbg(InsnKind::FNEG, loc)
        (@fneg).value.fneg = {
            ret = ret,
            value = expr
        } !InsnFneg
        push_insn(fneg, state)
    } else {
        let sub = make_insn_dbg(InsnKind::SUB, loc)
        (@sub).value.arith = {
            ret = ret,
            left = { kind = ValueKind::INT, i = 0, tpe = tpe } !Value,
            right = expr
        } !InsnArithmetic
        push_insn(sub, state)
    }
    return ret
}

def walk_UAdd(node: &parser::Node, state: &State) -> Value {
    return walk_and_load_expression((@node).value.expr, state)
}

def walk_Not(node: &parser::Node, state: &State) -> Value {
    let loc = make_location(node, state)
    let expr = convert_to(node, walk_and_load_expression((@node).value.expr, state), builtins::bool_, state)
    
    let ret = make_local_value(builtins::bool_, null, state)
    let xor = make_insn_dbg(InsnKind::XOR, loc)
    (@xor).value.arith = {
        ret = ret,
        left = expr,
        right = { kind = ValueKind::BOOL, i = 1, tpe = builtins::bool_ } !Value
    } !InsnArithmetic

    push_insn(xor, state)
    return ret
}

// TODO It would be nice if and/or could work by returning the values themselves
def walk_And(node: &parser::Node, state: &State) -> Value {
    let loc = make_location(node, state)
    let left = convert_to(node, walk_and_load_expression((@node).value.bin_op.left, state), builtins::bool_, state)

    let ret_alloca = make_named_local(builtins::bool_, null, state)
    let alloca = make_insn_dbg(InsnKind::ALLOCA, loc)
    (@alloca).value.alloca = {
        ret = ret_alloca
    } !InsnAlloca
    ret_alloca.tpe = typechecking::pointer(builtins::bool_)

    push_alloca(alloca, state)

    let br = make_insn_dbg(InsnKind::BR, loc)
    (@br).value.br = {
        cond = left
    } !InsnBr

    let to_end = make_insn_dbg(InsnKind::BR_UNC, loc)

    push_insn(br, state)

    let if_false = make_label(state)
    push_label(if_false, state)

    let store1 = make_insn_dbg(InsnKind::STORE, loc)
    (@store1).value.store = {
        value = { kind = ValueKind::BOOL, i = 0, tpe = builtins::bool_ } !Value,
        loc = ret_alloca
    } !InsnStore

    push_insn(store1, state)
    push_insn(to_end, state)

    let if_true = make_label(state)
    push_label(if_true, state)

    let right = convert_to(node, walk_and_load_expression((@node).value.bin_op.right, state), builtins::bool_, state)

    let store2 = make_insn_dbg(InsnKind::STORE, loc)
    (@store2).value.store = {
        value = right,
        loc = ret_alloca
    } !InsnStore

    push_insn(store2, state)
    push_insn(to_end, state)

    let end = make_label(state)
    push_label(end, state)

    (@br).value.br.if_true = if_true
    (@br).value.br.if_false = if_false
    (@to_end).value.br_unc.label_ = end

    let ret = make_local_value(builtins::bool_, null, state)
    let load = make_insn_dbg(InsnKind::LOAD, loc)
    (@load).value.load = {
        value = ret,
        loc = ret_alloca
    } !InsnLoad

    push_insn(load, state)

    return ret
}

def walk_Or(node: &parser::Node, state: &State) -> Value {
    let loc = make_location(node, state)
    let left = convert_to(node, walk_and_load_expression((@node).value.bin_op.left, state), builtins::bool_, state)

    let ret_alloca = make_named_local(builtins::bool_, null, state)
    let alloca = make_insn_dbg(InsnKind::ALLOCA, loc)
    (@alloca).value.alloca = {
        ret = ret_alloca
    } !InsnAlloca
    ret_alloca.tpe = typechecking::pointer(builtins::bool_)

    push_alloca(alloca, state)

    let br = make_insn_dbg(InsnKind::BR, loc)
    (@br).value.br = {
        cond = left
    } !InsnBr

    let to_end = make_insn_dbg(InsnKind::BR_UNC, loc)

    push_insn(br, state)

    let if_true = make_label(state)
    push_label(if_true, state)

    let store1 = make_insn_dbg(InsnKind::STORE, loc)
    (@store1).value.store = {
        value = { kind = ValueKind::BOOL, i = 1, tpe = builtins::bool_ } !Value,
        loc = ret_alloca
    } !InsnStore

    push_insn(store1, state)
    push_insn(to_end, state)

    let if_false = make_label(state)
    push_label(if_false, state)

    let right = convert_to(node, walk_and_load_expression((@node).value.bin_op.right, state), builtins::bool_, state)

    let store2 = make_insn_dbg(InsnKind::STORE, loc)
    (@store2).value.store = {
        value = right,
        loc = ret_alloca
    } !InsnStore

    push_insn(store2, state)
    push_insn(to_end, state)

    let end = make_label(state)
    push_label(end, state)

    (@br).value.br.if_true = if_true
    (@br).value.br.if_false = if_false
    (@to_end).value.br_unc.label_ = end

    let ret = make_local_value(builtins::bool_, null, state)
    let load = make_insn_dbg(InsnKind::LOAD, loc)
    (@load).value.load = {
        value = ret,
        loc = ret_alloca
    } !InsnLoad

    push_insn(load, state)

    return ret
}

def walk_Add(node: &parser::Node, state: &State) -> Value {
    let tpe = (@node).tpe
    if not tpe { return NO_VALUE }

    var insn_kind = InsnKind::ADD
    if typechecking::is_float(tpe) {
        insn_kind = InsnKind::FADD
    }
    return walk_ArithmeticOp(node, insn_kind, tpe, state)
}

def walk_Sub(node: &parser::Node, state: &State) -> Value {
    let tpe = (@node).tpe
    if not tpe { return NO_VALUE }

    var insn_kind = InsnKind::SUB
    if typechecking::is_float(tpe) {
        insn_kind = InsnKind::FSUB 
    }
    return walk_ArithmeticOp(node, insn_kind, tpe, state)
}

def walk_Mul(node: &parser::Node, state: &State) -> Value {
    let tpe = (@node).tpe
    if not tpe { return NO_VALUE }

    var insn_kind = InsnKind::MUL
    if typechecking::is_float(tpe) {
        insn_kind = InsnKind::FMUL 
    }
    return walk_ArithmeticOp(node, insn_kind, tpe, state)
}

def walk_Mod(node: &parser::Node, state: &State) -> Value {
    let tpe = (@node).tpe
    if not tpe { return NO_VALUE }

    var insn_kind = InsnKind::SREM
    if typechecking::is_float(tpe) {
        insn_kind = InsnKind::FREM 
    } else if tpe.unsig {
        insn_kind = InsnKind::UREM
    }
    return walk_ArithmeticOp(node, insn_kind, tpe, state)
}

def walk_Div(node: &parser::Node, state: &State) -> Value {
    let tpe = (@node).tpe
    if not tpe { return NO_VALUE }

    var insn_kind = InsnKind::SDIV
    if typechecking::is_float(tpe) {
        insn_kind = InsnKind::FDIV 
    } else if tpe.unsig {
        insn_kind = InsnKind::UDIV
    }
    return walk_ArithmeticOp(node, insn_kind, tpe, state)
}

def walk_Shl(node: &parser::Node, state: &State) -> Value {
    let tpe = (@node).tpe
    return walk_ArithmeticOp(node, InsnKind::SHL, tpe, state)
}

def walk_Shr(node: &parser::Node, state: &State) -> Value {
    let tpe = (@node).tpe
    if tpe.unsig {
        return walk_ArithmeticOp(node, InsnKind::LSHR, tpe, state)
    } else {
        return walk_ArithmeticOp(node, InsnKind::ASHR, tpe, state)
    }
}

def walk_BAnd(node: &parser::Node, state: &State) -> Value {
    let tpe = (@node).tpe
    return walk_ArithmeticOp(node, InsnKind::AND, tpe, state)
}

def walk_BOr(node: &parser::Node, state: &State) -> Value {
    let tpe = (@node).tpe
    return walk_ArithmeticOp(node, InsnKind::OR, tpe, state)
}

def walk_BXor(node: &parser::Node, state: &State) -> Value {
    let tpe = (@node).tpe
    return walk_ArithmeticOp(node, InsnKind::XOR, tpe, state)
}

def walk_BNot(node: &parser::Node, state: &State) -> Value {
    let loc = make_location(node, state)
    let expr = walk_and_load_expression(node.value.expr, state)

    let ret = make_local_value(node.tpe, null, state)
    let xor = make_insn_dbg(InsnKind::XOR, loc)
    xor.value.arith = {
        ret = ret,
        left = expr,
        right = { kind = ValueKind::INT, i = -1, tpe = node.tpe } !Value
    } !InsnArithmetic

    push_insn(xor, state)
    return ret
}

// TODO Refactor this
def walk_Call(node: &parser::Node, state: &State) -> Value {
    let loc = make_location(node, state)
    let left = node.value.func_call.left
    var tpe = (@node).function
    var is_fp = false
    if typechecking::is_function_pointer(tpe) {
        tpe = tpe.tpe
        is_fp = true
    }
    if not tpe { return NO_VALUE }

    // Filter out type arguments
    let parameter_t = vector::make(NamedParameter)
    let call_args = vector::make(type &parser::Node)
    let call_kwargs = vector::make(type &parser::Node)

    for var i in 0..vector::length(tpe.parameter_t) {
        let np = tpe.parameter_t[i]
        if not np.tpe or np.tpe.kind != typechecking::TypeKind::TYPE {
            parameter_t.push(np)
        } 
    }
    for var i in 0..vector::length(node.value.func_call.args) {
        let n = node.value.func_call.args[i]
        var np: NamedParameter
        if i < vector::length(tpe.parameter_t) {
            np = tpe.parameter_t[i]
        }
        if not np.tpe or np.tpe.kind != typechecking::TypeKind::TYPE {
            call_args.push(n)
        }
    }
    
    for var i in 0..vector::length(node.value.func_call.kwargs) {
        let n = node.value.func_call.kwargs[i]
        let name = typechecking::last_ident_to_str(n.value.named_arg.name)
        for var j in 0..vector::length(parameter_t) {
            let np = parameter_t[j]
            if np.name == name and (not np.tpe or np.tpe.kind != typechecking::TypeKind::TYPE) {
                call_kwargs.push(n)
            }
        }
    }

    var args: [Value]
    var varargs: [Value]

    var len = vector::length(parameter_t)
    var pass_varargs_as_array = false
    var last_np: *NamedParameter = null
    if vector::length(parameter_t) > 0 {
        let last_np = parameter_t.get(parameter_t.length - 1)
        pass_varargs_as_array = last_np.varargs and last_np.tpe
    }
    var pass_array_as_varargs = false

    let last_arg = vector::peek(call_args) if vector::length(call_args) > 0 else null !&parser::Node
    if pass_varargs_as_array and last_arg and typechecking::is_array(last_arg.tpe) and
        typechecking::equals(last_arg.tpe.tpe, last_np.tpe) {
        pass_varargs_as_array = false
        pass_array_as_varargs = true
    }

    let total_defined_args = vector::length(call_args) + vector::length(call_kwargs)
    var total_args = total_defined_args
    if last_np and last_np.varargs {
        total_args = max(total_defined_args, len - 1) !int
    } else {
        total_args = max(total_defined_args, len) !int
    }
    let num_varargs = total_args - len + 1

    if pass_varargs_as_array {
        args = zero_allocate(Value, len)
        varargs = zero_allocate(Value, num_varargs)
    } else {
        args = zero_allocate(Value, total_args)
    }

    let varargs_loc = vector::make(type &Value)

    for var i in 0..vector::length(call_args) {
        let n = call_args[i]
        if i == len - 1 and pass_array_as_varargs {
            var expr = walk_and_load_expression(n, state)
            expr = convert_to(n, expr, typechecking::array(last_np.tpe), state)
            args[i] = expr
        } else if i < len - 1 or i == len - 1 and not last_np.varargs {
            let p = parameter_t[i]
            var expr = walk_and_load_expression(n, state)
            expr = convert_to(n, expr, p.tpe, state)
            args[i] = expr
        } else if last_np.varargs {
            if last_np.tpe {
                var expr = walk_and_load_expression(n, state)
                expr = convert_to(n, expr, last_np.tpe, state)
                if typechecking::has_copy_constructor(expr.tpe) {
                    let ret = state.alloca(expr.tpe, loc)
                    insert_copy_constructor(ret, expr, loc, state)
                    expr = state.load(expr.tpe, ret, loc)
                }
                if typechecking::is_ref(last_np.tpe) and not typechecking::is_ref(n.tpe) {
                    // We need to increase the ref count and add the destructor call
                    // because the called function recieves an array
                    
                    let converted = convert_ref_to_ref(reference(n.tpe), expr, loc, state)
                    let ptr = state.alloca(reference(n.tpe), loc)
                    state.store(ptr, converted)
                    increase_ref_count(ptr, loc, state)

                    varargs_loc.push(ptr)
                }

                varargs[i - len + 1] = expr
                continue
            } else {
                args[i] = walk_and_load_expression(n, state)
            }
        } else {
            return NO_VALUE
        }
        let old = args[i]
        // TODO Factor this out into a function
        if typechecking::has_copy_constructor(old.tpe) {
            let ret = state.alloca(old.tpe, loc)
            insert_copy_constructor(ret, old, loc, state)
            args[i] = state.load(old.tpe, ret, loc)
        }
    }
    for var i in 0..vector::length(call_kwargs) {
        let n = call_kwargs[i]
        assert((@n).kind == parser::NodeKind::NAMED_ARG)
        // Find named parameter
        let name = typechecking::last_ident_to_str((@n).value.named_arg.name)
        let value = (@n).value.named_arg.value
        for var j in 0..vector::length(parameter_t) {
            let p = parameter_t[j]
            if p.name == name {
                var expr = walk_and_load_expression(value, state)
                expr = convert_to(n, expr, p.tpe, state)

                if typechecking::has_copy_constructor(expr.tpe) {
                    let ret = state.alloca(expr.tpe, loc)
                    insert_copy_constructor(ret, expr, loc, state)
                    expr = state.load(expr.tpe, ret, loc)
                }
                args[j] = expr
            }
        }
    }

    for var i in 0..args.size {
        if args[i].tpe != null { continue }
        if i >= vector::length(parameter_t) { continue }
        let arg = parameter_t[i]
        if arg.value == null { continue }

        if arg.value.kind == ValueKind::GLOBAL {
            if not map::contains(state.module.result.globals, arg.value.name) {
                let global = left.svalue.node.module.result.globals[arg.value.name]
                global.value = null
                global.external = true

                state.module.result.globals[arg.value.name] = global
                state.module.imported.add(arg.value.name)
            }

            let ret = make_local_value(arg.tpe, null, state)
            let load = make_insn_dbg(InsnKind::LOAD, loc)
            load.value.load = {
                value = ret,
                loc = @arg.value
            } !InsnLoad
            push_insn(load, state)

            args[i] = ret
        } else {
            arg.value.tpe = arg.tpe // This is because consteval may not know about the type beforehand
            if arg.value.tpe.kind == typechecking::TypeKind::REFERENCE {
                arg.value.values[1].tpe = pointer(arg.tpe.tpe)
            }
            args[i] = @arg.value
        }
    }
   
    if pass_varargs_as_array {
        let sarray_t = typechecking::make_static_array(last_np.tpe, num_varargs)
        let value = push_array_lit(sarray_t, null, varargs, state)
        args[args.size - 1] = convert_to(node, value, typechecking::array(last_np.tpe), state)
    }

    var proto = [] ![NamedParameter]
    var name_v: Value
    var ret: &typechecking::Type = null
    var multiple_returns = false
    if is_fp {
        if vector::length(tpe.return_t) > 1 {
            ret = make_return_type(tpe)
        } else if vector::length(tpe.return_t) == 1 {
            ret = vector::peek(tpe.return_t)
        }
        name_v = walk_and_load_expression((@node).value.func_call.left, state)
        proto = allocate(NamedParameter, vector::length(parameter_t))
        for var i in 0..vector::length(parameter_t) {
            proto[i] = parameter_t[i]
        }
    } else {    
        var name = tpe.type_name
        let function = state.module.result.functions.get_or_default(name, null)
        if not function { return NO_VALUE }
        ret = function.ret
        multiple_returns = function.multiple_returns
        
        import_structures(tpe, state.module)
        state.module.imported.add(name)

        /*let svalue = node.value.func_call.left.svalue
        if svalue and svalue.state {
            svalue.state.module.imported.add(name)
        }*/

        let len = vector::length(parameter_t)
        proto = allocate(NamedParameter, len)
        for var i in 0..len {
            proto[i] = parameter_t[i]
        }

        name_v = {
            kind = ValueKind::GLOBAL,
            name = name
        } !Value
    }

    var addr = NO_VALUE
    var value = NO_VALUE
    if ret {
        addr = make_named_local(ret, null, state)
        
        let alloca = make_insn(InsnKind::ALLOCA)
        (@alloca).value.alloca = {
            ret = addr
        } !InsnAlloca
        push_alloca(alloca, state)
        
        addr.tpe = typechecking::pointer(ret)

        if node.parent and not (node.parent.kind == parser::NodeKind::ASSIGN and node.parent.value.assign.left == node) {
            value = make_local_value(ret, addr, state)
        } else {
            value = make_local_value(ret, null, state)
        }
    }

    let insn = make_insn_dbg(InsnKind::CALL, loc)
    (@insn).value.call = {
        name = name_v,
        ret = value,
        args = args,
        proto = proto
    } !InsnCall

    push_insn(insn, state)

    for var i in 0..vector::length(varargs_loc) {
        let ptr = @(varargs_loc[i])
        insert_destructor(ptr, state.scope, loc, state)
    }

    if ret {
        let store = make_insn_dbg(InsnKind::STORE, loc)
        (@store).value.store = {
            value = value,
            loc = addr
        } !InsnStore
        push_insn(store, state)

        if multiple_returns {
            for var i in 0..ret.fields.size {
                let field = ret.fields[i]
                let ret2 = state.gep(pointer(field.tpe), ret, addr, [make_int_value(0), make_int_value(i)])
                create_temporary(ret2, state.load(field.tpe, ret2, loc), loc, state)
            }
        } else {
            create_temporary(addr, value, loc, state)
        }
    }

    return value
}

def walk_Identifier(node: &parser::Node, state: &State) -> Value {
    var val = (@node).svalue
    if not val { return NO_VALUE }

    if val.tpe and val.tpe.kind == typechecking::TypeKind::TYPE {
        val = change_value_to_type(node.tpe.tpe.tpe, state)
    }

    if (@val).value {
        return @val.value
    }
    let tpe = (@node).tpe
    import_structures(tpe, state.module)
    if (@val).global {
        (@(@state).module).imported.add((@val).assembly_name)
    }

    let name = (@val).assembly_name
    var kind = ValueKind::LOCAL
    if (@val).global {
        kind = ValueKind::GLOBAL
    }

    let locv = {
        kind = kind,
        name = name,
        tpe = typechecking::pointer(tpe)
    } !&Value

    if not typechecking::is_function(tpe) {
        let value = make_address_value(tpe, locv, state)
        return value
    } else {
        locv.name = tpe.type_name
        let value = { 
            kind = ValueKind::LOCAL, 
            name = name, 
            tpe = tpe, 
            addr = locv
        } !Value
        return value
    }
}

// This function assumes that value.tpe has a copy constructor
def insert_copy_constructor(addr: Value, value: Value, loc: &Value, state: &State) {
    state.store(addr, { kind = ValueKind::ZEROINITIALIZER, tpe = addr.tpe.tpe } !Value) 

    if value.tpe.kind == typechecking::TypeKind::STATIC_ARRAY {
        let array_loc = state.alloca(value.tpe, loc)
        state.store(array_loc, value)

        let counter_ptr = state.alloca(builtins::size_t_, loc)
        state.store(counter_ptr, { kind = ValueKind::INT, tpe = builtins::size_t_, i = 0 } !Value, loc)
        
        let br_to_start = make_insn_dbg(InsnKind::BR_UNC, loc)
        push_insn(br_to_start, state)

        let loop_start = make_label(state)
        push_label(loop_start, state)
        br_to_start.value.br_unc.label_ = loop_start
        
        let counter_value = state.load(builtins::size_t_, counter_ptr, loc)
        let cond = state.icmp(CompareInt::eq, counter_value, { kind = ValueKind::INT, tpe = builtins::size_t_, i = value.tpe.length } !Value, loc)
        let br = make_insn_dbg(InsnKind::BR, loc)
        br.value.br = { cond = cond } !InsnBr
        push_insn(br, state)

        let loop_inner = make_label(state)
        push_label(loop_inner, state)
        br.value.br.if_false = loop_inner

        let value_ptr = state.gep(pointer(value.tpe.tpe), value.tpe, array_loc, [make_int_value(0), counter_value])
        let array_ptr = state.gep(pointer(value.tpe.tpe), value.tpe, addr, [make_int_value(0), counter_value])
        value = state.load(value.tpe.tpe, value_ptr)
        insert_copy_constructor(array_ptr, value, loc, state)

        let counter_inc = state.add(builtins::size_t_, counter_value, { kind = ValueKind::INT, tpe = builtins::size_t_, i = 1 } !Value, loc)
        state.store(counter_ptr, counter_inc)

        push_insn(br_to_start, state)

        let loop_end = make_label(state)
        push_label(loop_end, state)
        br.value.br.if_true = loop_end
    } else {
        let scpe = value.tpe.module.scope
        let args = vector::make(typechecking::NamedParameter)
        args.push({ tpe = addr.tpe } !typechecking::NamedParameter)
        args.push({ tpe = addr.tpe } !typechecking::NamedParameter)
        let ctor = scope::get_function(scpe, parser::make_identifier("construct"), args)
        predeclare_function(ctor.tpe, state.module)
        state.module.imported.add(ctor.tpe.type_name)

        // allocate set value
        let ret = state.alloca(value.tpe, loc)
        state.store(ret, value, loc)
        state.call(ctor.tpe.type_name, null, [addr, ret], loc)
    }
}

def insert_destructors(scpe: &scope::Scope, loc: &Value, state: &State) {
    let keys = map::reverse_keys(scpe.fields)
    for var i in 0..keys.size {
        let key = keys[i]
        let value = scpe.fields[key]
        
        let name = value.assembly_name
        var kind = ValueKind::LOCAL
        if value.global {
            kind = ValueKind::GLOBAL
        }
        if state.current_function and not map::contains(state.current_function.function_locals, name) { continue }
        insert_destructor({ kind = kind, tpe = pointer(value.tpe), name = name } !Value, scpe, loc, state)
    }
    if scpe.is_function and scpe.underscore {
        insert_destructor({ 
            kind = ValueKind::LOCAL, 
            tpe = pointer(scpe.underscore.tpe), 
            name = scpe.underscore.assembly_name 
        } !Value, scpe, loc, state)
    }
}

def insert_destructor(value: Value, scpe: &scope::Scope, loc: &Value, state: &State) {
    if value.tpe.tpe and value.tpe.tpe.kind == typechecking::TypeKind::STATIC_ARRAY and typechecking::has_destructor(value.tpe.tpe) {
        let counter_ptr = state.alloca(builtins::size_t_, loc)
        state.store(counter_ptr, { kind = ValueKind::INT, tpe = builtins::size_t_, i = 0 } !Value, loc)
        
        let br_to_start = make_insn_dbg(InsnKind::BR_UNC, loc)
        push_insn(br_to_start, state)

        let loop_start = make_label(state)
        push_label(loop_start, state)
        br_to_start.value.br_unc.label_ = loop_start
        
        let counter_value = state.load(builtins::size_t_, counter_ptr, loc)
        let cond = state.icmp(CompareInt::eq, counter_value, { kind = ValueKind::INT, tpe = builtins::size_t_, i = value.tpe.tpe.length } !Value, loc)
        let br = make_insn_dbg(InsnKind::BR, loc)
        br.value.br = { cond = cond } !InsnBr
        push_insn(br, state)

        let loop_inner = make_label(state)
        push_label(loop_inner, state)
        br.value.br.if_false = loop_inner

        let element = state.gep(pointer(value.tpe.tpe.tpe), value.tpe.tpe, value, [make_int_value(0), counter_value])
        insert_destructor(element, scpe, loc, state)

        let counter_inc = state.add(builtins::size_t_, counter_value, { kind = ValueKind::INT, tpe = builtins::size_t_, i = 1 } !Value, loc)
        state.store(counter_ptr, counter_inc)

        push_insn(br_to_start, state)

        let loop_end = make_label(state)
        push_label(loop_end, state)
        br.value.br.if_true = loop_end
        
    } else if typechecking::has_destructor(value.tpe.tpe) {
        let args = vector::make(typechecking::NamedParameter)
        args.push({ tpe = value.tpe } !typechecking::NamedParameter)
        let destructor = scope::get_function(scpe, parser::make_identifier("__destruct__"), args)
        if not destructor { return }
        predeclare_function(destructor.tpe, state.module)
        state.module.imported.add(destructor.tpe.type_name)
        state.call(destructor.tpe.type_name, null, [value], loc)
    }
}

def increase_pointer_by_one(value: Value, loc: &Value, state: &State) {
    let ptr_addr = state.ptr_to_int(value, loc)
    let cond = state.icmp(CompareInt::eq, ptr_addr, { kind = ValueKind::INT, tpe = builtins::int64_, i = 0 } !Value)
    
    let br = make_insn_dbg(InsnKind::BR, loc)
    br.value.br = { cond = cond } !InsnBr
    push_insn(br, state)

    let if_false = make_label(state)
    push_label(if_false, state)
    br.value.br.if_false = if_false

    let ptr_value = state.load(builtins::int64_, value, loc)
    let ptr_add = state.add(builtins::int64_, ptr_value, { kind = ValueKind::INT, tpe = builtins::int64_, i = 1 } !Value, loc)
    state.store(value, ptr_add, loc)

    let if_true = make_label(state)
    let br_unc = make_insn_dbg(InsnKind::BR_UNC, loc)
    br_unc.value.br_unc.label_ = if_true
    push_insn(br_unc, state)

    push_label(if_true, state)
    br.value.br.if_true = if_true
}

def increase_ref_count_of_value(value: Value, loc: &Value, state: &State) {
    let index = allocate(int, 1)
    index[0] = 0

    let extract_ret = make_local_value(typechecking::pointer(builtins::int64_), null, state)
    let extract = make_insn_dbg(InsnKind::EXTRACTVALUE, loc)
    extract.value.extract_value = {
        ret = extract_ret,
        value = value,
        index = index
    } !InsnExtractValue
    push_insn(extract, state)

    increase_pointer_by_one(extract_ret, loc, state)
}
 
def increase_ref_count(value: Value, loc: &Value, state: &State) {
    let index1 = allocate(Value, 2)
    index1[0] = make_int_value(0)
    index1[1] = make_int_value(0)
    
    let gep1_ret = make_local_value(typechecking::pointer(typechecking::pointer(builtins::int64_)), null, state)
    let gep1 = make_insn_dbg(InsnKind::GETELEMENTPTR, loc)
    gep1.value.gep = {
        ret = gep1_ret,
        tpe = value.tpe.tpe,
        value = value,
        index = index1
    } !InsnGetElementPtr
    push_insn(gep1, state)

    let load1_ret = make_local_value(typechecking::pointer(builtins::int64_), null, state)
    let load1 = make_insn_dbg(InsnKind::LOAD, loc)
    load1.value.load = {
        value = load1_ret,
        loc = gep1_ret
    } !InsnLoad
    push_insn(load1, state)

    increase_pointer_by_one(load1_ret, loc, state)
}

// Leaving this in because it might be useful
def copy_reference(value: Value, loc: &Value, state: &State) -> Value {
    assert is_ref(value.tpe)
    state.module.imported.add("memcpy")
    state.module.imported.add("malloc")

    let size = { kind = ValueKind::INT, tpe = builtins::int64_, i = value.tpe.tpe.size } !Value
    let size_int64 = { kind = ValueKind::INT, tpe = builtins::int64_, i = builtins::int64_.size } !Value

    let ref_count_ptr_i8 = state.call("malloc", pointer(builtins::int8_), [size_int64], loc)
    let ref_count_ptr = state.bitcast(pointer(builtins::int64_), ref_count_ptr_i8)
    state.store(ref_count_ptr, { kind = ValueKind::INT, tpe = builtins::int64_, i = 0 } !Value)
    let value_ptr = state.extract_value(pointer(value.tpe.tpe), value, [1], loc)
    let type_ptr = state.extract_value(pointer(builtins::Type_), value, [2], loc)
    
    let value_ptr_i8 = state.bitcast(pointer(builtins::int8_), value_ptr, loc)
    let copy_ptr_i8 = state.call("malloc", pointer(builtins::int8_), [size], loc)
    state.call("memcpy", pointer(builtins::int8_), [copy_ptr_i8, value_ptr_i8, size], loc)
    let copy_ptr = state.bitcast(pointer(value.tpe.tpe), copy_ptr_i8, loc)

    var ret = { kind = ValueKind::UNDEF, tpe = value.tpe } !Value
    ret = state.insert_value(value.tpe, ret, ref_count_ptr, [0], loc)
    ret = state.insert_value(value.tpe, ret, copy_ptr, [1], loc)
    ret = state.insert_value(value.tpe, ret, type_ptr, [2], loc)

    return ret
}

def assign_ref(value: Value, addr: Value, loc: &Value, is_initializer: bool, state: &State) {
    if not value.addr { return }

    // First increase the ref count of the assigned value
    increase_ref_count(@value.addr, loc, state)

    // Now decrease the ref count of the stored value
    if not is_initializer {
        insert_destructor(addr, state.scope, loc, state)
    }

    // Set the values for the new reference
    let index1 = allocate(Value, 2)
    index1[0] = make_int_value(0)
    index1[1] = make_int_value(0)

    let gep1_ret = make_local_value(typechecking::pointer(typechecking::pointer(builtins::int64_)), null, state)
    let gep1 = make_insn_dbg(InsnKind::GETELEMENTPTR, loc)
    gep1.value.gep = {
        ret = gep1_ret,
        tpe = value.tpe,
        value = value,
        index = index1
    } !InsnGetElementPtr
    push_insn(gep1, state)

    let load1_ret = make_local_value(typechecking::pointer(builtins::int64_), null, state)
    let load1 = make_insn_dbg(InsnKind::LOAD, loc)
    load1.value.load = {
        value = load1_ret,
        loc = gep1_ret
    } !InsnLoad
    push_insn(load1, state)
    
    let gep2_ret = make_local_value(typechecking::pointer(typechecking::pointer(builtins::int64_)), null, state)
    let gep2 = make_insn_dbg(InsnKind::GETELEMENTPTR, loc)
    gep2.value.gep = {
        ret = gep2_ret,
        tpe = addr.tpe.tpe,
        value = addr,
        index = index1
    } !InsnGetElementPtr
    push_insn(gep2, state)

    let index3 = allocate(Value, 2)
    index3[0] = make_int_value(0)
    index3[1] = make_int_value(1)

    let gep3_ret = make_local_value(typechecking::pointer(typechecking::pointer(addr.tpe.tpe.tpe)), null, state)
    let gep3 = make_insn_dbg(InsnKind::GETELEMENTPTR, loc)
    gep3.value.gep = {
        ret = gep3_ret,
        tpe = addr.tpe.tpe,
        value = addr,
        index = index3
    } !InsnGetElementPtr
    push_insn(gep3, state)

    let index4 = allocate(Value, 2)
    index4[0] = make_int_value(0)
    index4[1] = make_int_value(2)

    let gep4_ret = make_local_value(typechecking::pointer(typechecking::pointer(builtins::Type_)), null, state)
    let gep4 = make_insn_dbg(InsnKind::GETELEMENTPTR, loc)
    gep4.value.gep = {
        ret = gep4_ret,
        tpe = addr.tpe.tpe,
        value = addr,
        index = index4
    } !InsnGetElementPtr
    push_insn(gep4, state)

    let gep5_ret = make_local_value(typechecking::pointer(typechecking::pointer(value.tpe.tpe)), null, state)
    let gep5 = make_insn_dbg(InsnKind::GETELEMENTPTR, loc)
    gep5.value.gep = {
        ret = gep5_ret,
        tpe = value.tpe,
        value = @value.addr,
        index = index3
    } !InsnGetElementPtr
    push_insn(gep5, state)

    let gep6_ret = make_local_value(typechecking::pointer(typechecking::pointer(builtins::Type_)), null, state)
    let gep6 = make_insn_dbg(InsnKind::GETELEMENTPTR, loc)
    gep6.value.gep = {
        ret = gep6_ret,
        tpe = value.tpe,
        value = @value.addr,
        index = index4
    } !InsnGetElementPtr
    push_insn(gep6, state)

    let load3_ret = make_local_value(typechecking::pointer(value.tpe.tpe), null, state)
    let load3 = make_insn_dbg(InsnKind::LOAD, loc)
    load3.value.load = {
        value = load3_ret,
        loc = gep5_ret
    } !InsnLoad
    push_insn(load3, state)

    let bitcast_ret = make_local_value(typechecking::pointer(addr.tpe.tpe.tpe), null, state)
    let bitcast = make_insn_dbg(InsnKind::BITCAST, loc)
    bitcast.value.convert = {
        ret = bitcast_ret,
        value = load3_ret
    }
    push_insn(bitcast, state)

    let load4_ret = make_local_value(typechecking::pointer(builtins::Type_), null, state)
    let load4 = make_insn_dbg(InsnKind::LOAD, loc)
    load4.value.load = {
        value = load4_ret,
        loc = gep6_ret
    } !InsnLoad
    push_insn(load4, state)

    let store2 = make_insn_dbg(InsnKind::STORE, loc)
    store2.value.store = {
        loc = gep2_ret,
        value = load1_ret
    } !InsnStore
    push_insn(store2, state)

    let store3 = make_insn_dbg(InsnKind::STORE, loc)
    store3.value.store = {
        loc = gep3_ret,
        value = bitcast_ret
    } !InsnStore
    push_insn(store3, state)

    let store4 = make_insn_dbg(InsnKind::STORE, loc)
    store4.value.store = {
        loc = gep4_ret,
        value = load4_ret
    } !InsnStore
    push_insn(store4, state)
}

def call_set_item(n: &parser::Node, l: &parser::Node, value: &Value, loc: &Value, state: &State) -> bool {
    if not l or l.kind != parser::NodeKind::ARRAY_SUBSCRIPT { return false }

    let args = vector::make(typechecking::NamedParameter)
    args.push({ tpe = l.value.bin_op.left.tpe } !typechecking::NamedParameter)
    args.push({ tpe = l.value.bin_op.right.tpe } !typechecking::NamedParameter)
    args.push({ tpe = value.tpe } !typechecking::NamedParameter)

    let set_item = scope::get_function(state.scope, parser::make_identifier("set_item"), args)
    if set_item {

        var array_v = walk_and_load_expression(l.value.bin_op.left, state)
        if typechecking::has_copy_constructor(array_v.tpe) {
            let ret = state.alloca(array_v.tpe, loc)
            insert_copy_constructor(ret, array_v, loc, state)
            array_v = state.load(array_v.tpe, ret, loc)
        }

        let index_v = walk_and_load_expression(l.value.bin_op.right, state)

        let left = (set_item.tpe.parameter_t[0]).tpe
        let right = (set_item.tpe.parameter_t[1]).tpe
        let tpe = (set_item.tpe.parameter_t[2]).tpe

        let v0 = convert_to(n, array_v, left, state)
        let v1 = convert_to(n, index_v, right, state)
        let v2 = convert_to(n, @value, tpe, state)

        predeclare_function(set_item.tpe, state.module)
        state.module.imported.add(set_item.tpe.type_name)
        state.call(set_item.tpe.type_name, null, [v0, v1, v2], loc)

        return true
    }
    return false
}

def create_temporary(addr: Value, ret: Value, loc: &Value, state: &State) {
    var name = addr.name
    let is_global = scope::is_global(state.scope)
    if is_global {
        name = state.module.module + ".__tmp." + state.global_counter
        state.global_counter += 1
    }

    let ident = parser::make_identifier(name)
    if not scope::get(state.scope, ident) {
        scope::create_variable(
            state.scope, 
            ident,
            parser::ShareMarker::NONE,
            parser::VarDecl::LET,
            ret.tpe, true, null // extern so that we don't change the variable name
        )
    }

    if is_global {
        let global = {
            name = name,
            tpe = ret.tpe,
            private = true
        } !&Global
        
        state.module.result.globals[(@global).name] = global
        state.module.imported.add(global.name)
        
        state.store({ kind = ValueKind::GLOBAL, tpe = pointer(ret.tpe), name = name } !Value, ret, loc)
    } else {
        state.current_function.function_locals.add(name)
    }
}

def assign_post(n: &parser::Node, l: &parser::Node, ret: &Value, loc: &Value, state: &State) -> bool {
    // Just look at this madness
    if not n or not l or 
        not l.tpe or not n.tpe or 
        not ret or not ret.tpe { 
        return false 
    }
    
    if not call_set_item(n, l, ret, loc, state) {
        let addr = walk_expression(l, state).addr
        if not addr {
            errors::errorn(l, "Can't assign, expression has no address")
            return false
        }

        if (l.tpe.kind == typechecking::TypeKind::ARRAY or 
            (l.tpe.kind == typechecking::TypeKind::REFERENCE and 
            l.tpe.tpe and l.tpe.tpe.kind == typechecking::TypeKind::ARRAY)) and 
            ret.tpe.kind == typechecking::TypeKind::STATIC_ARRAY and
            n.kind == parser::NodeKind::ARRAY_LIT {

            // We need to store the array so we can destruct it
            create_temporary(@ret.addr, @ret, loc, state)
        }
        
        @ret = convert_to(n, @ret, (@l).tpe, state)

        if has_copy_constructor(ret.tpe) {
            let tmp = state.alloca(ret.tpe, loc)
            insert_copy_constructor(tmp, @ret, loc, state)
            @ret = state.load(ret.tpe, tmp, loc)
        }

        if typechecking::is_ref(l.tpe) and ret.addr and typechecking::is_ref(ret.addr.tpe) {
            assign_ref(@ret.addr, @addr, loc, l.is_initializer, state)
        } else {
            if not l.is_initializer {
                insert_destructor(@addr, state.scope, loc, state)
            } else if l.svalue and l.svalue.previous_underscore {
                let pu = l.svalue.previous_underscore
                let addr = { kind = ValueKind::LOCAL, name = pu.assembly_name, tpe = pointer(pu.tpe) } !Value
                insert_destructor(addr, state.scope, loc, state)
            }
            
            let store = make_insn_dbg(InsnKind::STORE, loc)
            (@store).value.store = {
                value = @ret,
                loc = @addr
            } !InsnStore

            push_insn(store, state)

            if typechecking::is_ref(l.tpe) {
                increase_ref_count(@addr, loc, state)
            }
        }
    }
    return true
}

def walk_Assign(node: &parser::Node, state: &State) -> Value {
    // TODO Make this possible: a, b = c, d = e, f
    // Right now we can only return one value

    let loc = make_location(node, state)
    let right = (@node).value.assign.right
    let left = (@node).value.assign.left
    var last_value: &Value = NO_VALUE

    var j = 0
    for var i in 0..vector::length(right) {
        let n = right[i]
        if not n { break }
        var is_undef = false
        var value: &Value = NO_VALUE
        if n.kind == parser::NodeKind::UNDEF { 
            is_undef = true
        } else {
            value = walk_and_load_expression(n, state)
        }
        let tpe = (@n).tpe
        if not tpe { continue }
        if tpe.kind == typechecking::TypeKind::TUPLE {
            for var k in 0..vector::length(tpe.return_t) {
                let t = tpe.return_t[k]
                if j >= vector::length(left) { return NO_VALUE }
                let l = left[j]

                if l.svalue and l.svalue.name == "_" {
                    let alloca = make_insn_dbg(InsnKind::ALLOCA, loc)
                    alloca.value.alloca = {
                        ret = { kind = ValueKind::LOCAL, name = l.svalue.assembly_name, tpe = l.svalue.tpe } !Value
                    } !InsnAlloca
                    push_alloca(alloca, state)
                }

                let gep_ret = make_local_value(typechecking::pointer(t), null, state)

                let index = allocate(Value, 2)
                index[0] = make_int_value(0)
                index[1] = make_int_value(k)

                let gep = make_insn_dbg(InsnKind::GETELEMENTPTR, loc)
                (@gep).value.gep = {
                    ret = gep_ret,
                    tpe = value.tpe,
                    value = @value.addr,
                    index = index
                } !InsnGetElementPtr

                push_insn(gep, state)
                
<<<<<<< HEAD
                var ret = gep_ret

                if not typechecking::is_ref(l.tpe) {
                    ret = make_local_value(t, gep_ret, state)
=======
                let gep_retp = allocate(Value)
                @gep_retp = gep_ret
                let ret = make_local_value(t, gep_retp, state)
>>>>>>> ccb3b581

                let load = make_insn_dbg(InsnKind::LOAD, loc)
                (@load).value.load = {
                    value = ret,
                    loc = gep_ret
                } !InsnLoad

                push_insn(load, state)

                if not assign_post(n, l, ret, loc, state) { return NO_VALUE }
                
                last_value = ret
                j += 1
            }
        } else {
            if j >= vector::length(left) { return NO_VALUE }
            let l = left[j]
            if not l.is_initializer and is_undef {
                errors::errorn(n, "Undef used outside of initializer")
            }

            if l.svalue and l.svalue.name == "_" {
                let alloca = make_insn_dbg(InsnKind::ALLOCA, loc)
                alloca.value.alloca = {
                    ret = { kind = ValueKind::LOCAL, name = l.svalue.assembly_name, tpe = l.svalue.tpe } !Value
                } !InsnAlloca
                push_alloca(alloca, state)
            }

            if not assign_post(n, l, value, loc, state) { return NO_VALUE }
            
            last_value = value
            j += 1
        }
    }
    return @last_value
}

def walk_AssignEq(node: &parser::Node, state: &State) -> Value {
    let left = (@node).value.bin_op.left
    let right = (@node).value.bin_op.right

    var kind: parser::NodeKind
    switch (@node).kind !int {
        case parser::NodeKind::PADD_EQ: kind = parser::NodeKind::PADD
        case parser::NodeKind::PSUB_EQ: kind = parser::NodeKind::PSUB
        case parser::NodeKind::ADD_EQ:  kind = parser::NodeKind::ADD
        case parser::NodeKind::SUB_EQ:  kind = parser::NodeKind::SUB
        case parser::NodeKind::MUL_EQ:  kind = parser::NodeKind::MUL
        case parser::NodeKind::DIV_EQ:  kind = parser::NodeKind::DIV
        case parser::NodeKind::MOD_EQ:  kind = parser::NodeKind::MOD
        case parser::NodeKind::AND_EQ:  kind = parser::NodeKind::BAND
        case parser::NodeKind::OR_EQ:   kind = parser::NodeKind::BOR
        case parser::NodeKind::XOR_EQ:  kind = parser::NodeKind::BXOR
        case parser::NodeKind::SHL_EQ:  kind = parser::NodeKind::SHL
        case parser::NodeKind::SHR_EQ:  kind = parser::NodeKind::SHR
        case: assert(false)
    }

    let arithmetic = {
        kind = kind,
        loc = (@node).loc,
        scope = (@node).scope,
        tpe = (@node).tpe
    } !&parser::Node
    
    arithmetic.value.bin_op = {
        left = left,
        right = right
    } !parser::NodeBinaryOp

    let left_vec = vector::make(type &parser::Node)
    left_vec.push(left)
    let right_vec = vector::make(type &parser::Node)
    right_vec.push(arithmetic)

    let assign_eq_node = {
        kind = parser::NodeKind::ASSIGN,
        loc = (@node).loc,
        scope = (@node).scope
    } !&parser::Node
    
    assign_eq_node.value.assign = {
        left = left_vec,
        right = right_vec
    } !parser::NodeAssign

    return walk_and_load_expression(assign_eq_node, state)
}

def walk_Deref(node: &parser::Node, state: &State) -> Value {
    let loc = make_location(node, state)
    var value = walk_and_load_expression((@node).value.expr, state)
    let tpe = value.tpe
    if not tpe { return NO_VALUE }

    if typechecking::is_ref(tpe) {
        let index = allocate(int, 1)
        index[0] = 1
        let extract_ret = make_local_value(typechecking::pointer(tpe.tpe), null, state)
        let extract = make_insn_dbg(InsnKind::EXTRACTVALUE, make_location(node, state))
        extract.value.extract_value = {
            ret = extract_ret,
            value = value,
            index = index
        } !InsnExtractValue
        push_insn(extract, state)

        value = extract_ret
    }

    let ret = make_address_value(tpe.tpe, value, state)
    return ret
}

def walk_Ptr(node: &parser::Node, state: &State) -> Value {
    let value = walk_expression((@node).value.expr, state)
    if not value.addr { return NO_VALUE }

    return @(value.addr)
}

def walk_MemberAccess_gep(node: &parser::Node, tpe: &typechecking::Type, 
    mtpe: &typechecking::Type, value: Value, index: [Value], state: &State) -> Value {

    let loc = make_location(node, state)
    let gep_ret = make_local_value(typechecking::pointer(mtpe), null, state) 
    let gep = make_insn_dbg(InsnKind::GETELEMENTPTR, loc)
    (@gep).value.gep = {
        ret = gep_ret,
        tpe = tpe,
        value = @value.addr,
        index = index
    } !InsnGetElementPtr
    push_insn(gep, state)

    let ret = make_address_value(mtpe, gep_ret, state)
    return ret
}

type Member = struct {
    index: int
    tpe: &typechecking::Type
}

// This list needs to be reversed to find the actual indices
def resolve_member(vec: &Vector(Member), tpe: &typechecking::Type, name: &string) -> bool {
    let fields = tpe.fields
    for var i in 0..fields.size {
        let field = fields[i]
        if length(field.name) > 0 {
            if field.name == name {
                let member = {
                    index = i,
                    tpe = field.tpe
                } !Member
                vec.push(member)
                return true
            }
        } else {
            let found = resolve_member(vec, field.tpe, name)
            if found {
                let member = {
                    index = i,
                    tpe = field.tpe
                } !Member
                vec.push(member)
                return true
            }
        }
    }
    return false
}

def walk_MemberAccess_struct(node: &parser::Node, tpe: &typechecking::Type, member: &Member, value: Value, state: &State) -> Value {
    let loc = make_location(node, state)
    
    if tpe.kind == typechecking::TypeKind::UNION {

        let index = allocate(Value, 3)
        index[0] = make_int_value(0)
        index[1] = make_int_value(0)
        index[2] = make_int_value(0)

        let gep_ret = make_local_value(typechecking::pointer(builtins::char_), null, state)
        let gep = make_insn_dbg(InsnKind::GETELEMENTPTR, loc)
        (@gep).value.gep = {
            ret = gep_ret,
            tpe = tpe,
            value = @value.addr,
            index = index
        } !InsnGetElementPtr
        push_insn(gep, state)

        let bitcast_ret = make_local_value(typechecking::pointer((@member).tpe), null, state)
        let bitcast = make_insn_dbg(InsnKind::BITCAST, loc)
        (@bitcast).value.convert = {
            ret = bitcast_ret,
            value = gep_ret
        } !InsnConvert
        push_insn(bitcast, state)

        let ret = make_address_value((@member).tpe, bitcast_ret, state)
        return ret
    } else {
        let index = allocate(Value, 2)
        index[0] = make_int_value(0)
        index[1] = make_int_value((@member).index)
        return walk_MemberAccess_gep(node, tpe, (@member).tpe, value, index, state)
    }
}

def walk_MemberAccess(node: &parser::Node, state: &State) -> Value {
    let loc = make_location(node, state)
    if not (@node).tpe { return NO_VALUE }

    let left = (@node).value.bin_op.left
    let right = (@node).value.bin_op.right
    var tpe = (@left).tpe
    if not tpe { return NO_VALUE }

    var value = walk_expression(left, state)
    if not value.addr {
        if typechecking::equals(value.tpe, typechecking::pointer(builtins::Type_)) {
            // TODO This should be handled in typechecking
            value.addr = value
        } else {
            errors::errorn(node, "Can't use member access, expression has no address")
            return NO_VALUE
        }
    }

    // TODO This might double error
    let name = typechecking::last_ident_to_str(right)

    if tpe.kind == typechecking::TypeKind::STATIC_ARRAY {
        if name == "size" {
            let i = make_int_value(tpe.length !int)
            i.tpe = builtins::size_t_
            return i
        } else if name == "value" {
            let index = allocate(Value, 2)
            index[0] = make_int_value(0)
            index[0].tpe = builtins::size_t_
            index[1] = make_int_value(0)
            index[1].tpe = builtins::size_t_

            let gep_ret = make_local_value((@node).tpe, null, state)
            let gep = make_insn_dbg(InsnKind::GETELEMENTPTR, loc)
            (@gep).value.gep = {
                ret = gep_ret,
                tpe = tpe,
                value = @value.addr,
                index = index
            } !InsnGetElementPtr

            push_insn(gep, state)
            return gep_ret
        } else { assert(false) }
    } else if tpe.kind == typechecking::TypeKind::ARRAY {
        let index = allocate(Value, 2)
        index[0] = make_int_value(0)

        if name == "size" {
            index[1] = make_int_value(0)
        } else if name == "value" {
            index[1] = make_int_value(1)
        } else {
            assert(false)
        }

        return walk_MemberAccess_gep(node, tpe, (@node).tpe, value, index, state)
    } else {
        let vec = vector::make(Member)
        if not resolve_member(vec, tpe, name) {
            assert(false)
        }
        let len = vector::length(vec)
        for var i in 0..len {
            let j = len - i - 1
            let member = vec[j]
            value = walk_MemberAccess_struct(node, tpe, member, value, state)
            tpe = member.tpe
        }
        return value
    }
}

// TODO Lots of duplicate code
def walk_ArraySubscript(node: &parser::Node, state: &State) -> Value {
    if not (@node).tpe { return NO_VALUE }
    let loc = make_location(node, state)

    let left = (@node).value.bin_op.left
    let right = (@node).value.bin_op.right
    
    var array_tpe = (@left).tpe
    var left_value = walk_expression(left, state)
    let right_value = walk_and_load_expression(right, state)

    if is_ref(array_tpe) {
        let array_ref = state.load(array_tpe, @left_value.addr, loc)
        let array = state.extract_value(pointer(array_tpe.tpe), array_ref, [1], loc)
        let array_val = state.load(array_tpe.tpe, array, loc)

        array_val.addr = array
        left_value = array_val
        array_tpe = array_tpe.tpe
    }

    if (@array_tpe).kind == typechecking::TypeKind::ARRAY {
        let index1 = allocate(Value, 2)
        index1[0] = make_int_value(0)
        index1[1] = make_int_value(1)

        let gep_ret1 = make_local_value(typechecking::pointer(typechecking::pointer((@node).tpe)), null, state)
        
        let gep1 = make_insn_dbg(InsnKind::GETELEMENTPTR, loc)
        (@gep1).value.gep = {
            ret = gep_ret1,
            tpe = array_tpe,
            value = @left_value.addr,
            index = index1
        } !InsnGetElementPtr

        let load1_value = make_local_value(typechecking::pointer((@node).tpe), null, state)

        let load1 = make_insn_dbg(InsnKind::LOAD, loc)
        (@load1).value.load = {
            value = load1_value,
            loc = gep_ret1
        } !InsnLoad

        let index2 = allocate(Value, 1)
        index2[0] = right_value

        let gep_ret2 = make_local_value(typechecking::pointer((@node).tpe), null, state)

        let gep2 = make_insn_dbg(InsnKind::GETELEMENTPTR, loc)
        (@gep2).value.gep = {
            ret = gep_ret2,
            tpe = (@node).tpe,
            value = load1_value,
            index = index2
        } !InsnGetElementPtr
        
        let ret = make_address_value((@node).tpe, gep_ret2, state)

        push_insn(gep1, state)
        push_insn(load1, state)
        push_insn(gep2, state)
        
        return ret
    } else if (@array_tpe).kind == typechecking::TypeKind::STATIC_ARRAY {  
        var index = allocate(Value, 2)
        index[0] = make_int_value(0)
        index[1] = right_value

        let gep_ret = make_local_value(typechecking::pointer((@node).tpe), null, state)

        let gep = make_insn_dbg(InsnKind::GETELEMENTPTR, loc)
        (@gep).value.gep = {
            ret = gep_ret,
            tpe = array_tpe,
            value = @left_value.addr,
            index = index
        } !InsnGetElementPtr

        let ret = make_address_value((@node).tpe, gep_ret, state)

        push_insn(gep, state)
        return ret
    } else if typechecking::is_pointer(array_tpe) {
        left_value = load_value(node, left_value, state)

        var index = allocate(Value, 1)
        index[0] = right_value

        let gep_ret = make_local_value(typechecking::pointer((@node).tpe), null, state)

        let gep = make_insn_dbg(InsnKind::GETELEMENTPTR, loc)
        (@gep).value.gep = {
            ret = gep_ret,
            tpe = (@node).tpe,
            value = left_value,
            index = index
        } !InsnGetElementPtr

        let ret = make_address_value((@node).tpe, gep_ret, state)

        push_insn(gep, state)        
        return ret
    } else {
        assert(false)
    }
}

def walk_SizeOf(node: &parser::Node, state: &State) -> Value {
    if not node.value.expr { return NO_VALUE }
    var tpe = (@(@node).value.expr).tpe
    if not tpe {
        errors::errorn(node, "Invalid expression")
        return NO_VALUE
    }
    let value = make_int_value(tpe.size !int)
    value.tpe = builtins::size_t_
    
    return value
}

def walk_AlignOf(node: &parser::Node, state: &State) -> Value {
    if not node.value.expr { return NO_VALUE }
    var tpe = (@(@node).value.expr).tpe
    if not tpe {
        errors::errorn(node, "Invalid expression")
        return NO_VALUE
    }
    let value = make_int_value(tpe.align !int)
    value.tpe = builtins::size_t_
    
    return value
}

def convert_ref_to_int(node: &parser::Node, value: Value, loc: &Value, state: &State) -> Value {
    let gep_ret = state.extract_value(pointer(value.tpe.tpe), value, [1], loc)
    return state.ptr_to_int(gep_ret, loc)
}

def compare(node: &parser::Node, left: Value, right: Value, state: &State) -> Value {
    if not left.tpe or not right.tpe { return NO_VALUE }
    let loc = make_location(node, state)

    if typechecking::equals(left.tpe, right.tpe) { 
        if typechecking::equals(left.tpe, builtins::string_) {
            (@(@state).module).imported.add("strcmp")

            let args = allocate(Value, 2)
            args[0] = charp_str(left, state)
            args[1] = charp_str(right, state)

            let call_ret = make_local_value(builtins::int_, null, state)
            let call = make_insn_dbg(InsnKind::CALL, loc)
            (@call).value.call = {
                name = {
                    kind = ValueKind::GLOBAL,
                    name = "strcmp"
                } !Value,
                ret = call_ret,
                args = args
            } !InsnCall
            push_insn(call, state)

            var op: CompareInt
            switch (@node).kind !int {
                case parser::NodeKind::EQ:  op = CompareInt::eq
                case parser::NodeKind::NEQ: op = CompareInt::ne
                case parser::NodeKind::GT:  op = CompareInt::ugt
                case parser::NodeKind::LT:  op = CompareInt::ult
                case parser::NodeKind::GEQ: op = CompareInt::uge
                case parser::NodeKind::LEQ: op = CompareInt::ule
                case: assert(false)
            }

            let cmp_ret = make_local_value(builtins::bool_, null, state)
            let cmp = make_insn_dbg(InsnKind::ICMP, loc)
            (@cmp).value.icmp = {
                op = op,
                ret = cmp_ret,
                left = call_ret,
                right = {
                    kind = ValueKind::INT,
                    tpe = builtins::int_,
                    i = 0
                } !Value
            } !InsnIcmp
            push_insn(cmp, state)

            return cmp_ret
            // TODO There might be better ways of handling this
        } else if builtins::Type_ and typechecking::equals(left.tpe, typechecking::pointer(builtins::Type_)) {
            let svalue = scope::get(toolchain::runtime.scope, parser::make_identifier("equals"))
            predeclare_function(svalue.tpe, state.module)
            state.module.imported.add(svalue.tpe.type_name)

            let args = allocate(Value, 2)
            args[0] = left
            args[1] = right

            let call_ret = make_local_value(builtins::bool_, null, state)
            let call = make_insn_dbg(InsnKind::CALL, loc)
            call.value.call = {
                name = { kind = ValueKind::GLOBAL, name = svalue.tpe.type_name } !Value,
                ret = call_ret,
                args = args
            } !InsnCall
            push_insn(call, state)

            var ret: Value
            if node.kind == parser::NodeKind::NEQ {
                ret = make_local_value(builtins::bool_, null, state)
                let xor = make_insn_dbg(InsnKind::XOR, loc)
                (@xor).value.arith = {
                    ret = ret,
                    left = call_ret,
                    right = { kind = ValueKind::BOOL, i = 1, tpe = builtins::bool_ } !Value
                } !InsnArithmetic
                push_insn(xor, state)
            } else if node.kind == parser::NodeKind::EQ {
                ret = call_ret
            } else {
                errors::errorn(node, "Can't compare types")
                return NO_VALUE
            }

            return ret
        }
    }

    var tpe: &typechecking::Type = null
    if typechecking::is_enum(left.tpe) {
        left.tpe = (@left.tpe).tpe
    }
    if typechecking::is_enum(right.tpe) {
        right.tpe = (@right.tpe).tpe
    }
    if typechecking::is_pointer(left.tpe) {
        // TODO We need something like intptr_t, but for now size_t will suffice
        left = convert_to(node, left, builtins::size_t_, state)
    }
    if typechecking::is_pointer(right.tpe) {
        right = convert_to(node, right, builtins::size_t_, state)
    }
    if typechecking::is_ref(left.tpe) {
        left = convert_ref_to_int(node, left, loc, state)
    }
    if typechecking::is_ref(right.tpe) {
        right = convert_ref_to_int(node, right, loc, state)
    }
    if (@left.tpe).kind == typechecking::TypeKind::NULL {
        left = make_int_value(0)
        left.tpe = builtins::size_t_
    }
    if (@right.tpe).kind == typechecking::TypeKind::NULL {
        right = make_int_value(0)
        right.tpe = builtins::size_t_
    }
    if typechecking::is_arithmetic(left.tpe) and typechecking::is_arithmetic(right.tpe) {
        tpe = typechecking::common_type(left.tpe, right.tpe)
        if not tpe {
            errors::errorn(node, "Can't compare ", debug::type_to_str(left.tpe), " and ", debug::type_to_str(right.tpe))
            return NO_VALUE
        }

        left = convert_to(node, left, tpe, state)
        right = convert_to(node, right, tpe, state)

        let ret = make_local_value((@node).tpe, null, state)

        var insn: &Insn = null
        if typechecking::is_float(tpe) {
            var op: CompareFloat
            switch (@node).kind !int {
                case parser::NodeKind::EQ:  op = CompareFloat::ueq
                case parser::NodeKind::NEQ: op = CompareFloat::une
                case parser::NodeKind::GT:  op = CompareFloat::ugt
                case parser::NodeKind::LT:  op = CompareFloat::ult
                case parser::NodeKind::GEQ: op = CompareFloat::uge
                case parser::NodeKind::LEQ: op = CompareFloat::ule
                case: assert(false)
            }
            insn = make_insn_dbg(InsnKind::FCMP, loc)
            (@insn).value.fcmp = {
                op = op,
                ret = ret,
                left = left,
                right = right
            } !InsnFcmp
        } else {
            var op: CompareInt
            if tpe.unsig {
                switch (@node).kind !int {
                    case parser::NodeKind::EQ:  op = CompareInt::eq
                    case parser::NodeKind::NEQ: op = CompareInt::ne
                    case parser::NodeKind::GT:  op = CompareInt::ugt
                    case parser::NodeKind::LT:  op = CompareInt::ult
                    case parser::NodeKind::GEQ: op = CompareInt::uge
                    case parser::NodeKind::LEQ: op = CompareInt::ule
                    case: assert(false)
                }
            } else {
                switch (@node).kind !int {
                    case parser::NodeKind::EQ:  op = CompareInt::eq
                    case parser::NodeKind::NEQ: op = CompareInt::ne
                    case parser::NodeKind::GT:  op = CompareInt::sgt
                    case parser::NodeKind::LT:  op = CompareInt::slt
                    case parser::NodeKind::GEQ: op = CompareInt::sge
                    case parser::NodeKind::LEQ: op = CompareInt::sle
                    case: assert(false)
                }
            }
            insn = make_insn_dbg(InsnKind::ICMP, loc)
            (@insn).value.icmp = {
                op = op,
                ret = ret,
                left = left,
                right = right
            } !InsnIcmp
        }

        push_insn(insn, state)

        return ret
    }
    return NO_VALUE
}

def walk_ComparisionOp(node: &parser::Node, state: &State) -> Value {
    let loc = make_location(node, state)
    let left = (@node).value.bin_op.left
    let right = (@node).value.bin_op.right

    if not left or not right { return NO_VALUE }
    if not (@left).tpe or not (@right).tpe { return NO_VALUE }

    if (@left).kind >= parser::NodeKind::EQ and (@left).kind <= parser::NodeKind::LEQ {
        let value_left = walk_and_load_expression(left, state)
        // These two values get compared
        let value_leftc = walk_and_load_expression((@left).value.bin_op.right, state)
        let value_rightc = walk_and_load_expression(right, state)
        let value = compare(node, value_leftc, value_rightc, state)
        
        let ret = make_local_value(builtins::bool_, null, state)

        let insn_and = make_insn_dbg(InsnKind::AND, loc)
        (@insn_and).value.arith = {
            ret = ret,
            left = value_left,
            right = value
        } !InsnArithmetic

        push_insn(insn_and, state)

        return ret
    } else {
        let value_left = walk_and_load_expression(left, state)
        let value_right = walk_and_load_expression(right, state)
        return compare(node, value_left, value_right, state)
    }
}

def walk_PointerOp(node: &parser::Node, kind: InsnKind, state: &State) -> Value {
    let loc = make_location(node, state)
    // TODO This is not the correct type
    let value_left = convert_to(node, walk_and_load_expression((@node).value.bin_op.left, state), builtins::size_t_, state)
    let value_right = convert_to(node, walk_and_load_expression((@node).value.bin_op.right, state), builtins::size_t_, state)

    let ret_arith = make_local_value(builtins::size_t_, null, state)

    let arith = make_insn_dbg(kind, loc)
    (@arith).value.arith = {
        ret = ret_arith,
        left = value_left,
        right = value_right
    } !InsnArithmetic
    push_insn(arith, state)

    let ret_inttoptr = make_local_value((@node).tpe, null, state)

    let inttoptr = make_insn_dbg(InsnKind::INTTOPTR, loc)
    (@inttoptr).value.convert = {
        ret = ret_inttoptr,
        value = ret_arith
    } !InsnConvert
    push_insn(inttoptr, state)

    return ret_inttoptr
}

def walk_IfExpr(node: &parser::Node, state: &State) -> Value {
    let loc = make_location(node, state)
    let cond = convert_to(node, walk_and_load_expression(node.value.if_expr.cond, state), builtins::bool_, state)
    let if_true = node.value.if_expr.if_true
    let if_false = node.value.if_expr.if_false

    let ret_alloca = make_named_local(if_true.tpe, null, state)
    let alloca = make_insn_dbg(InsnKind::ALLOCA, loc)
    alloca.value.alloca = {
        ret = ret_alloca
    } !InsnAlloca
    push_insn(alloca, state)
    ret_alloca.tpe = typechecking::pointer(ret_alloca.tpe)

    let entry_label = make_label(state)
    let br = make_insn_dbg(InsnKind::BR, loc)
    br.value.br = {
        cond = cond,
        if_true = entry_label
    } !InsnBr
    push_insn(br, state)
    push_label(entry_label, state)
    
    let true_value = walk_and_load_expression(if_true, state)
    let store1 = make_insn_dbg(InsnKind::STORE, make_location(if_true, state))
    store1.value.store = {
        loc = ret_alloca,
        value = true_value
    }
    push_insn(store1, state)

    let exit = make_insn_dbg(InsnKind::BR_UNC, loc)
    push_insn(exit, state)

    let false_label = make_label(state)
    br.value.br.if_false = false_label
    push_label(false_label, state)

    let false_value = walk_and_load_expression(if_false, state)
    let store2 = make_insn_dbg(InsnKind::STORE, make_location(if_false, state))
    store2.value.store = {
        loc = ret_alloca,
        value = false_value
    }
    push_insn(store2, state)
    push_insn(exit, state)

    let exit_label = make_label(state)
    push_label(exit_label, state)
    exit.value.br_unc.label_ = exit_label

    // TODO This is not really a local
    return { kind = ValueKind::LOCAL, tpe = if_true.tpe, addr = ret_alloca } !Value
}

def walk_Type(node: &parser::Node, state: &State) -> Value {
    let expr = node.value.t_parr.tpe
    node.svalue = change_value_to_type(node.tpe.tpe.tpe, state)
    if not node.svalue { return NO_VALUE }
    return @node.svalue.value
}

def walk_TypeOfT(node: &parser::Node, state: &State) -> Value {
    let expr = node.value.expr
    node.svalue = change_value_to_type(expr.tpe, state)
    if not node.svalue { return NO_VALUE }
    return @node.svalue.value
}

export def walk_expression(node: &parser::Node, state: &State) -> Value {
    var expr: Value
    if not node { return NO_VALUE }
    switch (@node).kind !int {
        case parser::NodeKind::NULL:
            expr = walk_Null(node, state)
        case parser::NodeKind::UNDEF:
            errors::errorn(node, "Undef used outside of initializer")
            expr = NO_VALUE
        case parser::NodeKind::IDENTIFIER:
            expr = walk_Identifier(node, state)
        case parser::NodeKind::INTEGER:
            expr = walk_Integer(node, state)
        case parser::NodeKind::FLOAT:
            expr = walk_Float(node, state)
        case parser::NodeKind::BOOLEAN:
            expr = walk_Boolean(node, state)
        case parser::NodeKind::CHAR:
            expr = walk_Char(node, state)
        case parser::NodeKind::STRING:
            expr = walk_String(node, state)
        case parser::NodeKind::SIZE_OF:
            expr = walk_SizeOf(node, state)
        case parser::NodeKind::ALIGN_OF:
            expr = walk_AlignOf(node, state)
        case parser::NodeKind::CAST:
            expr = walk_Cast(node, state)
        case parser::NodeKind::USUB:
            expr = walk_USub(node, state)
        case parser::NodeKind::UADD:
            expr = walk_UAdd(node, state)
        case parser::NodeKind::NOT:
            expr = walk_Not(node, state)
        case parser::NodeKind::AND:
            expr = walk_And(node, state)
        case parser::NodeKind::OR:
            expr = walk_Or(node, state)
        case parser::NodeKind::ADD:
            expr = walk_Add(node, state)
        case parser::NodeKind::SUB:
            expr = walk_Sub(node, state)
        case parser::NodeKind::MUL:
            expr = walk_Mul(node, state)
        case parser::NodeKind::MOD:
            expr = walk_Mod(node, state)
        case parser::NodeKind::DIV:
            expr = walk_Div(node, state)
        case parser::NodeKind::SHL:
            expr = walk_Shl(node, state)
        case parser::NodeKind::SHR:
            expr = walk_Shr(node, state)
        case parser::NodeKind::BAND:
            expr = walk_BAnd(node, state)
        case parser::NodeKind::BOR:
            expr = walk_BOr(node, state)
        case parser::NodeKind::BXOR:
            expr = walk_BXor(node, state)
        case parser::NodeKind::BNOT:
            expr = walk_BNot(node, state)
        case parser::NodeKind::PADD:
            expr = walk_PointerOp(node, InsnKind::ADD, state)
        case parser::NodeKind::PSUB:
            expr = walk_PointerOp(node, InsnKind::SUB, state)
        case parser::NodeKind::EQ..=parser::NodeKind::LEQ:
            expr = walk_ComparisionOp(node, state)
        case parser::NodeKind::FUNC_CALL:
            expr = walk_Call(node, state)
        case parser::NodeKind::ASSIGN:
            expr = walk_Assign(node, state)
        case parser::NodeKind::PADD_EQ..=parser::NodeKind::SHR_EQ:
            expr = walk_AssignEq(node, state)
        case parser::NodeKind::DEREF:
            expr = walk_Deref(node, state)
        case parser::NodeKind::PTR:
            expr = walk_Ptr(node, state)
        case parser::NodeKind::MEMBER_ACCESS:
            expr = walk_MemberAccess(node, state)
        case parser::NodeKind::ARRAY_SUBSCRIPT:
            expr = walk_ArraySubscript(node, state)
        case parser::NodeKind::STRUCT_LIT:
            expr = walk_StructLit(node, state)
        case parser::NodeKind::ARRAY_LIT:
            expr = walk_ArrayLit(node, state)
        case parser::NodeKind::ARRAY_STATIC_T, parser::NodeKind::PTR_T,
            parser::NodeKind::REF_T, parser::NodeKind::ARRAY_T, parser::NodeKind::FUNCTION_T:
            expr = walk_Type(node, state)
        case parser::NodeKind::TYPE_OF_T:
            expr = walk_TypeOfT(node, state)
        case parser::NodeKind::IF_EXPR:
            expr = walk_IfExpr(node, state)
        case:
            error((@node).kind, "\n")
            assert(false)
    }
    
    if node.parent and node.parent.body and node.kind != parser::NodeKind::FUNC_CALL and node.kind != parser::NodeKind::ASSIGN and
        expr.kind != ValueKind::NULL and expr.kind != ValueKind::ADDRESS and expr.tpe and expr.tpe.kind != typechecking::TypeKind::POINTER {

        let loc = make_location(node, state)
        let addr = state.alloca(expr.tpe, loc)
        state.store(addr, expr, loc)
        if is_ref(expr.tpe) {
            increase_ref_count(addr, loc, state)
        }
        insert_destructor(addr, state.scope, loc, state)
    }

    return expr
}

def walk_If(node: &parser::Node, state: &State) {
    let loc = make_location(node, state)

    let cond = convert_to((@node).value.if_.cond, walk_and_load_expression((@node).value.if_.cond, state), builtins::bool_, state)
    let entry_label = make_label(state)
    var entry = make_insn_dbg(InsnKind::BR, loc)
    (@entry).value.br = {
        cond = cond,
        if_true = entry_label
    } !InsnBr

    let exit = make_insn_dbg(InsnKind::BR_UNC, loc)

    push_insn(entry, state)
    push_label(entry_label, state)
    push_scope(node, state)
    var last_node = node
    for var i in 0..vector::length((@node).value.if_.body) {
        let stmt = (@node).value.if_.body[i]
        walk(stmt, state)
        last_node = stmt
    }
    insert_destructors(node.inner_scope, make_location(last_node, state), state)
    pop_scope(state)
    push_insn(exit, state)

    for var i in 0..vector::length((@node).value.if_.else_if) {
        let br_label = make_label(state)
        (@entry).value.br.if_false = br_label
        push_label(br_label, state)
        
        let else_if = (@node).value.if_.else_if[i]
        let cond = convert_to((@else_if).value.else_if.cond, walk_and_load_expression((@else_if).value.else_if.cond, state), builtins::bool_, state)

        entry = make_insn_dbg(InsnKind::BR, make_location(else_if, state))
        (@entry).value.br = {
            cond = cond
        } !InsnBr
        push_insn(entry, state)
        let entry_label = make_label(state)
        (@entry).value.br.if_true = entry_label

        push_label(entry_label, state)
        push_scope(else_if, state)
        var last_node = else_if
        for var i in 0..vector::length((@else_if).value.else_if.body) {
            let stmt = (@else_if).value.else_if.body[i]
            walk(stmt, state)
            last_node = stmt
        }
        insert_destructors(else_if.inner_scope, make_location(last_node, state), state)
        pop_scope(state)
        push_insn(exit, state)
    }

    let else_ = (@node).value.if_.else_
    if else_ {
        let entry_label = make_label(state)
        (@entry).value.br.if_false = entry_label
        push_label(entry_label, state)
        push_scope(else_, state)
        var last_node = else_
        for var i in 0..vector::length((@else_).value.body) {
            let stmt = (@else_).value.body[i]
            walk(stmt, state)
            last_node = stmt
        }
        insert_destructors(else_.inner_scope, make_location(last_node, state), state)
        pop_scope(state)
        push_insn(exit, state)
    }

    let exit_label = make_label(state)
    if not else_ {
        (@entry).value.br.if_false = exit_label
    }
    (@exit).value.br_unc.label_ = exit_label
    push_label(exit_label, state)
}

let max_cases = 25

def walk_Switch(node: &parser::Node, state: &State) {
    let loc = make_location(node, state)
    let swexpr = walk_and_load_expression((@node).value.switch_.expr, state)
    let tpe = (@(@node).value.switch_.expr).tpe
    
    let switch_values = vector::make(SwitchValue)
    let swtch = make_insn_dbg(InsnKind::SWITCH, loc)
    (@swtch).value.switch_ = {
        value = swexpr,
        switch_values = switch_values
    } !InsnSwitch
    push_insn(swtch, state)

    let end = make_insn_dbg(InsnKind::BR_UNC, loc)

    var otherwise: &parser::Node = null
    let if_stmts = vector::make(type &parser::Node)

    // TODO We need to check if the ranges overlap
    for var i in 0..vector::length((@node).value.switch_.body) {
        let cse = (@node).value.switch_.body[i]
        let len = vector::length((@cse).value.case_.expr)

        if len == 0 {
            if otherwise {
                errors::errorn(cse, "More than one default case")
                return
            } else {
                otherwise = cse
            }
        } else {
            var out_of_bounds = false
            for var j in 0..len {
                let expr = (@cse).value.case_.expr[j]
                if (@expr).kind == parser::NodeKind::RANGE or
                    (@expr).kind == parser::NodeKind::RANGE_INC {
                    let left = (@expr).value.bin_op.left
                    let right = (@expr).value.bin_op.right
                    var min = left.svalue.value.i
                    var max = right.svalue.value.i
                    if (max >= min) and (max - min > max_cases) {
                        if_stmts.push(cse)
                        out_of_bounds = true
                        break
                    }
                }
            }
            if not out_of_bounds {
                let start = make_label(state)
                push_label(start, state)

                for var j in 0..len {
                    let expr = (@cse).value.case_.expr[j]
                    if (@expr).kind == parser::NodeKind::RANGE or
                        (@expr).kind == parser::NodeKind::RANGE_INC {
                        let left = (@expr).value.bin_op.left
                        let right = (@expr).value.bin_op.right
                        var min = left.svalue.value.i
                        var max = right.svalue.value.i
                        if (max >= min) {
                            if (@expr).kind == parser::NodeKind::RANGE_INC {
                                max += 1
                            }
                            for var k in min..max {
                                let svalue = {
                                    label_ = start,
                                    value = { kind = ValueKind::INT, i = k, tpe = tpe } !Value
                                } !SwitchValue
                                switch_values.push(svalue)
                            } 
                        } else {
                            errors::errorn(expr, "Invalid range")
                            return
                        }
                    } else {
                        if not expr.svalue { return }
                        let value = expr.svalue.value.i
                        let svalue = {
                            label_ = start,
                            value = { kind = ValueKind::INT, i = value, tpe = tpe } !Value
                        } !SwitchValue
                        switch_values.push(svalue)
                    }
                }
                
                push_scope(cse, state)
                for var j in 0..vector::length((@cse).value.case_.body) {
                    let expr = (@cse).value.case_.body[j]
                    walk(expr, state)
                }
                pop_scope(state)

                push_insn(end, state)
            }
        }  
    }

    let olabel = make_label(state)
    push_label(olabel, state)

    for var i in 0..vector::length(if_stmts) {
        let cse = if_stmts[i]
        let len = vector::length((@cse).value.case_.expr)

        let brs = vector::make(type &Insn)
        var last: &Insn = null
        for var j in 0..len {
            if last {
                let lbl = make_label(state)
                push_label(lbl, state)
                (@last).value.br.if_false = lbl
            }
            let expr = (@cse).value.case_.expr[j]
            if (@expr).kind == parser::NodeKind::RANGE or 
                (@expr).kind == parser::NodeKind::RANGE_INC {
                let left = (@expr).value.bin_op.left
                let right = (@expr).value.bin_op.right
                var min = left.svalue.value.i
                var max = right.svalue.value.i

                if max < min {
                    errors::errorn(expr, "Invalid range")
                    return
                }
                
                let sub_ret = make_local_value(tpe, null, state)
                let sub = make_insn_dbg(InsnKind::SUB, loc)
                (@sub).value.arith = {
                    ret = sub_ret,
                    left = swexpr,
                    right = { kind = ValueKind::INT, i = min, tpe = tpe } !Value
                } !InsnArithmetic
                push_insn(sub, state)

                var op = CompareInt::ule
                if (@expr).kind == parser::NodeKind::RANGE {
                    op = CompareInt::ult
                }
                let cmp_ret = make_local_value(builtins::bool_, null, state)
                let cmp = make_insn_dbg(InsnKind::ICMP, loc)
                (@cmp).value.icmp = {
                    op = op,
                    ret = cmp_ret,
                    left = sub_ret,
                    right = { kind = ValueKind::INT, i = max - min, tpe = tpe } !Value
                } !InsnIcmp
                push_insn(cmp, state)

                let br = make_insn_dbg(InsnKind::BR, loc)
                (@br).value.br = {
                    cond = cmp_ret
                } !InsnBr
                push_insn(br, state)
                
                last = br
                brs.push(br)
            } else {
                let value = expr.svalue.value.i

                let cmp_ret = make_local_value(builtins::bool_, null, state)
                let cmp = make_insn_dbg(InsnKind::ICMP, loc)
                (@cmp).value.icmp = {
                    op = CompareInt::eq,
                    ret = cmp_ret,
                    left = swexpr,
                    right = { kind = ValueKind::INT, i = value, tpe = tpe } !Value
                } !InsnIcmp
                push_insn(cmp, state)

                let br = make_insn_dbg(InsnKind::BR, loc)
                (@br).value.br = {
                    cond = cmp_ret
                } !InsnBr
                push_insn(br, state)
                
                last = br
                brs.push(br)
            }
        }

        let lbl = make_label(state)
        push_label(lbl, state)

        for var i in 0..vector::length(brs) {
            let br = brs[i]
            (@br).value.br.if_true = lbl
        }

        push_scope(cse, state)
        var last_node = cse
        for var j in 0..vector::length((@cse).value.case_.body) {
            let expr = (@cse).value.case_.body[j]
            walk(expr, state)
            last_node = expr
        }
        insert_destructors(cse.inner_scope, make_location(last_node, state), state)
        pop_scope(state)

        push_insn(end, state)

        if last {
            let lbl = make_label(state)
            push_label(lbl, state)
            (@last).value.br.if_false = lbl
        }
    }

    if otherwise {
        push_scope(otherwise, state)
        for var i in 0..vector::length((@otherwise).value.case_.body) {
            let expr = (@otherwise).value.case_.body[i]
            walk(expr, state)
        }
        pop_scope(state)
    }

    push_insn(end, state)
    (@swtch).value.switch_.otherwise = olabel

    let end_label = make_label(state)
    push_label(end_label, state)
    (@end).value.br_unc.label_ = end_label
}

def return_post(expr: Value, loc: &Value, state: &State) -> Value {
    if is_ref(expr.tpe) {
        increase_ref_count_of_value(expr, loc, state)
    }
    if typechecking::has_copy_constructor(expr.tpe) {
        let ret = state.alloca(expr.tpe, loc)
        insert_copy_constructor(ret, expr, loc, state)
        expr = state.load(expr.tpe, ret, loc)
    }
    return expr
}

def walk_Return(node: &parser::Node, state: &State) {
    let loc = make_location(node, state)
    let current_function = (@state).current_function
    if not current_function { return }

    var value: &Value = NO_VALUE
    if (@current_function).multiple_returns {
        let ret_args = allocate(Value, vector::length((@node).value.body))
        for var i in 0..ret_args.size {
            let n = (@node).value.body[i]
            let tpe = (@(@current_function).ret).fields[i].tpe
            var expr = convert_to(n, walk_and_load_expression(n, state), tpe, state)
            ret_args[i] = return_post(expr, loc, state)
        }
        value = {
            kind = ValueKind::STRUCT,
            values = ret_args,
            tpe = (@current_function).ret
        } !&Value

        locals_to_insert_value(value, state)
    } else {
        let tpe = (@current_function).ret
        if tpe and vector::length(node.value.body) > 0 {
            let arg = vector::peek(node.value.body)
            value = convert_to(arg, walk_and_load_expression(arg, state), tpe, state)
            value = return_post(@value, loc, state)
        }
    }

    if current_function.has_defer {
        defer_unroll(node, state)
    }

    var scpe = state.scope
    while not scpe.is_function {
        insert_destructors(scpe, loc, state)
        scpe = scpe.parent 
    }
    insert_destructors(scpe, loc, state)

    let ret = make_insn_dbg(InsnKind::RET, loc)
    (@ret).value.ret.value = @value

    push_insn(ret, state)
    push_label(make_label(state), state)
}

def walk_Break(node: &parser::Node, state: &State) {
    let break_insn = get_break_insn(state)
    if not break_insn {
        errors::errorn(node, "break used outside of a loop")
        return
    }
    push_insn(break_insn, state)
    push_label(make_label(state), state)
}

def walk_Continue(node: &parser::Node, state: &State) {
    let continue_insn = get_continue_insn(state)
    if not continue_insn {
        errors::errorn(node, "continue used outside of a loop")
        return
    }
    push_insn(continue_insn, state)
    push_label(make_label(state), state)
}

def walk_Loop(node: &parser::Node, state: &State) {
    push_loop_state(state)
    let continue_insn = get_continue_insn(state)
    let break_insn = get_break_insn(state)

    push_insn(continue_insn, state)
    let start_label = make_label(state)
    push_label(start_label, state)
    push_scope(node, state)
    var last_node = node
    for var i in 0..vector::length((@node).value.body) {
        let n = (@node).value.body[i]
        walk(n, state)
        last_node = n
    }
    insert_destructors(node.inner_scope, make_location(last_node, state), state)
    pop_scope(state)
    push_insn(continue_insn, state)
    let end_label = make_label(state)
    push_label(end_label, state)

    (@continue_insn).value.br_unc.label_ = start_label
    (@break_insn).value.br_unc.label_ = end_label
    pop_loop_state(state)
}

def walk_While(node: &parser::Node, state: &State) {
    let loc = make_location(node, state)
    push_loop_state(state)
    let continue_insn = get_continue_insn(state)
    let break_insn = get_break_insn(state)

    push_insn(continue_insn, state)
    let start_label = make_label(state)
    push_label(start_label, state)

    let cond = convert_to(node, walk_and_load_expression((@node).value.while_loop.expr, state), builtins::bool_, state)
    
    let br = make_insn_dbg(InsnKind::BR, loc)
    (@br).value.br = {
        cond = cond
    } !InsnBr
    
    push_insn(br, state)

    let inner = make_label(state)
    push_label(inner, state)
    (@br).value.br.if_true = inner

    push_scope(node, state)
    var last_node = node
    for var i in 0..vector::length((@node).value.while_loop.body) {
        let n = (@node).value.while_loop.body[i]
        walk(n, state)
        last_node = n
    }
    insert_destructors(node.inner_scope, make_location(last_node, state), state)
    pop_scope(state)

    push_insn(continue_insn, state)
    let end_label = make_label(state)
    push_label(end_label, state)
    (@br).value.br.if_false = end_label

    (@continue_insn).value.br_unc.label_ = start_label
    (@break_insn).value.br_unc.label_ = end_label
    pop_loop_state(state)
}

// TODO Allow arrays
// TODO The locations seem off for this
def walk_For(node: &parser::Node, state: &State) {
    let range = (@node).value.for_loop.expr
    assert((@range).kind == parser::NodeKind::RANGE or (@range).kind == parser::NodeKind::RANGE_INC)
    
    var op = CompareInt::slt
    if (@range).kind == parser::NodeKind::RANGE_INC {
        op = CompareInt::sle
    }
    let iddecl = (@node).value.for_loop.iddecl
    let tpe = (@iddecl).tpe

    let left = (@range).value.bin_op.left
    let right = (@range).value.bin_op.right
    let startv = convert_to(left, walk_and_load_expression((@range).value.bin_op.left, state), tpe, state)
    let endv = convert_to(right, walk_and_load_expression(right, state), tpe, state)

    push_scope(node, state)
    let loc = make_location(node, state)
    var locv: Value
    if (@iddecl).kind == parser::NodeKind::FOR_ID_DECL {
        let value = scope::get((@iddecl).scope, (@iddecl).value.for_id_decl.ident)
        if not value { return }

        let ret = {
            kind = ValueKind::LOCAL,
            name = (@value).assembly_name,
            tpe = tpe
        } !Value

        let alloca = make_insn_dbg(InsnKind::ALLOCA, loc)
        (@alloca).value.alloca = {
            ret = ret
        } !InsnAlloca
        push_alloca(alloca, state)

        ret.tpe = typechecking::pointer(tpe)
        push_declare((@iddecl).value.for_id_decl.ident, ret, (@value).name, state)

        locv = {
            kind = ValueKind::LOCAL,
            name = (@value).assembly_name,
            tpe = typechecking::pointer(tpe)
        } !Value
    } else {
        let addr = walk_and_load_expression(iddecl, state).addr
        if not addr { return }
        locv = @addr
    }
    
    let store = make_insn_dbg(InsnKind::STORE, loc)
    (@store).value.store = {
        loc = locv,
        value = startv
    } !InsnStore

    push_insn(store, state)

    push_loop_state(state)
    let continue_insn = get_continue_insn(state)
    let break_insn = get_break_insn(state)
    let start_insn = make_insn_dbg(InsnKind::BR_UNC, loc)

    push_insn(start_insn, state)
    let start_label = make_label(state)
    push_label(start_label, state)

    let load_ret = make_local_value(builtins::int_, null, state)
    let load = make_insn_dbg(InsnKind::LOAD, loc)
    (@load).value.load = {
        value = load_ret,
        loc = locv
    } !InsnLoad

    push_insn(load, state)

    let tpe2 = typechecking::common_type(load_ret.tpe, endv.tpe)
    let left2 = convert_to(node, load_ret, tpe2, state)
    let right2 = convert_to(node, endv, tpe2, state)

    let cmp_ret = make_local_value(builtins::bool_, null, state)
    let cmp = make_insn_dbg(InsnKind::ICMP, loc)
    (@cmp).value.icmp = {
        op = op,
        ret = cmp_ret,
        left = left2,
        right = right2
    } !InsnIcmp

    push_insn(cmp, state)

    let br = make_insn_dbg(InsnKind::BR, loc)
    (@br).value.br = {
        cond = cmp_ret
    } !InsnBr
    
    push_insn(br, state)

    let inner = make_label(state)
    push_label(inner, state)
    (@br).value.br.if_true = inner

    var last_node = node
    for var i in 0..vector::length((@node).value.for_loop.body) {
        let n = (@node).value.for_loop.body[i]
        walk(n, state)
        last_node = n
    }
    insert_destructors(node.inner_scope, make_location(last_node, state), state)

    push_insn(continue_insn, state)
    let inc_label = make_label(state)
    push_label(inc_label, state)

    let add_ret = make_local_value(builtins::int_, null, state)
    let add = make_insn_dbg(InsnKind::ADD, loc)
    (@add).value.arith = {
        ret = add_ret,
        left = load_ret,
        right = { kind = ValueKind::INT, i = 1, tpe = builtins::int_ } !Value
    } !InsnArithmetic

    push_insn(add, state)

    let store2 = make_insn_dbg(InsnKind::STORE, loc)
    (@store2).value.store = {
        loc = locv,
        value = add_ret
    } !InsnStore

    push_insn(store2, state)

    push_insn(start_insn, state)
    let end_label = make_label(state)
    push_label(end_label, state)
    (@br).value.br.if_false = end_label

    (@start_insn).value.br_unc.label_ = start_label
    (@continue_insn).value.br_unc.label_ = inc_label
    (@break_insn).value.br_unc.label_ = end_label
    pop_loop_state(state)

    pop_scope(state)
}

export def walk_VarDecl(node: &parser::Node, state: &State, set_constant: bool = false) {
    let left = node.value.var_decl.left
    let right = node.value.var_decl.right
    let kw = node.value.var_decl.kw

    if kw == parser::VarDecl::CONST and not set_constant {
        return
    }

    let loc = make_location(node, state)
    let assign_left = vector::make(type &parser::Node)

    for var i in 0..vector::length(left) {
        let n = left[i]
        if (@n).kind == parser::NodeKind::ID_DECL {
            let v = (@n).value.id_decl.value
            let tpe = (@v).tpe
            import_structures(tpe, state.module)

            let value = v.svalue
            if not value { continue }
            if value.name != "_" {
                let ret = {
                    kind = ValueKind::LOCAL,
                    name = value.assembly_name,
                    tpe = tpe
                } !Value
                if state.current_function {
                    state.current_function.function_locals.add(value.assembly_name)
                }

                let insn = make_insn_dbg(InsnKind::ALLOCA, loc)
                (@insn).value.alloca = {
                    ret = ret
                } !InsnAlloca
                push_alloca(insn, state)

                ret.tpe = typechecking::pointer(tpe)
                push_declare(v, ret, (@value).name, state)

                var is_undef = false
                if i < vector::length(right) {
                    let r = right[i]
                    if r.kind == parser::NodeKind::UNDEF {
                        is_undef = true
                    }
                }
                if not is_undef {
                    state.store(ret, { kind = ValueKind::ZEROINITIALIZER, tpe = tpe } !Value)
                }
            }

            v.is_initializer = true
            assign_left.push(v)
        } else {
            assign_left.push((@n).value.expr)
        }
    }

    if vector::length(right) > 0 {
        let assign = {
            kind = parser::NodeKind::ASSIGN,
            loc = (@node).loc,
            scope = (@node).scope
        } !&parser::Node
        
        (@assign).value.assign = {
            left = assign_left,
            right = right
        } !parser::NodeAssign
        walk_Assign(assign, state)
    }
}

def walk_Defer(node: &parser::Node, state: &State) {
    let current_function = state.current_function
    let current_block = state.current_block
    if not current_function.locals { return }

    let defer_name = current_function.name + ".defer." + state.global_counter
    state.global_counter += 1

    let parameter_t = vector::make(typechecking::NamedParameter)
    parameter_t.push({
        name = "__env",
        tpe = typechecking::pointer(current_function.env)
    } !typechecking::NamedParameter)

    let tpe = typechecking::make_function_type_n(parser::make_identifier("defer"), parameter_t, vector::make(type &typechecking::Type))

    let keys_locals = map::keys(current_function.locals)
    
    var env = { kind = ValueKind::UNDEF, tpe = current_function.env } !Value
    for var i in 0..keys_locals.size {
        let key = keys_locals[i]
        let tpe = current_function.locals[key]

        let load = make_insn(InsnKind::LOAD)
        let value = make_local_value(tpe, null, state)
        load.value.load = {
            loc = { kind = ValueKind::LOCAL, tpe = typechecking::pointer(tpe), name = key } !Value,
            value = value
        } !InsnLoad
        push_insn(load, state)

        let index = allocate(int, 1)
        index[0] = i
        let ret = make_local_value(current_function.env, null, state)
        let insert = make_insn(InsnKind::INSERTVALUE)
        insert.value.insert_value = {
            ret = ret,
            value = env,
            element = value,
            index = index
        } !InsnInsertValue
        push_insn(insert, state)
        env = ret
    }
    
    var alloca_ret: Value
    if current_function.is_main {
        state.module.imported.add("malloc")
        let call_ret = state.call(
            "malloc", 
            pointer(builtins::int8_),
            [{ kind = ValueKind::INT, tpe = builtins::int64_, i = current_function.defers.size } !Value]
        )
        alloca_ret = state.bitcast(pointer(current_function.defers), call_ret)
    } else {
        alloca_ret = make_local_value(current_function.defers, null, state)
        let alloca = make_insn(InsnKind::ALLOCA)
        alloca.value.alloca = {
            ret = alloca_ret
        } !InsnAlloca
        push_insn(alloca, state)
        alloca_ret.tpe = typechecking::pointer(alloca_ret.tpe)
    }

    let load_ret = make_local_value(typechecking::pointer(current_function.defers), null, state)
    let load = make_insn(InsnKind::LOAD)
    load.value.load = {
        loc = { kind = ValueKind::GLOBAL if current_function.is_main else ValueKind::LOCAL, 
            tpe = typechecking::pointer(typechecking::pointer(current_function.defers)), 
            name = "__defers" 
        } !Value,
        value = load_ret
    } !InsnLoad
    push_insn(load, state)

    let index1 = allocate(int, 1)
    index1[0] = 0
    let insert1_ret = make_local_value(current_function.defers, null, state)
    let insert1 = make_insn(InsnKind::INSERTVALUE)
    insert1.value.insert_value = {
        ret = insert1_ret,
        value = { kind = ValueKind::UNDEF, tpe = current_function.defers } !Value,
        element = env,
        index = index1
    } !InsnInsertValue
    push_insn(insert1, state)

    let index2 = allocate(int, 1)
    index2[0] = 1
    let insert2_ret = make_local_value(current_function.defers, null, state)
    let insert2 = make_insn(InsnKind::INSERTVALUE)
    insert2.value.insert_value = {
        ret = insert2_ret,
        value = insert1_ret,
        element = { kind = ValueKind::GLOBAL, tpe = typechecking::pointer(tpe), name = defer_name } !Value,
        index = index2
    } !InsnInsertValue
    push_insn(insert2, state)
    
    let index3 = allocate(int, 1)
    index3[0] = 2
    let insert3_ret = make_local_value(current_function.defers, null, state)
    let insert3 = make_insn(InsnKind::INSERTVALUE)
    insert3.value.insert_value = {
        ret = insert3_ret,
        value = insert2_ret,
        element = load_ret,
        index = index3
    } !InsnInsertValue
    push_insn(insert3, state)

    let store1 = make_insn(InsnKind::STORE)
    store1.value.store = {
        value = insert3_ret,
        loc = alloca_ret
    } !InsnStore
    push_insn(store1, state)

    let store2 = make_insn(InsnKind::STORE)
    store2.value.store = {
        value = alloca_ret,
        loc = { kind = ValueKind::GLOBAL if current_function.is_main else ValueKind::LOCAL, 
            tpe = typechecking::pointer(typechecking::pointer(current_function.defers)), 
            name = "__defers" 
        } !Value
    }
    push_insn(store2, state)

    let block = make_block()
    let function = {
        name = defer_name,
        unmangled = "defer",
        args = parameter_t,
        allocas = vector::make(type &Insn),
        block = block,
        module = state.module,
        function_locals = set::make()
    } !&Function

    var scope: &Value = null
    if toolchain::debug_sym {
        scope = vector::pop(state.discope)
        create_debug_info(node, function, tpe, state)
    }

    state.current_block = function.block
    state.current_function = function

    for var i in 0..keys_locals.size {
        let key = keys_locals[i]
        let tpe = current_function.locals[key]

        let index = allocate(Value, 2)
        index[0] = make_int_value(0)
        index[1] = make_int_value(i)

        let gep = make_insn(InsnKind::GETELEMENTPTR)
        gep.value.gep = {
            ret = { kind = ValueKind::LOCAL, tpe = pointer(tpe), name = key } !Value,
            tpe = current_function.env,
            value = { kind = ValueKind::LOCAL, tpe = typechecking::pointer(current_function.env), name = "__env.value" } !Value,
            index = index
        }
        push_insn(gep, state)
    }
    
    for var i in 0..vector::length(node.value.body) {
        walk(node.value.body[i], state)
    }

    let ret = make_insn(InsnKind::RET)
    ret.value.ret.value = NO_VALUE
    push_insn(ret, state)

    state.current_block = current_block
    state.current_function = current_function
    
    if toolchain::debug_sym { 
        pop_scope(state)
        state.discope.push(scope) 
    }

    if not current_function.defer_functions {
        current_function.defer_functions = vector::make(type &Function)
    }
    current_function.defer_functions.push(function)

    vector::insert(function.block.insn, 0, function.allocas)
    state.module.imported.add(function.name)
    state.module.result.functions[function.name] = function
}

def walk_Assert(node: &parser::Node, state: &State) {
    let loc = make_location(node, state)

    let cond = node.value.assert_.cond
    let msg = node.value.assert_.message

    import_structures(scope::get(state.module.scope, parser::make_identifier("fprintf")).tpe, state.module)

    let std_module = toolchain::modules["std"] !*toolchain::Module
    let stderr_fun = scope::get(std_module.scope, parser::make_identifier("stderr")).tpe
    //let fun = predeclare_function(stderr_fun, std_module)
    //state.module.result.functions[stderr_fun.type_name] = fun

    state.module.imported.add(stderr_fun.type_name)
    state.module.imported.add("fprintf")
    state.module.imported.add("abort")

    var br: &Insn
    var fmt: &string
    var args: [Value]

    if cond {
        let expr = convert_to(cond, walk_and_load_expression(cond, state), builtins::bool_, state)
        let if_false = make_label(state)
    
        br = make_insn_dbg(InsnKind::BR, loc)
        br.value.br = {
            cond = expr,
            if_false = if_false
        } !InsnBr
        push_insn(br, state)

        push_label(if_false, state)

        if msg {
            args = allocate(Value, 7)
            fmt = "%s:%d:%s: Assertion %s failed! %s\n"

            args[6] = charp_str(walk_and_load_expression(msg, state), state)
        } else {
            args = allocate(Value, 6)
            fmt = "%s:%d:%s: Assertion %s failed!\n"
        }

        var msg: &string = ""
        var line = cond.loc.lines[cond.loc.line]
        var str: string
        str.value = line.value ++ cond.loc.column
        if cond.loc.end_line == cond.loc.line {
            str.size = cond.loc.end_column - cond.loc.column + 1
        } else {
            str.size = line.size - cond.loc.column - 1
        }
        msg += str

        // TODO This doesn't work at all
        for var i in cond.loc.line..(cond.loc.end_line - 1) {
            msg += cond.loc.lines[i]
        }
        if cond.loc.end_line > cond.loc.line {
            line = cond.loc.lines[cond.loc.end_line]
            str.value = line.value
            str.size = cond.loc.end_column
            msg += str
        }
    	
        args[5] = charp(msg, state)
    } else {
        args = allocate(Value, 5)
        fmt = "%s:%d:%s: Unreachable!\n"
    }

    let stderr = make_local_value(builtins::File_, null, state)
    let call = make_insn_dbg(InsnKind::CALL, loc)
    call.value.call = {
        name = {
            kind = ValueKind::GLOBAL,
            name = stderr_fun.type_name
        } !Value,
        ret = stderr,
        args = allocate(Value, 0)
    } !InsnCall
    push_insn(call, state)

    args[0] = stderr
    args[1] = charp(fmt, state)
    args[2] = charp(node.loc.filename, state)
    args[3] = { kind = ValueKind::INT, tpe = builtins::int_, i = node.loc.line + 1 } !Value

    var current_function: &string = "main"
    if state.current_function {
        current_function = state.current_function.unmangled
    }

    args[4] = charp(current_function, state)
    
    let proto = allocate(typechecking::NamedParameter, 3)
    proto[0] = { tpe = builtins::File_ } !typechecking::NamedParameter
    proto[1] = { tpe = typechecking::pointer(builtins::char_) } !typechecking::NamedParameter
    proto[2] = { varargs = true } !typechecking::NamedParameter

    let fprintf = make_insn_dbg(InsnKind::CALL, loc)
    fprintf.value.call = {
        name = { kind = ValueKind::GLOBAL, name = "fprintf" } !Value,
        ret = make_local_value(builtins::int_, null, state),
        args = args,
        proto = proto
    } !InsnCall
    push_insn(fprintf, state)

    let abort = make_insn_dbg(InsnKind::CALL, loc)
    abort.value.call = {
        name = { kind = ValueKind::GLOBAL, name = "abort" } !Value,
        ret = NO_VALUE,
        args = allocate(Value, 0)
    } !InsnCall
    push_insn(abort, state)

    let unreachable = make_insn(InsnKind::UNREACHABLE)
    push_insn(unreachable, state)
    
    let if_true = make_label(state)
    push_label(if_true, state)
    
    if cond {
        br.value.br.if_true = if_true
    }
}

export def walk(node: &parser::Node, state: &State) {
    let scpe = state.scope
    if node.scope {
        state.scope = node.scope
    }

    if not node { return }
    switch (@node).kind !int {
        case parser::NodeKind::DEF:
            // TODO Nested functions not implemented
            null
        case parser::NodeKind::VAR_DECL:
            walk_VarDecl(node, state)
        case parser::NodeKind::RETURN:
            walk_Return(node, state)
        case parser::NodeKind::BREAK:
            walk_Break(node, state)
        case parser::NodeKind::CONTINUE:
            walk_Continue(node, state)
        case parser::NodeKind::IF:
            state.scope = node.inner_scope
            walk_If(node, state)
            state.scope = node.scope
        case parser::NodeKind::SWITCH:
            state.scope = node.inner_scope
            walk_Switch(node, state)
            state.scope = node.scope
        case parser::NodeKind::LOOP:
            state.scope = node.inner_scope
            walk_Loop(node, state)
            state.scope = node.scope
        case parser::NodeKind::WHILE:
            state.scope = node.inner_scope
            walk_While(node, state)
            state.scope = node.scope
        case parser::NodeKind::FOR:
            state.scope = node.inner_scope
            walk_For(node, state)
            state.scope = node.scope
        case parser::NodeKind::DEFER:
            walk_Defer(node, state)
        case parser::NodeKind::ASSERT:
            walk_Assert(node, state)
        case parser::NodeKind::TYPE_DECL:
            walk_TypeDecl(node, state)
        case: walk_expression(node, state)
    }
    state.scope = scpe
}

def di_basic_type(tpe: &typechecking::Type, name: &string, c: &string, state: &State) -> &Value {
    let debug_values = allocate(DebugParam, 4)
    debug_values[0] = {
        name = "name", value = { kind = DebugValueKind::STRING, s = name } !DebugValue
    } !DebugParam
    debug_values[1] = {
        name = "size", value = { kind = DebugValueKind::INT, i = tpe.size * 8 } !DebugValue
    } !DebugParam
    debug_values[2] = {
        name = "align", value = { kind = DebugValueKind::INT, i = tpe.align * 8 } !DebugValue
    } !DebugParam
    debug_values[3] = {
        name = "encoding", value = { kind = DebugValueKind::CONST, name = c } !DebugValue
    } !DebugParam
    let di = {
        kind = ValueKind::DEBUG_INFO,
        name = "DIBasicType",
        debug_values = debug_values
    } !&Value
    return di
}

def di_composite_type(value: &Value, tpe: &typechecking::Type, name: &string, c: &string, state: &State) -> &Value {
    let elementsarr = allocate(Value, tpe.fields.size)
    for var i in 0..tpe.fields.size {
        let elem = tpe.fields[i]
        let debug_values = allocate(DebugParam, 8)
        debug_values[0] = {
            name = "tag", value = { kind = DebugValueKind::CONST, name = "DW_TAG_member" } !DebugValue
        } !DebugParam
        debug_values[1] = {
            name = "name", value = { kind = DebugValueKind::STRING, s = elem.name } !DebugValue
        } !DebugParam
        debug_values[2] = {
            name = "scope", value = meta_to_debug_value(value)
        } !DebugParam
        debug_values[3] = {
            name = "file", value = meta_to_debug_value((@state).difile)
        } !DebugParam
        debug_values[4] = {
            name = "line", value = { kind = DebugValueKind::INT, i = elem.line + 1 } !DebugValue
        } !DebugParam
        debug_values[5] = {
            name = "baseType", value = meta_to_debug_value(di_type(elem.tpe, state))
        } !DebugParam
        debug_values[6] = {
            name = "size", value = { kind = DebugValueKind::INT, i = (@elem.tpe).size * 8 } !DebugValue
        } !DebugParam
        let type_member = tpe.field_types[elem.index]
        debug_values[7] = {
            name = "offset", value = { kind = DebugValueKind::INT, i = type_member.offset * 8 } !DebugValue
        } !DebugParam

        let di = {
            kind = ValueKind::DEBUG_INFO,
            name = "DIDerivedType",
            debug_values = debug_values
        } !&Value
        elementsarr[i] = @push_meta(di, state)
    }
    
    let elements = {
        kind = ValueKind::STRUCT,
        metadata = true,
        values = elementsarr
    } !&Value
    let elementsp = push_meta(elements, state)

    let debug_values = allocate(DebugParam, 6)
    debug_values[0] = {
        name = "tag", value = { kind = DebugValueKind::CONST, name = c } !DebugValue
    } !DebugParam
    debug_values[1] = {
        name = "file", value = meta_to_debug_value((@state).difile)
    } !DebugParam
    debug_values[2] = {
        name = "line", value = { kind = DebugValueKind::INT, i = tpe.line + 1 } !DebugValue
    } !DebugParam
    debug_values[3] = {
        name = "size", value = { kind = DebugValueKind::INT, i = tpe.size * 8 } !DebugValue
    } !DebugParam
    debug_values[4] = {
        name = "elements", value = meta_to_debug_value(elementsp)
    } !DebugParam
    debug_values[5] = {
        name = "name", value = { kind = DebugValueKind::STRING, s = name } !DebugValue
    } !DebugParam

    let di = {
        kind = ValueKind::DEBUG_INFO,
        name = "DICompositeType",
        debug_values = debug_values
    } !&Value
    return di
}

def di_forward_declare(tpe: &typechecking::Type, name: &string, state: &State) -> &Value {
    let debug_values = allocate(DebugParam, 5)
    debug_values[0] = {
        name = "tag", value = { kind = DebugValueKind::CONST, name = "DW_TAG_structure_type" } !DebugValue
    } !DebugParam
    debug_values[1] = {
        name = "file", value = meta_to_debug_value((@state).difile)
    } !DebugParam
    debug_values[2] = {
        name = "line", value = { kind = DebugValueKind::INT, i = tpe.line + 1 } !DebugValue
    } !DebugParam
    debug_values[3] = {
        name = "name", value = { kind = DebugValueKind::STRING, s = name } !DebugValue
    } !DebugParam
    debug_values[4] = {
        name = "flags", value = { kind = DebugValueKind::CONST, name = "DIFlagFwdDecl" } !DebugValue
    } !DebugParam

    let di = {
        kind = ValueKind::DEBUG_INFO,
        name = "DICompositeType",
        debug_values = debug_values
    } !&Value
    return di
}

def di_subroutine_type(tpe: &typechecking::Type, state: &State) -> &Value {
    let values = allocate(Value, vector::length(tpe.parameter_t) + 1)

    var ret_tpe: &typechecking::Type = null
    if vector::length(tpe.return_t) > 1 {
        ret_tpe = make_return_type(tpe)
    } else if vector::length(tpe.return_t) == 1 {
        ret_tpe = tpe.return_t[0]
    }

    if ret_tpe {
        values[0] = @di_type(ret_tpe, state)
    } else {
        values[0] = NO_VALUE
    }

    for var i in 0..vector::length(tpe.parameter_t) {
        let np = tpe.parameter_t[i]
        values[i + 1] = @di_type(np.tpe, state)
    }

    let types = {
        kind = ValueKind::STRUCT,
        metadata = true,
        values = values
    } !&Value
    let typesp = push_meta(types, state)

    let debug_values = allocate(DebugParam, 1)
    debug_values[0] = {
        name = "types", value = meta_to_debug_value(typesp)
    } !DebugParam

    let di = {
        kind = ValueKind::DEBUG_INFO,
        name = "DISubroutineType",
        debug_values = debug_values
    } !&Value

    return push_meta(di, state)
}

def di_function_type(tpe: &typechecking::Type, state: &State) -> &Value {
    let diftpe = di_subroutine_type(tpe, state)

    let debug_values = allocate(DebugParam, 3)
    debug_values[0] = {
        name = "tag", value = { kind = DebugValueKind::CONST, name = "DW_TAG_pointer_type" } !DebugValue
    } !DebugParam
    debug_values[1] = {
        name = "baseType", value = meta_to_debug_value(diftpe)
    } !DebugParam
    debug_values[2] = {
        name = "size", value = { kind = DebugValueKind::INT, i = (size_of type () -> ()) * 8 } !DebugValue
    } !DebugParam

    let di = {
        kind = ValueKind::DEBUG_INFO,
        name = "DIDerivedType",
        debug_values = debug_values
    } !&Value
    return di
}

def di_pointer_type(tpe: &typechecking::Type, state: &State) -> &Value {
    let debug_values = allocate(DebugParam, 3)
    debug_values[0] = {
        name = "tag", value = { kind = DebugValueKind::CONST, name = "DW_TAG_pointer_type" } !DebugValue
    } !DebugParam
    debug_values[1] = {
        name = "baseType", value = meta_to_debug_value(di_type(tpe.tpe, state))
    } !DebugParam
    debug_values[2] = {
        name = "size", value = { kind = DebugValueKind::INT, i = (size_of type *) * 8 } !DebugValue
    } !DebugParam

    let di = {
        kind = ValueKind::DEBUG_INFO,
        name = "DIDerivedType",
        debug_values = debug_values
    } !&Value
    return di
}

// TODO More dimensions
def di_static_array_type(tpe: &typechecking::Type, state: &State) -> &Value {
    
    let debug_values1 = allocate(DebugParam, 1)
    debug_values1[0] = {
        name = "count", value = { kind = DebugValueKind::INT, i = tpe.length } !DebugValue
    } !DebugParam
    let value = {
        kind = ValueKind::DEBUG_INFO,
        name = "DISubrange",
        debug_values = debug_values1
    } !&Value

    let values = allocate(Value, 1)
    values[0] = @push_meta(value, state)
    let elements = {
        kind = ValueKind::STRUCT,
        metadata = true,
        values = values
    } !&Value

    let debug_values = allocate(DebugParam, 4)
    debug_values[0] = {
        name = "tag", value = { kind = DebugValueKind::CONST, name = "DW_TAG_array_type" } !DebugValue
    } !DebugParam
    debug_values[1] = {
        name = "baseType", value = meta_to_debug_value(di_type(tpe.tpe, state))
    } !DebugParam
    debug_values[2] = {
        name = "size", value = { kind = DebugValueKind::INT, i = tpe.size * 8 } !DebugValue
    } !DebugParam
    debug_values[3] = {
        name = "elements", value = meta_to_debug_value(push_meta(elements, state))
    } !DebugParam

    let di = {
        kind = ValueKind::DEBUG_INFO,
        name = "DICompositeType",
        debug_values = debug_values
    } !&Value
    return di
}

def di_array_type(value: &Value, tpe: &typechecking::Type, state: &State) -> &Value {
    // TODO This should probably be an array type instead (see documentation)
    let fields = allocate(typechecking::StructMember, 2)
    fields[0] = { name = "size", tpe = builtins::size_t_ } !typechecking::StructMember
    fields[1] = { name = "value", tpe = typechecking::pointer(tpe.tpe) } !typechecking::StructMember
    return di_composite_type(value, typechecking::make_struct_type(fields), "<array>", "DW_TAG_structure_type", state)
}

def di_ref_type(value: &Value, tpe: &typechecking::Type, state: &State) -> &Value {
    let fields = allocate(StructMember, 3)
    fields[0] = { name = "ref_count", tpe = typechecking::pointer(builtins::int64_) } !StructMember
    fields[1] = { name = "value", tpe = typechecking::pointer(tpe.tpe) } !StructMember
    fields[2] = { name = "tpe", tpe = typechecking::pointer(builtins::Type_) } !StructMember
    let ref = typechecking::make_struct_type(fields)
 
    return di_composite_type(value, ref, "<ref>", "DW_TAG_structure_type", state)
}

def di_type(tpe: &typechecking::Type, state: &State) -> &Value {
    if not tpe or tpe.kind == typechecking::TypeKind::STRUCTURAL or 
        tpe.kind == typechecking::TypeKind::TYPE_CONSTRUCTOR { 
        return null 
    }

    let anonymous = length(tpe.type_name) == 0
    var ditpe: &Value = null
    if not anonymous {
        ditpe = state.ditypes.get_or_default(tpe.type_name, null)
    }
    if ditpe { return ditpe }

    var name = tpe.type_name
    if anonymous {
        name = "<anonymous>"
    }

    ditpe = {} !&Value
    let ditpep = push_meta(ditpe, state)
    if not anonymous {
        (@state).ditypes[tpe.type_name] = ditpep
    }

    switch tpe.kind !int {
        // TODO compare with char for special casing
        case typechecking::TypeKind::WORD:
            if tpe.unsig {
                @ditpe = @di_basic_type(tpe, name, "DW_ATE_unsigned", state)
            } else {
                @ditpe = @di_basic_type(tpe, name, "DW_ATE_signed", state)
            }
        case typechecking::TypeKind::CHAR:
            @ditpe = @di_basic_type(tpe, name, "DW_ATE_unsigned", state)
        case typechecking::TypeKind::FLOAT:
            @ditpe = @di_basic_type(tpe, name, "DW_ATE_float", state)
        case typechecking::TypeKind::BOOL:
            @ditpe = @di_basic_type(tpe, name, "DW_ATE_unsigned", state)
        case typechecking::TypeKind::STRUCT:
            @ditpe = @di_composite_type(ditpep, tpe, name, "DW_TAG_structure_type", state)
        case typechecking::TypeKind::UNION:
            @ditpe = @di_composite_type(ditpep, tpe, name, "DW_TAG_union_type", state)
        case typechecking::TypeKind::ENUM:
            // TODO Use enumeration type
            if (@tpe.tpe).unsig {
                @ditpe = @di_basic_type(tpe.tpe, name, "DW_ATE_unsigned", state)
            } else {
                @ditpe = @di_basic_type(tpe.tpe, name, "DW_ATE_signed", state)
            }
        case typechecking::TypeKind::FUNCTION:
            @ditpe = @di_function_type(tpe, state)
        case typechecking::TypeKind::POINTER:
            @ditpe = @di_pointer_type(tpe, state)
        case typechecking::TypeKind::REFERENCE:
            @ditpe = @di_ref_type(ditpep, tpe, state)
        case typechecking::TypeKind::STATIC_ARRAY:
            @ditpe = @di_static_array_type(tpe, state)
        case typechecking::TypeKind::ARRAY:
            @ditpe = @di_array_type(ditpep, tpe, state)
        case typechecking::TypeKind::STUB:
            @ditpe = @di_forward_declare(tpe, name, state)
        case typechecking::TypeKind::TYPE:
            @ditpe = @di_composite_type(ditpep, builtins::Type_, "<type>", "DW_TAG_structure_type", state)
        case:
            error(tpe.kind, "\n") 
            assert(false)
    }
    return ditpep
}

def generate_defer_types(state: &State) {
    let function = state.current_function
    if not function.has_defer { return }

    let env_name = function.name + ".env"
    let env_fields = allocate(typechecking::StructMember, map::size(function.locals))

    let keys = map::keys(function.locals)
    for var i in 0..keys.size {
        let tpe = function.locals[keys[i]]
        env_fields[i] = {
            tpe = tpe
        } !typechecking::StructMember
    }
    
    let env = typechecking::make_struct_type(env_fields)
    env.type_name = env_name

    state.module.result.structures[env_name] = env
    function.env = env

    let defers_name = function.name + ".defers"
    let defers_fields = allocate(typechecking::StructMember, 3)

    defers_fields[0] = {
        tpe = env
    } !typechecking::StructMember

    let defer_function = typechecking::make_type_raw(typechecking::TypeKind::FUNCTION)
    defer_function.parameter_t = vector::make(typechecking::NamedParameter)
    defer_function.parameter_t.push({
        tpe = typechecking::pointer(env)
    } !typechecking::NamedParameter)
    defer_function.return_t = vector::make(type &typechecking::Type)
    defer_function.align = align_of type ->
    defer_function.size = size_of type ->
    
    let defer_functionp = typechecking::pointer(defer_function)
    defers_fields[1] = {
        tpe = defer_functionp
    } !typechecking::StructMember

    let defersp = typechecking::pointer(null)

    defers_fields[2] = {
        tpe = defersp
    } !typechecking::StructMember

    let defers = typechecking::make_struct_type(defers_fields)
    defers.type_name = defers_name
    defersp.tpe = defers
    state.module.result.structures[defers_name] = defers
    function.defers = defers

    // Generate defer stack
    if not function.is_main {
        let alloca = make_insn(InsnKind::ALLOCA)
        alloca.value.alloca = {
            ret = { kind = ValueKind::LOCAL, tpe = typechecking::pointer(defers), name = "__defers" } !Value
        } !InsnAlloca
        push_insn(alloca, state)
    } else {
        let global = {
            private = true,
            name = "__defers",
            tpe = typechecking::pointer(defers)
        } !&Global
        state.module.result.globals[global.name] = global
    }

    let store = make_insn(InsnKind::STORE)
    store.value.store = {
        value = { kind = ValueKind::NULL, tpe = typechecking::pointer(defers) } !Value,
        loc = { kind = ValueKind::GLOBAL if function.is_main else ValueKind::LOCAL, 
            tpe = typechecking::pointer(typechecking::pointer(defers)), name = "__defers" 
        } !Value
    } !InsnStore
    push_insn(store, state)
}

def defer_unroll(node: &parser::Node, state: &State) {
    var previous_block = state.current_block
    
    if state.current_function.is_main {
        state.current_block = state.finalizer.block
    }

    let parameter_t = vector::make(typechecking::NamedParameter)
    parameter_t.push({
        name = "__env",
        tpe = typechecking::pointer(state.current_function.env)
    } !typechecking::NamedParameter)

    let tpe = typechecking::make_function_type_n(parser::make_identifier("defer"), parameter_t, vector::make(type &typechecking::Type))

    let br_to_start = make_insn(InsnKind::BR_UNC)
    push_insn(br_to_start, state)

    let start_label = make_label(state)
    push_label(start_label, state)
    br_to_start.value.br_unc.label_ = start_label

    let current_defer_ret = make_local_value(typechecking::pointer(state.current_function.defers), null, state)
    let current_defer = make_insn(InsnKind::LOAD)
    current_defer.value.load = {
        value = current_defer_ret,
        loc = { kind = ValueKind::GLOBAL if state.current_function.is_main else ValueKind::LOCAL, 
            tpe = typechecking::pointer(typechecking::pointer(state.current_function.defers)), 
            name = "__defers" 
        } !Value 
    } !InsnLoad
    push_insn(current_defer, state)

    let ptr_to_int_ret = make_local_value(builtins::int64_, null, state)
    let ptr_to_int = make_insn(InsnKind::PTRTOINT)
    ptr_to_int.value.convert = {
        ret = ptr_to_int_ret,
        value = current_defer_ret
    } !InsnConvert
    push_insn(ptr_to_int, state)

    let icmp_ret = make_local_value(builtins::bool_, null, state)
    let icmp = make_insn(InsnKind::ICMP)
    icmp.value.icmp = {
        op = CompareInt::ne,
        ret = icmp_ret,
        left = ptr_to_int_ret,
        right = { kind = ValueKind::INT, tpe = builtins::int64_, i = 0 } !Value
    } !InsnIcmp
    push_insn(icmp, state)

    let br = make_insn(InsnKind::BR)
    br.value.br.cond = icmp_ret
    push_insn(br, state)

    let label_body = make_label(state)
    push_label(label_body, state)
    br.value.br.if_true = label_body

    let index1 = allocate(Value, 2)
    index1[0] = make_int_value(0)
    index1[1] = make_int_value(0)
    let gep_env_ret = make_local_value(typechecking::pointer(state.current_function.env), null, state)
    let gep_env = make_insn(InsnKind::GETELEMENTPTR)
    gep_env.value.gep = {
        ret = gep_env_ret,
        tpe = state.current_function.defers,
        value = current_defer_ret,
        index = index1
    } !InsnGetElementPtr
    push_insn(gep_env, state)

    let index2 = allocate(Value, 2)
    index2[0] = make_int_value(0)
    index2[1] = make_int_value(1)
    let gep_fun_ret = make_local_value(typechecking::pointer(typechecking::pointer(tpe)), null, state)
    let gep_fun = make_insn(InsnKind::GETELEMENTPTR)
    gep_fun.value.gep = {
        ret = gep_fun_ret,
        tpe = state.current_function.defers,
        value = current_defer_ret,
        index = index2
    } !InsnGetElementPtr
    push_insn(gep_fun, state)

    let index3 = allocate(Value, 2)
    index3[0] = make_int_value(0)
    index3[1] = make_int_value(2)
    let gep_defer_ret = make_local_value(typechecking::pointer(typechecking::pointer(state.current_function.defers)), null, state)
    let gep_defer = make_insn(InsnKind::GETELEMENTPTR)
    gep_defer.value.gep = {
        ret = gep_defer_ret,
        tpe = state.current_function.defers,
        value = current_defer_ret,
        index = index3
    } !InsnGetElementPtr
    push_insn(gep_defer, state)

    let load_fun_ret = make_local_value(typechecking::pointer(tpe), null, state)
    let load_fun = make_insn(InsnKind::LOAD)
    load_fun.value.load = {
        value = load_fun_ret,
        loc = gep_fun_ret
    } !InsnLoad
    push_insn(load_fun, state)

    let load_defer_ret = make_local_value(typechecking::pointer(state.current_function.defers), null, state)
    let load_defer = make_insn(InsnKind::LOAD)
    load_defer.value.load = {
        value = load_defer_ret,
        loc = gep_defer_ret
    } !InsnLoad
    push_insn(load_defer, state)

    let args = allocate(Value, 1)
    args[0] = gep_env_ret
    let call_ = make_insn_dbg(InsnKind::CALL, make_location(node, state))
    call_.value.call = {
        name = load_fun_ret,
        ret = NO_VALUE,
        args = args
    } !InsnCall
    push_insn(call_, state)

    let store_env = make_insn(InsnKind::STORE)
    store_env.value.store = {
        value = load_defer_ret,
        loc = { kind = ValueKind::GLOBAL if state.current_function.is_main else ValueKind::LOCAL, 
            tpe = typechecking::pointer(typechecking::pointer(state.current_function.defers)),
            name = "__defers"
        } !Value
    } !InsnStore
    push_insn(store_env, state)

    if state.current_function.is_main {
        state.module.imported.add("free")
        let bitcast = state.bitcast(pointer(builtins::int8_), current_defer_ret)
        state.call("free", null, [bitcast])
    }

    push_insn(br_to_start, state)

    let label_end = make_label(state)
    push_label(label_end, state)
    br.value.br.if_false = label_end

    if state.current_function.is_main {
        state.finalizer.block = state.current_block
        state.current_block = previous_block
    }
}

export def predeclare_function(tpe: &typechecking::Type, module: *toolchain::Module) -> &Function {
    var function = module.result.functions.get_or_default(tpe.type_name, null)
    if function {
        return function 
    }

    function = {
        name = tpe.type_name,
        unmangled = tpe.name,
        forward_declare = true,
        allocas = vector::make(type &Insn),
        imported = tpe.imported,
        module = module,
        dllimport = tpe.dllimport,
        function_locals = set::make()
    } !&Function

    if vector::length(tpe.parameter_t) > 0 {
        let last_parameter = vector::peek(tpe.parameter_t)
        if last_parameter.varargs and not last_parameter.tpe {
            function.varargs = true
        }
    }
    
    if vector::length(tpe.return_t) > 1 {
        function.ret = make_return_type(tpe)
        function.multiple_returns = true
    } else if vector::length(tpe.return_t) == 1 {
        function.ret = vector::peek(tpe.return_t)
    }

    function.args = vector::make(typechecking::NamedParameter)
    for var i in 0..vector::length(tpe.parameter_t) {
        let np = tpe.parameter_t[i]
        if not np.tpe or np.tpe.kind != typechecking::TypeKind::TYPE {
           function.args.push(np)
        }
    }

    module.result.functions[function.name] = function

    return function
}

def create_debug_info(node: &parser::Node, function: &Function, tpe: &typechecking::Type, state: &State) {
    if not toolchain::debug_sym { return }

    var line = -1
    if node { line = (@node).loc.line }

    let debug_values = allocate(DebugParam, 7)
    debug_values[0] = {
        name = "name", value = { kind = DebugValueKind::STRING, s = (@function).name } !DebugValue
    } !DebugParam
    debug_values[1] = {
        name = "scope", value = meta_to_debug_value(vector::peek((@state).discope))
    } !DebugParam
    debug_values[2] = {
        name = "file", value = meta_to_debug_value((@state).difile)
    } !DebugParam
    debug_values[3] = {
        name = "line", value = { kind = DebugValueKind::INT, i = line + 1 } !DebugValue
    } !DebugParam
    debug_values[4] = {
        name = "type", value = meta_to_debug_value(di_subroutine_type(tpe, state))
    } !DebugParam
    debug_values[5] = {
        name = "scopeLine", value = { kind = DebugValueKind::INT, i = line + 1 } !DebugValue
    } !DebugParam
    debug_values[6] = {
        name = "unit", value = meta_to_debug_value((@state).diunit)
    } !DebugParam

    let disub = {
        kind = ValueKind::DEBUG_INFO,
        name = "DISubprogram",
        distinct = true,
        debug_values = debug_values
    } !&Value
    let disubp = push_meta(disub, state)
    (@function).debug = disubp

    (@state).discope.push(disubp)
}
 
// block and body may be null
export def create_function(
    node: &parser::Node, 
    tpe: &typechecking::Type, 
    body: &Vector(&parser::Node), 
    scpe: &scope::Scope, 
    block: &Block,
    locals: &SMap(&typechecking::Type),
    has_defer: bool,
    state: &State,
    no_cleanup: bool = false,
    is_main: bool = false
) {
<<<<<<< HEAD
    state.scope = scpe
    
    let function = state.module.result.functions.get_or_default(tpe.type_name, null)
=======
    let function = map::get(state.module.result.functions, tpe.type_name) !*Function
>>>>>>> ccb3b581
    if not function { return }

    state.local_counter = 0
    state.scope = scpe

    function.forward_declare = false
    function.locals = locals
    function.has_defer = has_defer
    function.is_main = is_main
    function.allocas = vector::make(type &Insn)

    if body {
        import_structures(tpe, state.module)
        state.module.imported.add(tpe.type_name)
        create_debug_info(node, function, tpe, state)

        let previous_function = state.current_function
        (@state).current_function = function
        if not block {
            block = make_block()
        }

        (@function).block = block
        let previous_block = state.current_block
        (@state).current_block = block

        // Create function arguments
        for var i in 0..vector::length(function.args) {
            let np = function.args[i]
            var value = np.tpe
            if np.varargs and value {
                value = typechecking::array(value)
            }
            if value and value.kind == typechecking::TypeKind::TYPE { continue }
            /*let vars = map::keys((@scpe).fields)
            for var i in 0..vars.size {
                let v = vars[i]
                print(v, "\n")
            }*/
            let old_name = np.name
            let name = (@scope::get(scpe, parser::make_identifier(old_name))).assembly_name
            let new_name = old_name + ".value"
            // Insert alloca and store instructions

            if state.current_function {
                state.current_function.function_locals.add(name)
            }

            let ret = {
                kind = ValueKind::LOCAL,
                name = name,
                tpe = value
            } !Value

            let alloca = make_insn(InsnKind::ALLOCA)
            (@alloca).value.alloca = {
                ret = ret
            } !InsnAlloca
            push_alloca(alloca, state)

            ret.tpe = typechecking::pointer(value)
            if np.node {
                push_declare_arg(np.node, ret, old_name, i + 1, state)
            }
            
            let store = make_insn(InsnKind::STORE)
            (@store).value.store = {
                value = {
                    kind = ValueKind::LOCAL,
                    name = new_name,
                    tpe = value
                } !Value,
                loc = {
                    kind = ValueKind::LOCAL,
                    name = name,
                    tpe = typechecking::pointer(value)
                } !Value
            } !InsnStore

            push_insn(store, state)

            if typechecking::is_ref(value) {
                increase_ref_count(ret, null, state)
            }
        }

        generate_defer_types(state)

        var last_node: &Node = node
        for var i in 0..vector::length(body) {
            let node = body[i]
            walk(node, state)
            last_node = node
        }

        if not no_cleanup {
            insert_destructors(scpe, make_location(last_node, state), state)
        }

        vector::insert(function.block.insn, 0, function.allocas)

        // TODO Make another compiler pass that checks for missing return statements and dead code
        // Check for missing return statement
        let last_insn = state.current_block.insn.peek() if vector::length(state.current_block.insn) > 0 else null !&Insn
        if not last_insn or (@last_insn).kind != InsnKind::RET {
            if function.has_defer {
                defer_unroll(last_node, state)
            }

            var value = NO_VALUE
            if (@function).ret {
                value = {
                    kind = ValueKind::UNDEF,
                    tpe = (@function).ret
                } !Value
            }
            
            let ret = make_insn(InsnKind::RET)
            (@ret).value.ret.value = value
            push_insn(ret, state)
        }

        pop_scope(state)

        state.current_function = previous_function
        state.current_block = previous_block
        function.is_compiled = true
    }
}

def make_string(str: &string, state: &State) -> Value {
    let cp = charp(str, state)
    
    let values = allocate(Value, 2)
    values[0] = { kind = ValueKind::INT, tpe = builtins::size_t_, i = str.size } !Value
    values[1] = { kind = ValueKind::UNDEF, tpe = typechecking::pointer(builtins::char_) } !Value
    let ret = make_local_value(builtins::string_, null, state)
    let index = allocate(int, 1)
    index[0] = 1
    let insert = make_insn(InsnKind::INSERTVALUE)
    (@insert).value.insert_value = {
        ret = ret,
        value = { 
            kind = ValueKind::STRUCT, 
            tpe = builtins::string_,
            values = values 
        } !Value,
        element = cp,
        index = index
    } !InsnInsertValue
    push_insn(insert, state)
    return ret
}

// TODO This is not going to work for nested type decls (we don't reset the state)
def walk_TypeDecl(node: &parser::Node, state: &State) {
    let left = (@node).value.type_decl.left
    for var i in 0..vector::length(left) {
        let n = left[i]
        let tpe = (@n).tpe
        if not tpe { continue }
        if typechecking::is_struct(tpe) {
            import_structures(tpe, state.module)
        } else if typechecking::is_enum(tpe) {
            let parameter_t = vector::make(typechecking::NamedParameter)
            parameter_t.push( {
                name = "enum",
                tpe = tpe
            } !typechecking::NamedParameter)

            let svalue = scope::get_function((@node).scope, parser::make_identifier("to_string"), parameter_t)
            let type_name = (@(@svalue).tpe).type_name

            let function = {
                name = type_name,
                unmangled = "to_string",
                args = parameter_t,
                ret = builtins::string_,
                module = state.module,
                function_locals = set::make()
            } !&Function

            let block = make_block()
            (@function).block = block
            (@state).current_block = block
            (@state).current_function = function

            let switch_values = vector::make(SwitchValue)
            let swtch = make_insn(InsnKind::SWITCH)
            (@swtch).value.switch_ = {
                value = { 
                    kind = ValueKind::LOCAL, 
                    name = "enum.value",
                    tpe = tpe.tpe
                } !Value,
                switch_values = switch_values
            } !InsnSwitch
            push_insn(swtch, state)
            
            // Create enum strings
            let scpe = tpe.scope
            let keys = map::keys((@scpe).fields)
            let used = set::make()
            for var i in 0..keys.size {
                let name = keys[i]
                let value = scpe.fields[name]

                let int_key = to_string(value.value.i !&int64)
                if used.contains(int_key) {
                    continue
                } else {
                    used.add(int_key)
                }

                let label_ = make_label(state)
                push_label(label_, state)

                let sv = {
                    value = @value.value,
                    label_ = label_
                } !SwitchValue
                switch_values.push(sv)
            
                let ret = make_string(name, state)
                let retinsn = make_insn(InsnKind::RET)
                (@retinsn).value.ret.value = ret
                push_insn(retinsn, state)
            }
            let otherwise = make_label(state)
            (@swtch).value.switch_.otherwise = otherwise
            push_label(otherwise, state)
            
            let invalid = "INVALID!!"
            let ret = make_string(invalid, state)
            let retinsn = make_insn(InsnKind::RET)
            (@retinsn).value.ret.value = ret
            push_insn(retinsn, state)
            
            import_structures((@svalue).tpe, state.module)
            (@(@state).module).imported.add((@function).name)
            state.module.result.functions[(@function).name] = function
        }
    }
}

export def walk_top_VarDecl(node: &parser::Node, state: &State, set_constant: bool) -> &parser::Node {
    let share = node.value.var_decl.share
    let kw = node.value.var_decl.kw
    let right = node.value.var_decl.right

    if kw == parser::VarDecl::CONST and not set_constant {
        return null
    }

    let left = vector::make(type &parser::Node)
    var external = false
    if share !int & parser::ShareMarker::IMPORT !int {
        external = true
    }

    for var i in 0..vector::length((@node).value.var_decl.left) {
        let n = (@node).value.var_decl.left[i]
        if (@n).kind == parser::NodeKind::ID_DECL {
            let v = (@n).value.id_decl.value
            
            let value = scope::get((@node).scope, v)
            if not value { continue }
            
            import_structures((@v).tpe, state.module)
            let name = (@value).assembly_name

            let global = {
                external = external,
                name = name,
                tpe = (@v).tpe,
                line = (@v).loc.line,
                dllimport = value.dllimport
            } !&Global
            
            state.module.result.globals[(@global).name] = global
            state.module.imported.add(global.name)

            if state.current_function {
                state.current_function.function_locals.add(value.assembly_name)
            }
        
            v.is_initializer = true
            left.push(v)
        } else {
            left.push(n.value.expr)
        }
    }
    if vector::length((@node).value.var_decl.right) > 0 {
        let node_assign = {
            kind = parser::NodeKind::ASSIGN,
            loc = (@node).loc,
            scope = (@node).scope
        } !&parser::Node

        node_assign.value.assign = {
            left = left,
            right = right
        } !parser::NodeAssign
        return node_assign
    }
    return null
}

def walk_top_VarDecl(node: &parser::Node, body: &Vector(&parser::Node), state: &State) {
    let kw = node.value.var_decl.kw
    if kw != parser::VarDecl::CONST {
        let node_assign = walk_top_VarDecl(node, state, false)
        if node_assign {
            body.push(node_assign)
        }
    }
}

def insert_module_main(module: *toolchain::Module, name: &parser::Node, scpe: &scope::Scope, body: &Vector(&parser::Node), state: &State) {
    if not module { return }

    // Build dependency graph
    state.module.dependants.push(module)

    let finalizer = module.result.finalizer
    if finalizer {
        let previous_block = state.current_block
        state.current_block = state.finalizer.block

        state.call(finalizer.type_name, null, [] ![Value])

        predeclare_function(finalizer, state.module)
        state.module.imported.add(finalizer.type_name)
        
        state.current_block = previous_block
    }

    let args = vector::make(type &parser::Node)
    let arg = parser::make_identifier("args")
    (@arg).scope = scpe
    (@arg).tpe = typechecking::array(builtins::string_)
    (@arg).svalue = scope::get((@arg).scope, arg)
    args.push(arg)

    let name_size = vector::length(name.value.identifier.path)
    let array = zero_allocate(type &string, name_size + 1)
    defer delete(array)
    for var j in 0..name_size {
        array[j] = @(name.value.identifier.path[j])
    }
    array[array.size - 1] = "__main__"
    let ident = parser::make_identifier(array)
    (@ident).scope = scpe

    let main_value = scope::get(module.scope, parser::make_identifier("__main__"))
    if not main_value { return }

    let call = {
        kind = parser::NodeKind::FUNC_CALL,
    	scope = scpe,
        function = (@main_value).tpe
    } !&parser::Node
    
    call.value.func_call = {
        left = ident,
        args = args,
        kwargs = vector::make(type &parser::Node)
    } !parser::NodeFuncCall

    let fun = module.result.functions.get_or_default(main_value.tpe.type_name, null)
    state.module.result.functions[main_value.tpe.type_name] = fun

    body.push(call)
}

def walk_top_Import(node: &parser::Node, body: &Vector(&parser::Node), state: &State) {
    let imports = (@node).value.body
    for var i in 0..vector::length(imports) {
        let imprt = imports[i]
        let name = (@imprt).value.import_module.name

        let module = toolchain::compile_module(name)
        insert_module_main(module !*toolchain::Module, name, node.scope, body, state)
    }
}

export let destructors = map::make(type &typechecking::Type)
export def create_destructors() {
    // Need to import the free function because the types module doesn't import cstd
    let state = toolchain::types_state
    let cstd_module = toolchain::modules["cstd"] !*toolchain::Module
    let free_func = scope::get(cstd_module.scope, parser::make_identifier("free")).tpe
    predeclare_function(free_func, state.module)
    state.module.imported.add("free")

    // TODO This looping is very inefficient
    var done = set::make()
    loop {
        var new_destructors = 0
        var keys = map::keys(destructors)
        for var i in 0..keys.size {
            let key = keys[i]
            if map::contains(done, key) { continue }
            let tpe = destructors[key]

            if typechecking::is_polymorph(tpe) { continue }
            
            let function = predeclare_function(tpe, state.module)
            function.forward_declare = false
            state.module.imported.add(tpe.type_name)
            import_structures(tpe, state.module)
            
            state.current_function = function
            let block = make_block()
            state.current_function.block = block
            state.current_function.allocas = vector::make(type &Insn)
            state.current_block = block

            let first_arg = (tpe.parameter_t[0]).tpe
            create_destructor(first_arg, { kind = ValueKind::LOCAL, tpe = first_arg, name = "__ptr.value" } !Value, state)

            state.ret(NO_VALUE)
            vector::insert(block.insn, 0, state.current_function.allocas)

            new_destructors += 1
            done.add(key)
        }
        if new_destructors == 0 { break }
    }
}

def create_destructor(tpe: &typechecking::Type, value: Value, state: &State) {
    assert tpe.kind == typechecking::TypeKind::POINTER

    var structure_type = tpe.tpe
    var ref: Value, ref_count_ptr: Value
    var null_br: &Insn, br: &Insn

    if typechecking::is_ref(tpe.tpe) and tpe.tpe.tpe and not is_interface(tpe.tpe.tpe) {
        // Decrease ref count
        ref = state.load(tpe.tpe, value)
        ref_count_ptr = state.extract_value(pointer(builtins::int64_), ref, [0])
        let ref_count_value = state.ptr_to_int(ref_count_ptr)
        let null_cond = state.icmp(CompareInt::eq, ref_count_value, { kind = ValueKind::INT, tpe = builtins::int64_, i = 0 } !Value)
        null_br = make_insn(InsnKind::BR)
        null_br.value.br = { cond = null_cond }
        push_insn(null_br, state)

        let if_not_null = make_label(state)
        null_br.value.br.if_false = if_not_null
        push_label(if_not_null, state)
    	
        let ref_count = state.load(builtins::int64_, ref_count_ptr)
        let decr_ref_count = state.sub(builtins::int64_, ref_count, { kind = ValueKind::INT, tpe = builtins::int64_, i = 1 } !Value)
        state.store(ref_count_ptr, decr_ref_count)
        let cond = state.icmp(CompareInt::sle, decr_ref_count, { kind = ValueKind::INT, tpe = builtins::int64_, i = 0 } !Value)
        
        br = make_insn(InsnKind::BR)
        br.value.br = { cond = cond } !InsnBr
        push_insn(br, state)

        let if_true = make_label(state)
        br.value.br.if_true = if_true
        push_label(if_true, state)

        structure_type = tpe.tpe.tpe

        // Free arrays
        if is_array(structure_type) and has_destructor(structure_type.tpe) {
            var size = NO_VALUE
            var data = NO_VALUE
            if structure_type.kind == typechecking::TypeKind::ARRAY {
                let array_ptr = state.extract_value(pointer(structure_type), ref, [1])
                let array = state.load(structure_type, array_ptr)
                size = state.extract_value(builtins::size_t_, array, [0])
                data = state.extract_value(pointer(structure_type.tpe), array, [1])
            } else if structure_type.kind == typechecking::TypeKind::STATIC_ARRAY {
                size = { kind = ValueKind::INT, tpe = builtins::size_t_, i = structure_type.length } !Value
                data = state.extract_value(pointer(structure_type), ref, [1])
            }

            let counter_ptr = state.alloca(builtins::size_t_)
            state.store(counter_ptr, { kind = ValueKind::INT, tpe = builtins::size_t_, i = 0 } !Value)
            
            let br_to_start = make_insn(InsnKind::BR_UNC)
            push_insn(br_to_start, state)

            let loop_start = make_label(state)
            push_label(loop_start, state)
            br_to_start.value.br_unc.label_ = loop_start
            
            let counter_value = state.load(builtins::size_t_, counter_ptr)
            let cond = state.icmp(CompareInt::eq, counter_value, size)
            let br = make_insn(InsnKind::BR)
            br.value.br = { cond = cond } !InsnBr
            push_insn(br, state)

            let loop_inner = make_label(state)
            push_label(loop_inner, state)
            br.value.br.if_false = loop_inner

            let ptpe = pointer(structure_type.tpe)
            var array_val = NO_VALUE
            if structure_type.kind == typechecking::TypeKind::ARRAY {
                array_val = state.gep(ptpe, structure_type.tpe, data, [counter_value])
            } else {
                array_val = state.gep(ptpe, structure_type, data, [make_int_value(0), counter_value])
            }

            let name = debug::type_to_str(ptpe, full_name = true)
            let destructor = destructors.get_or_default(name, null)

            if destructor {
                state.call(destructor.type_name, null, [array_val])
            } else {
                let args = vector::make(typechecking::NamedParameter)
                args.push({
                    name = "__ptr",
                    tpe = ptpe
                } !typechecking::NamedParameter)

                let name_node = parser::make_identifier("__destruct__")
                let ftpe = typechecking::make_function_type_n(name_node, args, vector::make(type &typechecking::Type))
                predeclare_function(ftpe, state.module)
                destructors[name] = ftpe 

                create_destructor(ptpe, array_val, state)
            }

            let counter_inc = state.add(builtins::size_t_, counter_value, { kind = ValueKind::INT, tpe = builtins::size_t_, i = 1 } !Value)
            state.store(counter_ptr, counter_inc)

            push_insn(br_to_start, state)

            let loop_end = make_label(state)
            push_label(loop_end, state)
            br.value.br.if_true = loop_end
        }
    }

    var to_end = make_insn(InsnKind::BR_UNC)
    var null_br2: &Insn = null
    var swtch: &Insn = null
    if typechecking::is_ref(tpe.tpe) and (not tpe.tpe.tpe or typechecking::is_interface(tpe.tpe.tpe)) {
        // TODO This is almost exactly what generate_vtable_function does
        // We need to call the right destructor based on the ref type
        let ref = state.load(tpe.tpe, value)
        
        let equals = scope::get(toolchain::runtime.scope, parser::make_identifier("equals"))
        predeclare_function(equals.tpe, state.module)
        state.module.imported.add(equals.tpe.type_name)

        // Extract type
        let ref_count = state.extract_value(pointer(builtins::int64_), ref, [0])
        let ref_count_value = state.ptr_to_int(ref_count)
        let cond = state.icmp(CompareInt::eq, ref_count_value, { kind = ValueKind::INT, tpe = builtins::int64_, i = 0 } !Value)
        null_br2 = make_insn(InsnKind::BR)
        null_br2.value.br = { cond = cond } !InsnBr
        push_insn(null_br2, state)

        let if_false = state.make_label()
        push_label(if_false, state)
        null_br2.value.br.if_false = if_false
        
        let ref_tpe = state.extract_value(pointer(builtins::Type_), ref, [2])
        let ref_tpe_deref = state.load(builtins::Type_, ref_tpe)
        let tpe_id = state.extract_value(builtins::int64_, ref_tpe_deref, [15])

        let keys = map::keys(typechecking::types_map)
        let filtered = map::make(type &scope::Value)
        for var i in 0..keys.size {
            let key = keys[i]
            let type_entry = typechecking::types_map[key]

            if is_ref(type_entry.tpe) and (not tpe.tpe.tpe or typechecking::implements(type_entry.tpe, tpe.tpe.tpe, state.module)) and
                not typechecking::equals(tpe.tpe.tpe, type_entry.tpe.tpe) {

                let args = vector::make(typechecking::NamedParameter)
                args.push({
                    tpe = pointer(type_entry.tpe)
                } !typechecking::NamedParameter)
                
                let destructor = scope::get_function(state.scope, parser::make_identifier("__destruct__"), args)
                if not destructor { continue }
                filtered[debug::type_to_str(type_entry.tpe, full_name = true)] = destructor
            }
        }
        let keys2 = map::keys(filtered)

        if keys2.size > 0 {
            let switch_values = vector::make(SwitchValue)
            swtch = make_insn(InsnKind::SWITCH)
            (@swtch).value.switch_ = {
                value = tpe_id,
                switch_values = switch_values
            } !InsnSwitch
            push_insn(swtch, state)

            for var i in 0..keys2.size {
                let type_entry = typechecking::types_map[keys2[i]]
                let destructor = filtered[keys2[i]]

                let if_true = make_label(state)
                push_label(if_true, state)

                let hash = md5::high(md5::md5(debug::type_to_str(type_entry.tpe, full_name = true)))

                let svalue = {
                    label_ = if_true,
                    value = { kind = ValueKind::INT, i = hash, tpe = builtins::int64_ } !Value
                } !SwitchValue
                switch_values.push(svalue)

                let casted_ref = state.bitcast(pointer(type_entry.tpe), value)
                state.call(destructor.tpe.type_name, null, [casted_ref])
                if i < keys2.size - 1 {
                    push_insn(to_end, state)
                }
            }
        }

        if not tpe.tpe.tpe {
            // TODO Fix duplicate code
            // We need to decrease the ref count
            let ref = state.load(tpe.tpe, value)
            let ref_count_ptr = state.extract_value(pointer(builtins::int64_), ref, [0])
            let ref_count_value = state.ptr_to_int(ref_count_ptr)

            let ref_count = state.load(builtins::int64_, ref_count_ptr)
            let decr_ref_count = state.sub(builtins::int64_, ref_count, { kind = ValueKind::INT, tpe = builtins::int64_, i = 1 } !Value)
            state.store(ref_count_ptr, decr_ref_count)
            let cond = state.icmp(CompareInt::sle, decr_ref_count, { kind = ValueKind::INT, tpe = builtins::int64_, i = 0 } !Value)
            
            let br = make_insn(InsnKind::BR)
            br.value.br = { cond = cond } !InsnBr
            push_insn(br, state)

            let if_true = make_label(state)
            br.value.br.if_true = if_true
            push_label(if_true, state)

            let ref_count_i8_ptr = state.bitcast(pointer(builtins::int8_), ref_count_ptr)
            state.call("free", null, [ref_count_i8_ptr])

            value = state.extract_value(pointer(tpe.tpe.tpe), ref, [1])
            let obj_i8_ptr = state.bitcast(pointer(builtins::int8_), value)
            state.call("free", null, [obj_i8_ptr])

            push_insn(to_end, state)

            let end_label = make_label(state)
            br.value.br.if_false = end_label
            to_end.value.br_unc.label_ = end_label
            null_br2.value.br.if_true = end_label
            push_label(end_label, state)
        }
    } else if structure_type and structure_type.module {
        let args = vector::make(typechecking::NamedParameter)
        args.push({
            tpe = pointer(structure_type)
        } !typechecking::NamedParameter)

        let ident = parser::make_identifier("destruct")

        // There can only be one destructor for this type
        var destructor = scope::get_function(structure_type.module.scope, ident, args, false, false, false)
        if destructor {
            if destructor.phase == scope::Phase::DEFINED {
                // We need to generate the function because this is done too late
                // TODO make a function that does this
                destructor = scope::typecheck_function(destructor, ident, structure_type.module.scope, true, args)
                let node = destructor.node
                predeclare_function(node.tpe, destructor.state.module)
                create_function(node, node.tpe, node.value.def_.body, node.inner_scope,
                         null, node.value.def_.locals, node.value.def_.has_defer, destructor.state.module.compiler_state)
            }
            predeclare_function(destructor.tpe, state.module)
            state.module.imported.add(destructor.tpe.type_name)

            if typechecking::is_ref(tpe.tpe) {
                let ref = state.load(tpe.tpe, value)
                value = state.extract_value(pointer(structure_type), ref, [1])
            }
            state.call(destructor.tpe.type_name, null, [value])
        }
    }
    push_insn(to_end, state)

    let end_label = state.make_label()
    to_end.value.br_unc.label_ = end_label
    push_label(end_label, state)

    if null_br2 {
        null_br2.value.br.if_true = end_label
    }
    if swtch {
        swtch.value.switch_.otherwise = end_label
    }

    if structure_type and structure_type.kind == typechecking::TypeKind::STRUCT {
        var obj: Value
        if typechecking::is_ref(value.tpe.tpe) {
            let ref = state.load(tpe.tpe, value)
            obj = state.extract_value(pointer(structure_type), ref, [1])
        } else {
            obj = value
        }
        
        for var i in 0..structure_type.fields.size {
            let field = structure_type.fields[i]
            let ptpe = pointer(field.tpe)
            let field_value = state.gep(ptpe, structure_type, obj, [make_int_value(0), make_int_value(i)])
            let name = debug::type_to_str(ptpe, full_name = true)
            let destructor = destructors.get_or_default(name, null)

            if destructor {
                state.call(destructor.type_name, null, [field_value])
            } else {
                let args = vector::make(typechecking::NamedParameter)
                args.push({
                    name = "__ptr",
                    tpe = ptpe
                } !typechecking::NamedParameter)

                let name_node = parser::make_identifier("__destruct__")
                let ftpe = typechecking::make_function_type_n(name_node, args, vector::make(type &typechecking::Type))
                predeclare_function(ftpe, state.module)
                destructors[name] = ftpe 

                create_destructor(ptpe, field_value, state)
            }
        }
    }

    if typechecking::is_ref(tpe.tpe) and tpe.tpe.tpe and not is_interface(tpe.tpe.tpe) {
        let ref_count_i8_ptr = state.bitcast(pointer(builtins::int8_), ref_count_ptr)
        state.call("free", null, [ref_count_i8_ptr])

        value = state.extract_value(pointer(tpe.tpe.tpe), ref, [1])

        if tpe.tpe.tpe.kind == typechecking::TypeKind::ARRAY {
            let array = state.load(tpe.tpe.tpe, value)
            let array_ptr = state.extract_value(pointer(tpe.tpe.tpe.tpe), array, [1])
            let array_ptr_i8 = state.bitcast(pointer(builtins::int8_), array_ptr)
            state.call("free", null, [array_ptr_i8])
        }

        let obj_i8_ptr = state.bitcast(pointer(builtins::int8_), value)
        state.call("free", null, [obj_i8_ptr])

        let to_end = make_insn(InsnKind::BR_UNC)
        push_insn(to_end, state)

        let end_label = make_label(state)
        to_end.value.br_unc.label_ = end_label
        br.value.br.if_false = end_label
        null_br.value.br.if_true = end_label
        push_label(end_label, state)
    }
}

def push_tpe_tpe(tpe: &typechecking::Type, global: Value, module: *toolchain::Module, state: &State) {
    let index = allocate(Value, 2)
    index[0] = make_int_value(0)
    index[1] = make_int_value(4)

    let gep_ret = make_local_value(pointer(pointer(builtins::Type_)), null, state)
    let gep = make_insn(InsnKind::GETELEMENTPTR)
    gep.value.gep = {
        ret = gep_ret,
        tpe = builtins::Type_,
        value = global,
        index = index
    } !InsnGetElementPtr
    push_insn(gep, state)

    var value: Value
    if tpe.tpe {
        value = @create_type(tpe.tpe, module)
    } else {
        value = { kind = ValueKind::NULL, tpe = pointer(builtins::Type_) } !Value
    }

    let store = make_insn(InsnKind::STORE)
    store.value.store = {
        loc = gep_ret,
        value = value
    } !InsnStore
    push_insn(store, state)
}

def push_struct_members(tpe: &typechecking::Type, global: Value, module: *toolchain::Module, state: &State) {
    if tpe.fields.size == 0 { return }

    // TODO cache these
    let field_type = scope::get_type(toolchain::runtime.scope, make_identifier("Field"))

    let fields_sarray = make_static_array(field_type, tpe.fields.size)
    let fields = make_global_value(fields_sarray, "fields", null, state)
    for var i in 0..tpe.fields.size {
        let field = tpe.fields[i]

        let name_values = allocate(Value, 2)
        name_values[0] = { kind = ValueKind::INT, tpe = builtins::int64_, i = field.name.size } !Value
        name_values[1] = { kind = ValueKind::UNDEF, tpe = pointer(builtins::int8_) } !Value

        let field_values = allocate(Value, 3)
        let type_member = tpe.field_types[field.index]
        field_values[0] = { kind = ValueKind::STRUCT, tpe = builtins::string_, values = name_values } !Value
        field_values[1] = { kind = ValueKind::INT, tpe = builtins::uint64_, i = type_member.offset !int64 } !Value
        field_values[2] = { kind = ValueKind::UNDEF, tpe = pointer(builtins::Type_) } !Value

        let value = { kind = ValueKind::STRUCT, tpe = field_type, values = field_values } !Value
        let name = charp(field.name, state)

        let index1 = allocate(int, 2)
        index1[0] = 0
        index1[1] = 1
        let insert_name_ret = make_local_value(field_type, null, state)
        let insert_name = make_insn(InsnKind::INSERTVALUE)
        insert_name.value.insert_value = {
            ret = insert_name_ret,
            value = value,
            element = name,
            index = index1
        } !InsnInsertValue
        push_insn(insert_name, state)

        let tpe2 = create_type(field.tpe, module)
        if not tpe2 { continue }

        let index2 = allocate(int, 1)
        index2[0] = 2
        let insert_type_ret = make_local_value(field_type, null, state)
        let insert_type = make_insn(InsnKind::INSERTVALUE)
        insert_type.value.insert_value = {
            ret = insert_type_ret,
            value = insert_name_ret,
            element = @tpe2,
            index = index2
        } !InsnInsertValue
        push_insn(insert_type, state)

        let index3 = allocate(Value, 2)
        index3[0] = make_int_value(0)
        index3[1] = make_int_value(i)
        let gep_ret = make_local_value(pointer(field_type), null, state)
        let gep = make_insn(InsnKind::GETELEMENTPTR)
        gep.value.gep = {
            ret = gep_ret,
            tpe = fields_sarray,
            value = fields,
            index = index3
        } !InsnGetElementPtr
        push_insn(gep, state)

        let store = make_insn(InsnKind::STORE)
        store.value.store = {
            loc = gep_ret,
            value = insert_type_ret
        }
        push_insn(store, state)
    }

    let index1 = allocate(Value, 2)
    index1[0] = make_int_value(0)
    index1[1] = make_int_value(0)
    let gep1_ret = make_local_value(pointer(field_type), null, state)
    let gep1 = make_insn(InsnKind::GETELEMENTPTR)
    gep1.value.gep = {
        ret = gep1_ret,
        tpe = fields_sarray,
        value = fields,
        index = index1
    } !InsnGetElementPtr
    push_insn(gep1, state)

    let index2 = allocate(Value, 3)
    index2[0] = make_int_value(0)
    index2[1] = make_int_value(7)
    index2[2] = make_int_value(1)
    let gep2_ret = make_local_value(pointer(pointer(field_type)), null, state)
    let gep2 = make_insn(InsnKind::GETELEMENTPTR)
    gep2.value.gep = {
        ret = gep2_ret,
        tpe = builtins::Type_,
        value = global,
        index = index2
    } !InsnGetElementPtr
    push_insn(gep2, state)

    let store = make_insn(InsnKind::STORE)
    store.value.store = {
        loc = gep2_ret,
        value = gep1_ret
    }
    push_insn(store, state)
}

def push_enum_values(tpe: &typechecking::Type, global: Value, module: *toolchain::Module, state: &State) {
    let enum_type = scope::get_type(toolchain::runtime.scope, make_identifier("EnumValue"))

    let values_sarray = make_static_array(enum_type, map::size(tpe.scope.fields))
    let values = make_global_value(values_sarray, "values", null, state)
    
    let keys = map::keys(tpe.scope.fields)
    for var i in 0..keys.size {
        let key = keys[i]
        let svalue = tpe.scope.fields[key]
        
        let name_values = allocate(Value, 2)
        name_values[0] = { kind = ValueKind::INT, tpe = builtins::int64_, i = key.size } !Value
        name_values[1] = { kind = ValueKind::UNDEF, tpe = pointer(builtins::int8_) } !Value

        let eval_values = allocate(Value, 2)
        eval_values[0] = { kind = ValueKind::STRUCT, tpe = builtins::string_, values = name_values } !Value
        eval_values[1] = { kind = ValueKind::INT, tpe = builtins::int64_, i = svalue.value.i !int64 } !Value

        let value = { kind = ValueKind::STRUCT, tpe = enum_type, values = eval_values } !Value
        let name = charp(key, state)

        let index1 = allocate(int, 2)
        index1[0] = 0
        index1[1] = 1
        let insert_name_ret = make_local_value(enum_type, null, state)
        let insert_name = make_insn(InsnKind::INSERTVALUE)
        insert_name.value.insert_value = {
            ret = insert_name_ret,
            value = value,
            element = name,
            index = index1
        } !InsnInsertValue
        push_insn(insert_name, state)
        
        let index3 = allocate(Value, 2)
        index3[0] = make_int_value(0)
        index3[1] = make_int_value(i)
        let gep_ret = make_local_value(pointer(enum_type), null, state)
        let gep = make_insn(InsnKind::GETELEMENTPTR)
        gep.value.gep = {
            ret = gep_ret,
            tpe = values_sarray,
            value = values,
            index = index3
        } !InsnGetElementPtr
        push_insn(gep, state)

        let store = make_insn(InsnKind::STORE)
        store.value.store = {
            loc = gep_ret,
            value = insert_name_ret
        }
        push_insn(store, state)
    }

    let index1 = allocate(Value, 2)
    index1[0] = make_int_value(0)
    index1[1] = make_int_value(0)
    let gep1_ret = make_local_value(pointer(enum_type), null, state)
    let gep1 = make_insn(InsnKind::GETELEMENTPTR)
    gep1.value.gep = {
        ret = gep1_ret,
        tpe = values_sarray,
        value = values,
        index = index1
    } !InsnGetElementPtr
    push_insn(gep1, state)

    let index2 = allocate(Value, 3)
    index2[0] = make_int_value(0)
    index2[1] = make_int_value(10)
    index2[2] = make_int_value(1)
    let gep2_ret = make_local_value(pointer(pointer(enum_type)), null, state)
    let gep2 = make_insn(InsnKind::GETELEMENTPTR)
    gep2.value.gep = {
        ret = gep2_ret,
        tpe = builtins::Type_,
        value = global,
        index = index2
    } !InsnGetElementPtr
    push_insn(gep2, state)

    let store = make_insn(InsnKind::STORE)
    store.value.store = {
        loc = gep2_ret,
        value = gep1_ret
    }
    push_insn(store, state)
}

def push_type_member(
    exported: bool, 
    f_name: &string, 
    pars: &Vector(typechecking::NamedParameter), 
    rets: &Vector(&typechecking::Type), 
    module: *toolchain::Module, 
    state: &State
) -> Value {
    
    let name_values = allocate(Value, 2)
    name_values[0] = { kind = ValueKind::INT, tpe = builtins::int64_, i = f_name.size } !Value
    name_values[1] = { kind = ValueKind::UNDEF, tpe = pointer(builtins::int8_) } !Value

    let module_values = allocate(Value, 2)
    module_values[0] = { kind = ValueKind::INT, tpe = builtins::int64_, i = module.module.size } !Value
    module_values[1] = { kind = ValueKind::UNDEF, tpe = pointer(builtins::int8_) } !Value

    let parameter_t_values = allocate(Value, 2)
    parameter_t_values[0] = { kind = ValueKind::INT, tpe = builtins::int64_, i = vector::length(pars) } !Value
    parameter_t_values[1] = { kind = ValueKind::UNDEF, tpe = pointer(pointer(builtins::Type_)) } !Value

    let return_t_values = allocate(Value, 2)
    return_t_values[0] = { kind = ValueKind::INT, tpe = builtins::int64_, i = vector::length(rets) } !Value
    return_t_values[1] = { kind = ValueKind::UNDEF, tpe = pointer(pointer(builtins::Type_)) } !Value

    let member_values = allocate(Value, 5)
    member_values[0] = { kind = ValueKind::STRUCT, tpe = builtins::string_, values = name_values } !Value
    member_values[1] = { kind = ValueKind::BOOL, tpe = builtins::bool_, i = exported !int64 } !Value
    member_values[2] = { kind = ValueKind::STRUCT, tpe = builtins::string_, values = module_values } !Value
    member_values[3] = { kind = ValueKind::STRUCT, tpe = array(pointer(builtins::Type_)), values = parameter_t_values } !Value
    member_values[4] = { kind = ValueKind::STRUCT, tpe = array(pointer(builtins::Type_)), values = return_t_values } !Value

    var member = { kind = ValueKind::STRUCT, tpe = builtins::Function_, values = member_values } !Value

    let name_v = charp(f_name, state)
    let module_v = charp(module.module, state)

    var parameter_t_ret = NO_VALUE
    if vector::length(pars) > 0 {
        let parameter_t_s_array = make_static_array(pointer(builtins::Type_), vector::length(pars))
        let parameter_t = make_global_value(parameter_t_s_array, "parameter_t", null, state)
        parameter_t_ret = state.gep(pointer(pointer(builtins::Type_)), parameter_t_s_array, parameter_t, [make_int_value(0), make_int_value(0)])

        for var i in 0..vector::length(pars) {
            let np = pars[i]
            let gep_ret = state.gep(pointer(pointer(builtins::Type_)), parameter_t_s_array, parameter_t, [make_int_value(0), make_int_value(i)])
            var tpe = np.tpe
            if np.varargs {
                if tpe {
                    tpe = array(tpe.tpe)
                } else {
                    tpe = array(null)
                }
            }
            let tpe2 = create_type(tpe, module)
            state.store(gep_ret, @tpe2 if tpe2 else NO_VALUE)
        }
    }
    
    var return_t_ret = NO_VALUE
    if vector::length(rets) > 0 {
        let return_t_s_array = make_static_array(pointer(builtins::Type_), vector::length(rets))
        let return_t = make_global_value(return_t_s_array, "return_t", null, state)
        return_t_ret = state.gep(pointer(pointer(builtins::Type_)), return_t_s_array, return_t, [make_int_value(0), make_int_value(0)])

        for var i in 0..vector::length(rets) {
            let tpe = rets[i]
            let gep_ret = state.gep(pointer(pointer(builtins::Type_)), return_t_s_array, return_t, [make_int_value(0), make_int_value(i)])
            let tpe2 = create_type(tpe, module)
            if tpe2 {
                state.store(gep_ret, @tpe2)
            }
        }
    }
    
    member = state.insert_value(builtins::Function_, member, name_v, [0, 1])
    member = state.insert_value(builtins::Function_, member, module_v, [2, 1])
    if vector::length(pars) > 0 { 
        member = state.insert_value(builtins::Function_, member, parameter_t_ret, [3, 1])
    }
    if vector::length(rets) > 0 {
        member = state.insert_value(builtins::Function_, member, return_t_ret, [4, 1])
    }

    return member
}

def push_type_members(tpe: &typechecking::Type, value: &Value, global: Value, module: *toolchain::Module, state: &State) {
    let generic = typechecking::get_generic(tpe)
    if generic and generic.tc_incomplete { return }
    if tpe.kind == typechecking::TypeKind::TYPE_DEF { return }

    let member_functions = typechecking::create_type_entry(tpe).functions
    if vector::length(member_functions) == 0 { return }

    let members_sarray = make_static_array(builtins::Function_, 0)
    let members = make_global_value(members_sarray, "type_members", null, state)

    var j = 0
    for var i in 0..vector::length(member_functions) {
        let member_function = member_functions[i]
        let function = member_function.function

        var is_incomplete = false
        for var i in 0..vector::length(function.parameter_t) {
            let np = function.parameter_t[i]
            let generic = typechecking::get_generic(np.tpe)
            if generic and generic.tc_incomplete or (np.tpe and np.tpe.kind == TypeKind::TYPE_DEF) {
                is_incomplete = true
                break 
            }
        }
        if is_incomplete { continue }

        let member = push_type_member(
            member_function.exported, 
            function.type_name, 
            function.parameter_t, function.return_t, 
            module, state)

        let gep_ret = state.gep(pointer(builtins::Function_), members_sarray, members, [make_int_value(0), make_int_value(j)])
        state.store(gep_ret, member)
        j += 1
    }
    
    // FIXME I think these are off by one, my runtime can't deal with 0 sized arrays
    value.values[13].values[0].i = j + 1
    @members_sarray = @make_static_array(builtins::Function_, j + 1)

    let gep_ret = state.gep(pointer(builtins::Function_), members_sarray, members, [make_int_value(0), make_int_value(0)])
    let gep2_ret = state.gep(pointer(pointer(builtins::Function_)), builtins::Type_, global, [make_int_value(0), make_int_value(13), make_int_value(1)])
    state.store(gep2_ret, gep_ret)
}

def push_structural_members(tpe: &typechecking::Type, global: Value, module: *toolchain::Module, state: &State) {
    
    if vector::length(tpe.members) == 0 { return }

    let members_sarray = make_static_array(builtins::Function_, vector::length(tpe.members))
    let members = make_global_value(members_sarray, "structural_members", null, state)

    for var i in 0..vector::length(tpe.members) {
        let smember = tpe.members[i]

        // TODO exported same as type?
        let member = push_type_member(false, smember.name, smember.parameter_t, smember.return_t, module, state)
        let gep_ret = state.gep(pointer(builtins::Function_), members_sarray, members, [make_int_value(0), make_int_value(i)])
        state.store(gep_ret, member)
    }

    let gep_ret = state.gep(pointer(builtins::Function_), members_sarray, members, [make_int_value(0), make_int_value(0)])
    let gep2_ret = state.gep(pointer(pointer(builtins::Function_)), builtins::Type_, global, [make_int_value(0), make_int_value(12), make_int_value(1)])
    state.store(gep2_ret, gep_ret)
}

def do_create_type(tpe: &typechecking::Type, svalue: &scope::Value, module: *toolchain::Module) -> &Value {
    let generic = typechecking::get_generic(tpe)
    if generic and generic.tc_incomplete { return null }
    if tpe.kind == typechecking::TypeKind::TYPE_DEF { return null }

    let state = toolchain::types_state
    
    // We need an independent block that we can run for constant evaluation
    let old_block = toolchain::types_state.current_block
    let new_block = make_block()
    new_block.counter = old_block.counter
    state.current_block = new_block
    
    let global = { kind = ValueKind::GLOBAL, tpe = pointer(builtins::Type_), name = svalue.assembly_name } !Value

    let field_type = scope::get_type(toolchain::runtime.scope, make_identifier("Field"))
    let enum_type = scope::get_type(toolchain::runtime.scope, make_identifier("EnumValue"))

    let value = {} !&Value

    let global2 = {
        private = false,
        name = svalue.assembly_name,
        tpe = svalue.tpe,
        value = value,
        line = -1
    } !&Global

    toolchain::types.result.globals[global2.name] = global2
    toolchain::types.imported.add(global2.name)

    let name_str = debug::type_to_str(tpe, true)

    let name_values = allocate(Value, 2)
    name_values[0] = { kind = ValueKind::INT, tpe = builtins::int64_, i = name_str.size } !Value
    name_values[1] = { kind = ValueKind::UNDEF, tpe = pointer(builtins::int8_) } !Value

    let module_values = allocate(Value, 2)
    module_values[0] = { kind = ValueKind::INT, tpe = builtins::int64_, i = module.module.size } !Value
    module_values[1] = { kind = ValueKind::UNDEF, tpe = pointer(builtins::int8_) } !Value

    let type_names = allocate(Value, 2)
    type_names[0] = { kind = ValueKind::INT, tpe = builtins::int64_, i = 0 } !Value
    type_names[1] = { kind = ValueKind::UNDEF, tpe = pointer(builtins::Function_) } !Value

    value.values = zero_allocate(Value, 16)
    value.values[1] = { kind = ValueKind::STRUCT, tpe = builtins::string_, values = name_values } !Value
    value.values[2] = { kind = ValueKind::INT, tpe = builtins::bool_, i = tpe.unsig !int64 } !Value
    value.values[3] = { kind = ValueKind::UNDEF, tpe = builtins::size_t_ } !Value
    value.values[4] = { kind = ValueKind::UNDEF, tpe = pointer(builtins::Type_) } !Value
    value.values[5] = { kind = ValueKind::INT, tpe = builtins::size_t_, i = tpe.size } !Value
    value.values[6] = { kind = ValueKind::INT, tpe = builtins::size_t_, i = tpe.align } !Value
    value.values[7] = { kind = ValueKind::UNDEF, tpe = array(field_type) } !Value
    value.values[8] = { kind = ValueKind::UNDEF, tpe = array(pointer(builtins::Type_)) } !Value
    value.values[9] = { kind = ValueKind::UNDEF, tpe = array(pointer(builtins::Type_)) } !Value
    value.values[10] = { kind = ValueKind::UNDEF, tpe = array(enum_type) } !Value
    value.values[11] = { kind = ValueKind::STRUCT, tpe = builtins::string_, values = module_values } !Value
    value.values[12] = { kind = ValueKind::UNDEF, tpe = array(builtins::Function_) } !Value
    value.values[13] = { kind = ValueKind::STRUCT, tpe = array(builtins::Function_), values = type_names } !Value
    value.values[14] = { kind = ValueKind::UNDEF, tpe = pointer(builtins::Type_) } !Value
    value.values[15] = { kind = ValueKind::INT, tpe = builtins::int64_, i = md5::high(md5::md5(name_str)) } !Value

    let index = allocate(Value, 3)
    index[0] = make_int_value(0)
    index[1] = make_int_value(1)
    index[2] = make_int_value(1)

    let gep_ret = make_local_value(pointer(pointer(builtins::char_)), null, state)
    let gep1 = make_insn(InsnKind::GETELEMENTPTR)
    gep1.value.gep = {
        ret = gep_ret,
        tpe = builtins::Type_,
        value = global,
        index = index
    } !InsnGetElementPtr
    push_insn(gep1, state)

    let name = charp(name_str, state)
    let store1 = make_insn(InsnKind::STORE)
    store1.value.store = {
        loc = gep_ret,
        value = name
    } !InsnStore
    push_insn(store1, state)
    
    let index2 = allocate(Value, 3)
    index2[0] = make_int_value(0)
    index2[1] = make_int_value(11)
    index2[2] = make_int_value(1)

    let gep2_ret = make_local_value(pointer(pointer(builtins::char_)), null, state)
    let gep2 = make_insn(InsnKind::GETELEMENTPTR)
    gep2.value.gep = {
        ret = gep2_ret,
        tpe = builtins::Type_,
        value = global,
        index = index2
    } !InsnGetElementPtr
    push_insn(gep2, state)

    let module_name = charp(module.module, state)
    let store2 = make_insn(InsnKind::STORE)
    store2.value.store = {
        loc = gep2_ret,
        value = module_name
    } !InsnStore
    push_insn(store2, state)

    if tpe.kind != typechecking::TypeKind::REFERENCE {
        let value = @create_type(reference(tpe), module)
        let gep_ret = state.gep(pointer(pointer(builtins::Type_)), builtins::Type_, global, [make_int_value(0), make_int_value(14)])
        state.store(gep_ret, value)
    }

    switch tpe.kind !int {
        case TypeKind::STRUCT, TypeKind::UNION:
            value.values[0] = { kind = ValueKind::INT, tpe = builtins::int_, i = 3 if tpe.kind == TypeKind::STRUCT else 4 } !Value
            let field_values = allocate(Value, 2)
            field_values[0] = { kind = ValueKind::INT, tpe = builtins::int64_, i = tpe.fields.size } !Value
            field_values[1] = { kind = ValueKind::UNDEF, tpe = pointer(field_type) } !Value
            value.values[7] = { kind = ValueKind::STRUCT, tpe = array(field_type), values = field_values } !Value
            push_struct_members(tpe, global, module, state)
        case TypeKind::BOOL:
            value.values[0] = { kind = ValueKind::INT, tpe = builtins::int_, i = 0 } !Value
        case TypeKind::WORD:
            value.values[0] = { kind = ValueKind::INT, tpe = builtins::int_, i = 1 } !Value
        case TypeKind::CHAR:
            value.values[0] = { kind = ValueKind::INT, tpe = builtins::int_, i = 11 } !Value
        case TypeKind::FLOAT:
            value.values[0] = { kind = ValueKind::INT, tpe = builtins::int_, i = 2 } !Value
        case TypeKind::ARRAY:
            value.values[0] = { kind = ValueKind::INT, tpe = builtins::int_, i = 5 } !Value
            create_type(tpe.tpe, module)
            push_tpe_tpe(tpe, global, module, state)
        case TypeKind::STATIC_ARRAY:
            value.values[0] = { kind = ValueKind::INT, tpe = builtins::int_, i = 6 } !Value
            value.values[3] = { kind = ValueKind::INT, tpe = builtins::size_t_, i = tpe.length} !Value
            create_type(tpe.tpe, module)
            push_tpe_tpe(tpe, global, module, state)
        case TypeKind::POINTER:
            value.values[0] = { kind = ValueKind::INT, tpe = builtins::int_, i = 7 } !Value
            create_type(tpe.tpe, module)
            push_tpe_tpe(tpe, global, module, state)
        case TypeKind::REFERENCE:
            value.values[0] = { kind = ValueKind::INT, tpe = builtins::int_, i = 8 } !Value
            create_type(tpe.tpe, module)
            push_tpe_tpe(tpe, global, module, state)
        case TypeKind::FUNCTION:
            value.values[0] = { kind = ValueKind::INT, tpe = builtins::int_, i = 9 } !Value
            //TODO Functions
            for var i in 0..vector::length(tpe.parameter_t) {
                let np = tpe.parameter_t[i]
                create_type(np.tpe, module)
            }
            for var i in 0..vector::length(tpe.return_t) {
                create_type(tpe.return_t[i], module)
            }
        case TypeKind::ENUM:
            value.values[0] = { kind = ValueKind::INT, tpe = builtins::int_, i = 10 } !Value
            let enum_values = allocate(Value, 2)
            enum_values[0] = { kind = ValueKind::INT, tpe = builtins::int64_, i = map::size(tpe.scope.fields) } !Value
            enum_values[1] = { kind = ValueKind::UNDEF, tpe = pointer(enum_type) } !Value
            value.values[10] = { kind = ValueKind::STRUCT, tpe = array(enum_type), values = enum_values } !Value
            create_type(tpe.tpe, module)
            push_tpe_tpe(tpe, global, module, state)
            push_enum_values(tpe, global, module, state)
        case TypeKind::STUB:
            value.values[0] = { kind = ValueKind::INT, tpe = builtins::int_, i = 13 } !Value
        case TypeKind::STRUCTURAL:
            value.values[0] = { kind = ValueKind::INT, tpe = builtins::int_, i = 12 } !Value
            let stype_names = allocate(Value, 2)
            stype_names[0] = { kind = ValueKind::INT, tpe = builtins::int64_, i = vector::length(tpe.members) } !Value
            stype_names[1] = { kind = ValueKind::UNDEF, tpe = pointer(builtins::Function_) } !Value
            value.values[12] = { kind = ValueKind::STRUCT, tpe = array(builtins::Function_), values = stype_names } !Value
            push_structural_members(tpe, global, module, state)
        case TypeKind::GENERIC, TypeKind::TYPE_CONSTRUCTOR:
        case:
            error(tpe.kind, "\n")
            assert(false)
    }

    push_type_members(tpe, value, global, module, state)

    value.kind = ValueKind::STRUCT
    value.tpe = builtins::Type_

    let old_cstate_block = consteval::compiler_state.current_block
    let old_cstate_function = consteval::compiler_state.current_function

    let function = {
        name = "__main__",
        unmangled = "__main__",
        forward_declare = true,
        allocas = vector::make(type &Insn),
        block = new_block,
        function_locals = set::make()
    } !&Function

    consteval::compiler_state.current_function = function
    consteval::compiler_state.current_block = new_block
    
    // Copy constants into the right module
    // TODO This always copies the whole thing
    let keys = map::keys(toolchain::types.result.globals)
    for var i in 0..keys.size {
        let key = keys[i]
        let global = toolchain::types.result.globals[key]
        consteval::const_module.result.globals[key] = global
    }

    let old_module = consteval::compiler_state.module
    consteval::compiler_state.module = consteval::const_module !*toolchain::Module
    eval::eval(consteval::compiler_state)
    consteval::compiler_state.module = old_module

    old_block.counter = new_block.counter
    for var i in 0..vector::length(new_block.insn) {
        old_block.insn.push(new_block.insn[i])
    }
    state.current_block = old_block

    consteval::compiler_state.current_block = old_cstate_block
    consteval::compiler_state.current_function = old_cstate_function

    return value
}

// TODO Types have modules now, check if these functions need a separate module anymore
// Map of ToResolve
let types_to_resolve = map::make(ToResolve)
type ToResolve = struct {
    module: *toolchain::Module
    tpe: &typechecking::Type
}

// This is needed because some of the types might be stubs when they are first referenced
// Resolve these later
export def resolve_types {
    let keys = map::keys(types_to_resolve)
    for var i in 0..keys.size {
        let to_resolve = types_to_resolve[keys[i]]
        let tpe = to_resolve.tpe
        if tpe.kind == typechecking::TypeKind::STUB { continue }

        let ident = make_identifier(debug::type_to_str(tpe, true))
        ident.loc.module = "type"
        
        let svalue = scope::get(toolchain::types.scope, ident)
        svalue.value = do_create_type(tpe, svalue, to_resolve.module)
    }
}

export def create_type(tpe: &typechecking::Type, module: *toolchain::Module) -> &Value {
    if not tpe { return null }
    let generic = typechecking::get_generic(tpe)
    if generic and generic.tc_incomplete { return null }
    if tpe.kind == typechecking::TypeKind::TYPE_DEF { return null }

    if tpe.kind == typechecking::TypeKind::STUB {
        let to_resolve = { module, tpe } !ToResolve
        types_to_resolve[debug::type_to_str(tpe, full_name = true)] = to_resolve
    }

    let ident = make_identifier(debug::type_to_str(tpe, true))
    ident.loc.module = "type"

    var svalue = scope::get(toolchain::types.scope, ident, false, false)
    if not svalue {
        svalue = scope::create_variable(
            toolchain::types.scope, ident, parser::ShareMarker::NONE, 
            parser::VarDecl::CONST, builtins::Type_, 
            false, false, null, scope::Phase::DEFINED, null, null)

        svalue = scope::create_variable(
            toolchain::types.scope, 
            ident, parser::ShareMarker::NONE, parser::VarDecl::CONST, 
            builtins::Type_, do_create_type(tpe, svalue, module))
    }
    if not map::contains(module.result.globals, svalue.assembly_name) {
        let global = {
            external = true,
            name = svalue.assembly_name,
            tpe = svalue.tpe,
            line = -1
        } !&Global
        module.result.globals[global.name] = global
        module.imported.add(global.name)
    }

    let value = {
        kind = ValueKind::GLOBAL,
        tpe = typechecking::pointer(builtins::Type_), 
        name = svalue.assembly_name
    } !&Value

    value.value_tpe = tpe

    return value
}

def change_value_to_type(tpe: &typechecking::Type, state: &State) -> &scope::Value {
    let type_tpe = copy(builtins::Type_)
    type_tpe.tpe = tpe 
    import_structures(builtins::Type_, state.module)
    
    let value = {
        tpe = typechecking::pointer(type_tpe),
        value = create_type(tpe, state.module)
    } !&scope::Value

    return value
}


export def make_result -> &Result {
    return {
        functions = map::make(type &Function),
        structures = map::make(type &typechecking::Type),
        globals = map::make(type &Global),
        metadata = map::make(type &Value)
    } !&Result
}

export def make_state(module: *toolchain::Module) -> &State {
    let state = {
        module = module,
        loops = vector::make(LoopState),
        ditypes = map::make(type &Value),
        discope = vector::make(type &Value),
        current_block = make_block(),
        globals = map::make(type *)
    } !&State

    return state
}

export def predeclare_functions(module: *toolchain::Module) {
    let sc = module.scope
    if sc.imports {
        for var i in 0..vector::length(sc.imports) {
            let imported_module = sc.imports[i]
            let m_scope = imported_module.scope
            let keys = map::keys((@m_scope).fields)
            for var i in 0..keys.size {
                var value = m_scope.fields[keys[i]]
                while value {
                    if (@value).share !int & parser::ShareMarker::EXPORT !int {
                        if typechecking::is_function((@value).tpe) {
                            let fun = predeclare_function(value.tpe, imported_module)
                            module.result.functions[value.tpe.type_name] = fun
                        } else if not typechecking::is_type((@value).tpe) {
                            let name = (@value).assembly_name
                            let global = {
                                name = name,
                                tpe = (@value).tpe,
                                external = true,
                                line = -1
                            } !&Global
                            module.result.globals[name] = global
                        }
                    }
                    value = value.next
                }
            }
        }
    }
}

def generate_vtable_function(function: &Function, tpe: &typechecking::Type, state: &State) {
    let first_param = (tpe.parameter_t[0]).tpe
    let intf = typechecking::get_interface(first_param)

    function.block = make_block()
    function.forward_declare = false
    state.current_block = function.block

    var ret_tpe: &typechecking::Type = null
    if vector::length(tpe.return_t) > 1 {
        ret_tpe = make_return_type(tpe)
    } else if vector::length(tpe.return_t) == 1 {
        ret_tpe = vector::peek(tpe.return_t)
    }

    // Extract type
    let ref_tpe = state.extract_value(
        typechecking::pointer(builtins::Type_), 
        { kind = ValueKind::LOCAL, tpe = first_param, name = "__ref.value"} !Value,
        [2]
    )
    let ref_tpe_deref = state.load(builtins::Type_, ref_tpe)
    let tpe_value = state.extract_value(
        typechecking::pointer(builtins::Type_),
        ref_tpe_deref,
        [4]
    )
    let tpe_deref = state.load(builtins::Type_, tpe_value)
    let tpe_id = state.extract_value(builtins::int64_, tpe_deref, [15])

    let switch_values = vector::make(SwitchValue)
    let swtch = make_insn(InsnKind::SWITCH)
    swtch.value.switch_ = {
        value = tpe_id,
        switch_values = switch_values
    } !InsnSwitch
    push_insn(swtch, state)

    let keys = map::keys(typechecking::types_map)
    for var i in 0..keys.size {
        let type_entry = typechecking::types_map[keys[i]]
        if is_ref(type_entry.tpe) and typechecking::implements(type_entry.tpe, intf, state.module) {
            let generic = typechecking::get_generic(type_entry.tpe)
            if generic and generic.tc_incomplete { continue }
            if not type_entry.tpe.tpe { continue }

            import_structure(type_entry.tpe.tpe, state.module)
            state.module.imported.add(type_entry.tpe.tpe.type_name)

            let parameter_t = vector::copy(tpe.parameter_t)
            parameter_t[0] = { tpe = type_entry.tpe } !typechecking::NamedParameter
            
            var score = util::MAX_INT32 !int
            var function: &typechecking::Type = null
            for var i in 0..vector::length(type_entry.functions) {
                let member = type_entry.functions[i]
                if member.function.name != tpe.name { continue }
                let s = typechecking::overload_score(member.function, parameter_t, state.module, true)
                if s >= 0 and s < score { 
                    function = member.function
                    score = s
                }
            }

            predeclare_function(function, state.module)
            state.module.imported.add(function.type_name)

            let if_true = make_label(state)
            push_label(if_true, state)

            let hash = md5::high(md5::md5(debug::type_to_str(type_entry.tpe.tpe, full_name = true)))
            let svalue = {
                label_ = if_true,
                value = { kind = ValueKind::INT, i = hash, tpe = builtins::int64_ } !Value
            } !SwitchValue
            switch_values.push(svalue)

            let reference = convert_ref_to_ref(type_entry.tpe, { kind = ValueKind::LOCAL, tpe = first_param, name = "__ref.value"} !Value, null, state)

            let args = allocate(Value, vector::length(tpe.parameter_t))
            args[0] = reference
            for var i in 1..vector::length(tpe.parameter_t) {
                let np = tpe.parameter_t[i]
                args[i] = { kind = ValueKind::LOCAL, tpe = np.tpe, name = np.name + ".value" } !Value
            }
            let r = state.call(function.type_name, ret_tpe, args)
            state.ret(r)
        }
    }

    let end_label = make_label(state)
    push_label(end_label, state)
    swtch.value.switch_.otherwise = end_label

    state.module.imported.add("abort")
    state.call("abort", null, [] ![Value])

    state.module.imported.add(function.name)
    push_insn(make_insn(InsnKind::UNREACHABLE), state)
    
}

export var time_spent: int64 = 0

export def compile(module: *toolchain::Module) {
    compile(module.compiler_state, module.module == "main")
}

export def compile(state: &State, is_main: bool, no_cleanup: bool = false) {
    let start = util::millis()
    debug::trace("Compiling ", state.module.module)

    let node = state.module.node
    assert((@node).kind == parser::NodeKind::PROGRAM)

    let finalizer_ident = parser::make_identifier("__finalizer__")
    let finalizer = typechecking::make_function_type_n(
        finalizer_ident, 
        vector::make(typechecking::NamedParameter), 
        vector::make(type &typechecking::Type), state.module
    )
    state.module.result.finalizer = finalizer

    let finalizer_start_block = make_block()
    state.finalizer = predeclare_function(finalizer, state.module)
    state.finalizer.forward_declare = false
    state.finalizer.block = finalizer_start_block

    import_structures(builtins::Type_, state.module)

    let body = vector::make(type &parser::Node)

    if not toolchain::is_preload(state.module) {
        // compile standard library
        let cstd_ident = parser::make_identifier("cstd")
        let std_indent = parser::make_identifier("std")
        let cstd = toolchain::compile_module(cstd_ident) !*toolchain::Module
        let std = toolchain::compile_module(std_indent) !*toolchain::Module
        insert_module_main(cstd, cstd_ident, node.scope, body, state)
        insert_module_main(std, std_indent, node.scope, body, state)
    }

    if is_main {
        // Import types
        let type_indent = parser::make_identifier("type")
        insert_module_main(toolchain::types !*toolchain::Module, type_indent, node.scope, body, state)

        // Import runtime
        let runtime_ident = parser::make_identifier("runtime")
        insert_module_main(toolchain::runtime !*toolchain::Module, runtime_ident, node.scope, body, state)

        // Import preload
        let preload_ident = parser::make_identifier("preload")
        let preload = toolchain::compile_module(preload_ident) !*toolchain::Module
        insert_module_main(preload, preload_ident, node.scope, body, state)
    }

    var globals: &Value = null
    // Create compilation unit and file
    if toolchain::debug_sym {
        var dirname = util::dirname(state.module.filename)
        if length(dirname) == 0 { dirname = "." }
        let abspath = absolute_path(dirname)
        let file = util::basename(state.module.filename)

        let dvalues1 = allocate(DebugParam, 2)
        dvalues1[0] = {
            name = "filename", value = { kind = DebugValueKind::STRING, s = file } !DebugValue
        } !DebugParam
        dvalues1[1] = {
            name = "directory", value = { kind = DebugValueKind::STRING, s = abspath } !DebugValue
        } !DebugParam

        let difile = {
            kind = ValueKind::DEBUG_INFO,
            metadata = true,
            name = "DIFile",
            debug_values = dvalues1
        } !&Value
        state.difile = push_meta(difile, state)
        state.discope.push(state.difile)

        globals = {} !Value // TODO What is this supposed to do?
        let dvalues2 = allocate(DebugParam, 6)
        dvalues2[0] = {
            name = "language", value = { kind = DebugValueKind::CONST, name = "DW_LANG_C99" } !DebugValue
        } !DebugParam
        dvalues2[1] = {
            name = "file", value = meta_to_debug_value(state.difile)
        } !DebugParam
        dvalues2[2] = {
            name = "producer", value = { kind = DebugValueKind::STRING, s = toolchain::version } !DebugValue
        } !DebugParam
        dvalues2[3] = {
            name = "isOptimized", value = { kind = DebugValueKind::BOOL, i = 0 } !DebugValue
        } !DebugParam
        dvalues2[4] = {
            name = "emissionKind", value = { kind = DebugValueKind::CONST, name = "FullDebug" } !DebugValue
        } !DebugParam
        dvalues2[5] = {
            name = "globals", value = meta_to_debug_value(push_meta(globals, state))
        } !DebugParam

        let diunit = {
            kind = ValueKind::DEBUG_INFO,
            metadata = true,
            distinct = true,
            name = "DICompileUnit",
            debug_values = dvalues2
        } !&Value
        state.diunit = push_meta(diunit, state)

        let values = allocate(Value, 1)
        values[0] = @state.diunit
        let dbgcu = {
            kind = ValueKind::STRUCT,
            metadata = true,
            values = values
        } !&Value
        state.module.result.metadata["llvm.dbg.cu"] = dbgcu

        let values2 = allocate(Value, 3)
        values2[0] = { ValueKind::INT, i = 7, tpe = builtins::int_ } !Value
        values2[1] = { ValueKind::STRING, metadata = true, s = "Dwarf Version" } !Value
        values2[2] = { ValueKind::INT, i = 4, tpe = builtins::int_ } !Value
        let dwarfv = {
            kind = ValueKind::STRUCT,
            metadata = true,
            values = values2
        } !&Value
        let dwarfvp = push_meta(dwarfv, state)

        let values3 = allocate(Value, 3)
        values3[0] = { ValueKind::INT, i = 2, tpe = builtins::int_ } !Value
        values3[1] = { ValueKind::STRING, metadata = true, s = "Debug Info Version" } !Value
        values3[2] = { ValueKind::INT, i = 3, tpe = builtins::int_ } !Value
        let div = {
            kind = ValueKind::STRUCT,
            metadata = true,
            values = values3
        } !&Value
        let divp = push_meta(div, state)

        let values4 = allocate(Value, 3)
        values4[0] = { ValueKind::INT, i = 1, tpe = builtins::int_ } !Value
        values4[1] = { ValueKind::STRING, metadata = true, s = "wchar_size" } !Value
        values4[2] = { ValueKind::INT, i = 4, tpe = builtins::int_ } !Value
        let wchars = {
            kind = ValueKind::STRUCT,
            metadata = true,
            values = values4
        } !&Value
        let wcharsp = push_meta(wchars, state)
        
        let values5 = allocate(Value, 3)
        values5[0] = @dwarfvp
        values5[1] = @divp
        values5[2] = @wcharsp
        let flags = {
            kind = ValueKind::STRUCT,
            metadata = true,
            values = values5
        } !&Value
        state.module.result.metadata["llvm.module.flags"] = flags

        let values6 = allocate(Value, 1)
        values6[0] = { ValueKind::STRING, metadata = true, s = toolchain::version } !Value
        let identv = {
            kind = ValueKind::STRUCT,
            metadata = true,
            values = values6
        } !&Value
        let identp = push_meta(identv, state)

        let values7 = allocate(Value, 1)
        values7[0] = @identp
        let ident = {
            kind = ValueKind::STRUCT,
            metadata = true,
            values = values7
        } !&Value
        state.module.result.metadata["llvm.ident"] = ident
    }
    
    // Forward declare functions from other files
    // TODO This doesn't work for functions that return multiple parameters
    predeclare_functions(state.module)

    let ident = parser::make_identifier("__main__")
    ident.loc.module = state.module.module
    ident.loc.filename = state.module.filename
    ident.loc.line = 0
    ident.loc.column = 0

    let string_array_tpe = typechecking::array(builtins::string_)

    let args = vector::make(typechecking::NamedParameter)
    args.push({
        name = "args",
        tpe = string_array_tpe
    } !typechecking::NamedParameter)

    let main_tpe = typechecking::make_function_type_n(ident, args, vector::make(type &typechecking::Type), state.module)
    scope::create_function(node.scope, ident, parser::ShareMarker::EXPORT, main_tpe)
    
    for var i in 0..vector::length(state.module.dyn_dispatch) {
        let tpe = state.module.dyn_dispatch[i]
        let function = predeclare_function(tpe, state.module)
        generate_vtable_function(function, tpe, state)
    }

    let main_function = predeclare_function(main_tpe, state.module)

    for var i in 0..vector::length(node.body) {
        let n = node.body[i]
        if n.kind == parser::NodeKind::DEF and not typechecking::is_polymorph(n.tpe) {
            predeclare_function(n.tpe, state.module)
        }
    }

    state.scope = state.module.scope
    state.current_block = state.module.code
    state.current_function = main_function
    
    for var i in 0..vector::length(node.body) {
        let n = node.body[i]
        switch (@n).kind !int {
            case parser::NodeKind::DEF:
                if n.value.def_.body and not typechecking::is_polymorph(n.tpe) {
                    create_function(n, n.tpe, n.value.def_.body, n.inner_scope,
                         null, n.value.def_.locals, n.value.def_.has_defer, state)
                }
            case parser::NodeKind::TYPE_DECL:
                walk_TypeDecl(n, state)
            case parser::NodeKind::VAR_DECL:
                walk_top_VarDecl(n, body, state)
            case parser::NodeKind::IMPORT:
                walk_top_Import(n, body, state)
            case:
                body.push(n)
        }
    }

    create_function(ident, main_tpe, body, node.scope, state.module.code, 
        node.value.program.locals, node.value.program.has_defer, state, true, true)

    if toolchain::debug_sym {
        let keys = map::keys(state.module.result.globals)
        let values = allocate(Value, keys.size)
        for var i in 0..keys.size {
            let global = state.module.result.globals[keys[i]]

            let debug_values = allocate(DebugParam, 6)
            debug_values[0] = {
                name = "name", value = { kind = DebugValueKind::STRING, s = (@global).name } !DebugValue
            } !DebugParam
            debug_values[1] = {
                name = "scope", value = meta_to_debug_value(state.diunit)
            } !DebugParam
            debug_values[2] = {
                name = "file", value = meta_to_debug_value(state.difile)
            } !DebugParam
            debug_values[3] = {
                name = "line", value = { kind = DebugValueKind::INT, i = (@global).line + 1 } !DebugValue
            } !DebugParam
            debug_values[4] = {
                name = "type", value = meta_to_debug_value(di_type((@global).tpe, state))
            } !DebugParam
            debug_values[5] = {
                name = "isDefinition", value = { kind = DebugValueKind::BOOL, i = (not (@global).external) !int } !DebugValue
            } !DebugParam

            let diglobal = {
                kind = ValueKind::DEBUG_INFO,
                name = "DIGlobalVariable",
                debug_values = debug_values,
                distinct = true
            } !&Value
            let diglobalp = push_meta(diglobal, state)

            let debug_values2 = allocate(DebugParam, 2)
            debug_values2[0] = {
                name = "var", value = meta_to_debug_value(diglobalp)
            } !DebugParam
            debug_values2[1] = {
                name = "expr", value = { kind = DebugValueKind::DIEXP } !DebugValue
            } !DebugParam

            let diglobal_expr = {
                kind = ValueKind::DEBUG_INFO,
                name = "DIGlobalVariableExpression",
                debug_values = debug_values2
            } !&Value
            let diglobal_exprp = push_meta(diglobal_expr, state)

            values[i] = @diglobal_exprp
            (@global).debug = diglobal_exprp
        }
        @globals = {
            kind = ValueKind::STRUCT,
            metadata = true,
            values = values
        } !Value
    }


    let old_block = state.current_block
    state.current_function = state.finalizer
    state.current_block = state.finalizer.block

    // Insert destructors for global values
    let keys = map::reverse_keys(node.scope.fields)
    for var i in 0..keys.size {            
        let value = node.scope.fields[keys[i]]
        if value.modifier == parser::VarDecl::TYPE or 
            value.modifier == parser::VarDecl::CONST {
            continue
        }

        // Create destructor
        insert_destructor({ kind = ValueKind::GLOBAL, tpe = pointer(value.tpe), name = value.assembly_name } !Value, state.scope, null, state)
    }

    state.ret(NO_VALUE)
    state.current_block = old_block
    state.finalizer.block = finalizer_start_block
    vector::insert(finalizer_start_block.insn, 0, state.current_function.allocas)

    if no_cleanup {
        // In the repl we clear out the finalizer
        state.finalizer.block = make_block()
    }

    state.module.result.functions[state.finalizer.name] = state.finalizer
    state.module.imported.add(state.finalizer.name)

    let end = util::millis()
    time_spent += end - start
}<|MERGE_RESOLUTION|>--- conflicted
+++ resolved
@@ -704,17 +704,8 @@
     } !Value
 }
 
-<<<<<<< HEAD
 export def make_named_local(tpe: &typechecking::Type, addr: &Value, state: &State) -> Value {
-    let name = "tmp." + state.local_counter
-=======
-export def make_named_local(tpe: *typechecking::Type, addr: *Value, state: *State) -> Value {
-    let buf = buffer::make_buffer()
-    buffer::append_str(*buf, "__tmp.")
-    buffer::append_str(*buf, util::int_to_str(state.local_counter))
-    let name = buffer::to_string(*buf)
-
->>>>>>> ccb3b581
+    let name = "__tmp." + state.local_counter
     state.local_counter += 1
 
     return {
@@ -3103,16 +3094,7 @@
 
                 push_insn(gep, state)
                 
-<<<<<<< HEAD
-                var ret = gep_ret
-
-                if not typechecking::is_ref(l.tpe) {
-                    ret = make_local_value(t, gep_ret, state)
-=======
-                let gep_retp = allocate(Value)
-                @gep_retp = gep_ret
-                let ret = make_local_value(t, gep_retp, state)
->>>>>>> ccb3b581
+                let ret = make_local_value(t, gep_ret, state)
 
                 let load = make_insn_dbg(InsnKind::LOAD, loc)
                 (@load).value.load = {
@@ -5683,13 +5665,7 @@
     no_cleanup: bool = false,
     is_main: bool = false
 ) {
-<<<<<<< HEAD
-    state.scope = scpe
-    
     let function = state.module.result.functions.get_or_default(tpe.type_name, null)
-=======
-    let function = map::get(state.module.result.functions, tpe.type_name) !*Function
->>>>>>> ccb3b581
     if not function { return }
 
     state.local_counter = 0
