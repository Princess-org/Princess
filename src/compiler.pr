--- conflicted
+++ resolved
@@ -2608,28 +2608,16 @@
         br.value.br.if_true = loop_end
     } else {
         let scpe = value.tpe.module.scope
-<<<<<<< HEAD
         let args = vector::make(typechecking::NamedParameter)
         args.push({ tpe = addr.tpe } !typechecking::NamedParameter)
         args.push({ tpe = addr.tpe } !typechecking::NamedParameter)
-        let ctor = scope::get_function(scpe, parser::make_identifier("construct"), args)
-=======
-        let args = vector::make()
-        let np = allocate(typechecking::NamedParameter)
-        @np = {
-            name = "",
-            tpe = addr.tpe
-        }
-        vector::push(args, np)
-        vector::push(args, np)
-
-        var ctor: *scope::Value = null
+
+        var ctor: &scope::Value = null
         if typechecking::has_user_defined_copy_constructor(value.tpe) {
             ctor = scope::get_function(scpe, parser::make_identifier(["construct"]), args)
         } else {
             ctor = scope::get_function(scpe, parser::make_identifier(["__construct__"]), args)
         }
->>>>>>> ee8fe613
         predeclare_function(ctor.tpe, state.module)
         state.module.imported.add(ctor.tpe.type_name)
 
@@ -5286,11 +5274,7 @@
     return di_composite_type(value, typechecking::make_struct_type(fields), "<array>", "DW_TAG_structure_type", state)
 }
 
-<<<<<<< HEAD
-def di_ref_type(value: &Value, tpe: &typechecking::Type, state: &State) -> &Value {
-=======
-def di_ref_type(value: *Value, tpe: *typechecking::Type, is_weak: bool, state: *State) -> *Value {
->>>>>>> ee8fe613
+def di_ref_type(value: &Value, tpe: &typechecking::Type, is_weak: bool, state: &State) -> *Value {
     let fields = allocate(StructMember, 3)
     fields[0] = { name = "ref_count", tpe = typechecking::pointer(builtins::int64_) } !StructMember
     fields[1] = { name = "value", tpe = typechecking::pointer(tpe.tpe) } !StructMember
@@ -6087,33 +6071,29 @@
     }
 }
 
-<<<<<<< HEAD
-export let destructors = map::make(type &typechecking::Type)
-export def create_destructors() {
-=======
 export def create_builtin_functions {
     create_destructors()
     create_constructors()
 }
 
-export let constructors = map::make()
+export let constructors = map::make(type &typechecking::Type)
 def create_constructors {
-    let state = *toolchain::types_state
-
-    var done = map::make()
+    let state = toolchain::types_state
+
+    var done = set::make()
     loop {
         var new_constructors = 0
         var keys = map::keys(constructors)
         for var i in 0..keys.size {
             let key = keys[i]
-            if map::contains(done, key) { continue }
-            let tpe = map::get(constructors, key) !*typechecking::Type
+            if done.contains(key) { continue }
+            let tpe = constructors[key]
 
             if typechecking::is_polymorph(tpe) { continue }
             
             let function = predeclare_function(tpe, state.module)
             function.forward_declare = false
-            map::put(state.module.imported, tpe.type_name, map::sentinel)
+            state.module.imported.add(tpe.type_name)
             import_structures(tpe, state.module)
             
             state.current_function = function
@@ -6122,8 +6102,7 @@
             state.current_function.allocas = vector::make()
             state.current_block = block
 
-            let first_arg = (vector::get(tpe.parameter_t, 0) !*typechecking::NamedParameter).tpe
-
+            let first_arg = tpe.parameter_t[0]
             let copy = { kind = ValueKind::LOCAL, tpe = first_arg, name = "__copy.value" } !Value
             let this = { kind = ValueKind::LOCAL, tpe = first_arg, name = "__this.value" } !Value
             state.store(copy, state.load(this.tpe.tpe, this))
@@ -6133,7 +6112,7 @@
             vector::insert(block.insn, 0, state.current_function.allocas)
 
             new_constructors += 1
-            map::put(done, key, map::sentinel)
+            done.add(key)
         }
         if new_constructors == 0 { break }
     }
@@ -6220,9 +6199,8 @@
 }
 
 // Vector of (function) Type
-export let destructors = map::make()
+export let destructors = map::make(type &typechecking::Type)
 def create_destructors {
->>>>>>> ee8fe613
     // Need to import the free function because the types module doesn't import cstd
     let state = toolchain::types_state
     let cstd_module = toolchain::modules["cstd"] !*toolchain::Module
