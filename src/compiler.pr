--- conflicted
+++ resolved
@@ -1857,11 +1857,7 @@
     return @value
 }
 
-<<<<<<< HEAD
-def push_array_lit(tpe: &typechecking::Type, loc: &Value, values: [Value], state: &State) -> Value {
-=======
-def push_array_lit(tpe: *typechecking::Type, loc: *Value, values: [Value], state: *State, temporary: bool = false) -> Value {
->>>>>>> 9f371b06
+def push_array_lit(tpe: &typechecking::Type, loc: &Value, values: [Value], state: &State, temporary: bool = false) -> Value {
     var value = {
         kind = ValueKind::ARRAY,
         values = values,
@@ -2628,12 +2624,8 @@
 
         var ctor: &scope::Value = null
         if typechecking::has_user_defined_copy_constructor(value.tpe) {
-<<<<<<< HEAD
             ctor = scope::get_function(scpe, parser::make_identifier("construct"), args)
-=======
-            ctor = scope::get_function(scpe, parser::make_identifier(["construct"]), args)
             compile_function(ctor)
->>>>>>> 9f371b06
         } else {
             ctor = scope::get_function(scpe, parser::make_identifier("__construct__"), args)
         }
@@ -6094,11 +6086,11 @@
     }
 }
 
-def compile_function(destructor: *scope::Value) {
+def compile_function(destructor: &scope::Value) {
     if not destructor { return }
     let cstate = destructor.state.module.compiler_state
     let local_counter = cstate.local_counter
-    var function = map::get(cstate.module.result.functions, destructor.tpe.type_name) !*Function
+    var function = cstate.module.result.functions.get_or_default(destructor.tpe.type_name, null)
     if not function {
         function = predeclare_function(destructor.tpe, cstate.module)
     }
