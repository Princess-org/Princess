--- conflicted
+++ resolved
@@ -1896,36 +1896,6 @@
                 return convert_to(InsnKind::FPEXT, loc, value, tpe, state)
             }
         }
-<<<<<<< HEAD
-    } 
-    if value.tpe.kind != typechecking::TypeKind::NULL {
-        let parameter_t = vector::make(NamedParameter)
-        parameter_t.push({_tpe = value.tpe} !NamedParameter)
-        let conv = scope::find_implicit_function(state.scope, parameter_t, tpe)
-        if conv {
-            if consteval::is_static {
-                consteval::compile_function(conv)
-            }
-
-            predeclare_function(conv.tpe, state.module)
-            state.module.imported.add(conv.tpe.type_name)
-
-            value = convert_to(loc, value, conv.tpe.parameter_t[0].tpe, state)
-
-            if typechecking::has_copy_constructor(value.tpe) {
-                let ret = state.alloca(value.tpe, loc, no_yield_capture = true)
-                insert_copy_constructor(ret, value, loc, state)
-                value = state.load(value.tpe, ret, loc)
-            }
-            
-            let addr = state.alloca(tpe, loc)
-            let value = call(state, conv.tpe.type_name, tpe, [value], loc)
-            state.store(addr, value, loc)
-            create_temporary(addr, value, loc, state)
-            return value
-        }
-=======
->>>>>>> 727e8ba4
     }
     if typechecking::is_pointer(tpe) {
         if (@value.tpe).kind == typechecking::TypeKind::NULL {
@@ -6432,10 +6402,7 @@
 }
 
 export def insert_function(module: &toolchain::Module, function: &Function) {
-<<<<<<< HEAD
-=======
     if not function.name { return }
->>>>>>> 727e8ba4
     if module.result.functions.contains(function.name) { return }
 
     module.result.functions[function.name] = function
@@ -7105,11 +7072,7 @@
             
             import_structures((@svalue).tpe, state.module)
             (@(@state).module).imported.add((@function).name)
-<<<<<<< HEAD
-            insert_function(state.module, function)
-=======
             state.module.result.functions[function.name] = function
->>>>>>> 727e8ba4
             state.function_stack.pop()
         }
 
