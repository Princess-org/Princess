--- conflicted
+++ resolved
@@ -424,7 +424,7 @@
     has_defer: bool
     defers: *typechecking::Type
     // Vector of Function
-    defer_functions: *vector::Vector
+    defer_functions: &Vector(&Function)
     env: *typechecking::Type
     
     // This is a map of local variables that are defined at that point
@@ -4864,21 +4864,16 @@
 
     state.current_block = current_block
     state.current_function = current_function
-<<<<<<< HEAD
-    pop_scope(state)
-    if scope and toolchain::debug_sym { state.discope.push(scope) }
-=======
     
     if toolchain::debug_sym { 
         pop_scope(state)
-        vector::push(state.discope, scope) 
+        state.discope.push(scope) 
     }
 
     if not current_function.defer_functions {
-        current_function.defer_functions = vector::make()
-    }
-    vector::push(current_function.defer_functions, function)
->>>>>>> db023e2c
+        current_function.defer_functions = vector::make(type &Function)
+    }
+    current_function.defer_functions.push(function)
 
     vector::insert(function.block.insn, 0, function.allocas)
     state.module.imported.add(function.name)
@@ -6344,11 +6339,7 @@
                 
                 let destructor = scope::get_function(state.scope, parser::make_identifier(["__destruct__"]), args)
                 if not destructor { continue }
-<<<<<<< HEAD
-                filtered[key] = destructor
-=======
-                map::put(filtered, debug::type_to_str(type_entry.tpe, full_name = true), destructor)
->>>>>>> db023e2c
+                filtered[debug::type_to_str(type_entry.tpe, full_name = true)] = destructor
             }
         }
         let keys2 = map::keys(filtered)
