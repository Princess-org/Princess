// This scans a file and predeclares every type, function and variable
// It also evaluates constant expressions and static ifs

import vector
import map
import set
import builtins
import toolchain
import scope
import parser
import typechecking
import compiler
import util
import debug
import errors

export let const_module = toolchain::make_module(
    filename = null,
    modulename = "const",
    node = null,
    scpe = scope::enter_function_scope(builtins::builtins, null)
)
const_module.scope.module = const_module 

// This is for compiling expressions
export let compiler_state = compiler::make_state(const_module )

import eval

export def make_value(value: compiler::Value) -> &scope::Value {
    let svalue = {
        value = value,
        tpe = value.tpe
    } !&scope::Value
    return svalue
}

// If we store the state we need to create a permanent copy
export def copy_state(state: &typechecking::State) -> &typechecking::State {
    let new_state: &typechecking::State = @state
    new_state.function_stack = vector::copy(state.function_stack)
    return new_state
}

def set_current_function {
    let block = compiler::make_block()
    let function = {
        name = "main",
        unmangled = "main",
        forward_declare = true,
        allocas = vector::make(type &compiler::Insn),
        block = block,
        function_locals = set::make()
    } !&compiler::Function
    compiler_state.current_function = function
    compiler_state.current_block = block
}

export def expr(node: &parser::Node, state: &typechecking::State) -> compiler::Value {
    if not node { return compiler::NO_VALUE }
    walk(node.parent, node, state)
    set_current_function()
    typechecking::walk(node.parent, node, state)
    walk(node.parent, node, state)
    var result = compiler::walk_expression(node, compiler_state)
    let estate = eval::eval(compiler_state)
    result = eval::get_value(result, estate)
    return result
}

export def boolean_expr(node: &parser::Node, state: &typechecking::State) -> compiler::Value {
    if not node { return compiler::NO_VALUE }
    walk(node.parent, node, state)
    set_current_function()
    typechecking::walk(node.parent, node, state)
    walk(node.parent, node, state)
    var result = compiler::walk_expression(node, compiler_state)
    result = compiler::convert_to(node, result, builtins::bool_, compiler_state)
    let estate = eval::eval(compiler_state)
    result = eval::get_value(result, estate)
    return result
}

def walk_IfExpr(node: &parser::Node, state: &typechecking::State) {
    state.scope = scope::enter_scope(state.scope)
    walk(node, node.value.if_expr.if_true, state)
    state.scope = scope::exit_scope(state.scope)

    walk(node, node.value.if_expr.cond, state)

    state.scope = scope::enter_scope(state.scope)
    walk(node, node.value.if_expr.if_false, state)
    state.scope = scope::exit_scope(state.scope)
}

def walk_StaticIf(node: &parser::Node, state: &typechecking::State) {
    let is_static = state.is_static
    state.is_static = true
    var result = boolean_expr(node.value.if_.cond, state)
    state.is_static = is_static

    var body: &Vector(&parser::Node) = null
    if result.i {
        body = node.value.if_.body
    } else {
        for var i in 0..vector::length(node.value.if_.else_if) {
            let else_if = node.value.if_.else_if[i]
            
            let is_static = state.is_static
            state.is_static = true
            result = boolean_expr(else_if.value.else_if.cond, state)
            state.is_static = is_static

            if result.i { 
                body = else_if.value.else_if.body
                break
            }
        }
        let else_ = node.value.if_.else_
        if not result.i and else_ {
            body = else_.value.body
        }
    }
    
    let index = vector::index_of(node.parent.body, node)
    vector::remove(node.parent.body, index)
    if body {
        vector::insert(node.parent.body, index, body)
        for var i in 0..vector::length(body) {
            walk(node.parent, body[i], state)
        }
    }
}

def walk_Import(node: &parser::Node, state: &typechecking::State) {
    let imports = (@node).value.body
    for var i in 0..vector::length(imports) {
        let imprt = imports[i]
        var name = (@imprt).value.import_module.name
        var alias = (@imprt).value.import_module.alias
        if not alias {
            alias = name
        }
        let module = toolchain::consteval_module(name)
        if not module {
            errors::errorn(name, "Module `", parser::identifier_to_str(name), "` could not be found")
            return
        }
        scope::insert_module(state.scope, alias, module )
    }
    compiler::predeclare_functions(state.module)
}

def walk_Def(node: &parser::Node, state: &typechecking::State) {
    let share = node.value.def_.share
    let name = node.value.def_.name
    let params = node.value.def_.params
    let returns = node.value.def_.returns
    let extern = node.value.def_.extern
    let dllimport = node.value.def_.dllimport
    var body = node.value.def_.body
    let imported = (share !int & parser::ShareMarker::IMPORT !int) != 0
    let exported = (share !int & parser::ShareMarker::EXPORT !int) != 0

    let parameter_t = vector::make(typechecking::NamedParameter)
    let return_t = vector::make(type &typechecking::Type)
    for var i in 0..vector::length(params) {
        let param = params[i]
        assert(param.kind == parser::NodeKind::PARAMETER)

        var tpe: &typechecking::Type = null
        if param.value.param.kw == parser::VarDecl::TYPE {
            tpe = typechecking::copy(builtins::type_)
            tpe.type_name = tpe.name = scope::last_path_element(param.value.param.name)
        } else {
            tpe = typechecking::type_lookup(param.value.param.tpe, state, null, true)
        }

        var value: &compiler::Value = null
        if param.value.param.value {
            set_current_function()
            typechecking::walk(node, param.value.param.value, state)
            var result = compiler::walk_expression(param.value.param.value, compiler_state)
            let gvalue = compiler::make_global_value(result.tpe, "default_param", null, compiler_state)
            let estate = eval::eval(compiler_state)
            result = eval::get_value(result, estate)

            if result.kind != compiler::ValueKind::NULL {
                eval::set_value(gvalue, result, estate)

                let global = eval::serialize_value(gvalue.name, state.module, compiler_state)
                if global.value {
                    value = global.value

                    if not typechecking::is_assignable(tpe, value.tpe, state.module) {
                        errors::errorn(param.value.param.value, debug::type_to_str(value.tpe), " is not assignable to ", debug::type_to_str(tpe))
                    }
                } else {
                    global.private = false
                    value = { kind = compiler::ValueKind::GLOBAL, tpe = typechecking::pointer(global.tpe), name = global.name } !&compiler::Value

                    if not typechecking::is_assignable(tpe, global.tpe, state.module) {
                        errors::errorn(param.value.param.value, debug::type_to_str(global.tpe), " is not assignable to ", debug::type_to_str(tpe))
                    }
                }
            } else {
                if typechecking::is_pointer(tpe) {
                    value = { kind = compiler::ValueKind::NULL, tpe = tpe } !&compiler::Value
                } else if typechecking::is_ref(tpe) {
                    let values = zero_allocate(compiler::Value, 3)
                    values[0] = { kind = compiler::ValueKind::NULL, tpe = pointer(builtins::int64_) } !compiler::Value
                    values[1] = { kind = compiler::ValueKind::NULL, tpe = pointer(tpe.tpe) } !compiler::Value
                    values[2] = { kind = compiler::ValueKind::NULL, tpe = pointer(builtins::Type_) } !compiler::Value

                    value = { kind = compiler::ValueKind::STRUCT, tpe = tpe, values = values } !&compiler::Value  
                } else {
                    errors::errorn(param.value.param.value, "Can only assign null to a pointer or reference")
                }
            }
        }

        let name = param.value.param.name
        parameter_t.push({
            name = last_ident_to_str(name),
            tpe = tpe,
            varargs = (@param).value.param.varargs,
            node = name,
            value = value
        } !typechecking::NamedParameter)
    }
    for var i in 0..vector::length(returns) {
        let n = returns[i]
        let tpe = typechecking::type_lookup(n, state, null, true)
        return_t.push(tpe)
    }

    let tpe = typechecking::make_function_type_n(name, parameter_t, return_t, state.module, extern, imported, dllimport)
    tpe.node = node
    
    if body {
        node.inner_scope = scope::enter_function_scope(state.scope)
        scope::create_function(state.scope, name, share, tpe, scope::Phase::DEFINED, node, copy_state(state))
    } else {
        scope::create_function(state.scope, name, share, tpe, scope::Phase::DECLARED, node, null)
    }

    // TODO Move this to typechecking maybe
    if vector::length(tpe.parameter_t) > 0 {
        let first_param = tpe.parameter_t[0]
        typechecking::create_type_entry(first_param.tpe, exported, tpe, state.module)

        let type_constructor = typechecking::get_type_constructor(first_param.tpe)
        if type_constructor and type_constructor.cache {
            let type_name = debug::type_to_str(first_param.tpe, full_name = true)
            if not map::contains(type_constructor.cache, type_name) {
                typechecking::generate_concrete_functions(type_constructor, first_param.tpe, state)
                type_constructor.cache[type_name] = first_param.tpe
            } 
        }    
    }

    node.tpe = tpe
}

def walk_TypeDecl(node: &parser::Node, state: &typechecking::State) {
    let share = node.value.type_decl.share
    let left = node.value.type_decl.left
    let right = node.value.type_decl.right

    for var i in 0..vector::length(left) {
        let left = left[i]
        var name = left
        if name.kind == parser::NodeKind::TYPE_CONSTRUCTOR {
            name = left.value.type_constructor.name
        }

        var value: &parser::Node = null
        if i < vector::length(right) {
            value = right[i]
        }
        var tpe = typechecking::make_type(typechecking::TypeKind::STUB, name)
        tpe.node = value

        if vector::length(name.value.identifier.path) > 1 {
            if value {
                errors::errorn(name, "Can't create type in sub scope")
                continue
            }
            let scpe = toolchain::get_forward_declared_scope(name)
            let last = vector::peek(name.value.identifier.path)
            let n = parser::copy_node(name)
            n.value.identifier.path = vector::make(type &string)
            n.value.identifier.path.push(last)
            tpe = scope::create_type(scpe, n, share, tpe)
        }

        if value {
            if value.kind == parser::NodeKind::ENUM_T {
                tpe = typechecking::copy(typechecking::type_lookup(value, state))
                tpe.name = parser::identifier_to_str(name)
                tpe.type_name = typechecking::append_module(tpe.name, value.loc.module)

                var constant: int64 = 0
                // Create all the constants
                state.scope = scope::enter_scope(state.scope)
                for var i in 0..vector::length(value.value.t_enum.body) {
                    let iddecl = value.value.t_enum.body[i]
                    if iddecl.value.id_decl_enum.value {
                        constant = expr(iddecl.value.id_decl_enum.value, state).i
                    }

                    let c = { kind = compiler::ValueKind::INT, tpe = tpe.tpe, i = constant } !&compiler::Value
                    scope::create_variable(state.scope, iddecl.value.id_decl_enum.ident, 
                        share, parser::VarDecl::CONST, tpe, c)

                    constant += 1
                }

                (@tpe).scope = state.scope
                state.scope = scope::exit_scope(state.scope)

                // Create to_string function
                let parameter_t = vector::make(typechecking::NamedParameter)
                let return_t = vector::make(type &typechecking::Type)
                parameter_t.push({ name = "enum", tpe = tpe} !typechecking::NamedParameter)
                return_t.push(builtins::string_)

                let ident = parser::make_identifier("to_string")
                let ftpe = typechecking::make_function_type_n(ident, parameter_t, return_t)
                scope::create_function(state.scope, ident, parser::ShareMarker::EXPORT, ftpe)

                scope::create_type(state.scope, name, share, tpe)
            } else {
                let typedef = parser::copy_node(node)
                typedef.value.type_decl.left = vector::make(type &parser::Node)
                typedef.value.type_decl.left.push(left)
                typedef.value.type_decl.right = vector::make(type &parser::Node)
                typedef.value.type_decl.right.push(value)

                tpe = scope::create_type(state.scope, name, share, tpe, scope::Phase::DEFINED, typedef, copy_state(state))
            }
        } else {
            tpe = scope::create_type(state.scope, name, share, tpe, scope::Phase::DECLARED, null, null)
        }

        name.tpe = tpe
    }
}

def walk_top_VarDecl(node: &parser::Node, state: &typechecking::State) {
    let share = node.value.var_decl.share
    let kw = node.value.var_decl.kw
    let left = node.value.var_decl.left
    let right = node.value.var_decl.right
    let extern = node.value.var_decl.extern
    let dllimport = node.value.var_decl.dllimport

    if kw == parser::VarDecl::CONST {
        let is_static = state.is_static
        state.is_static = true

        for var i in 0..vector::length(right) {
            walk(node, right[i], state)
        }

        set_current_function()
        typechecking::walk_VarDecl(node, state, true)

        // We need to walk twice to catch static function calls
        for var i in 0..vector::length(right) {
            walk(node, right[i], state)
        }

        let assign = compiler::walk_top_VarDecl(node, compiler_state, true)
        compiler::walk_expression(assign, compiler_state)
        eval::eval(compiler_state)

        for var i in 0..vector::length(left) {
            let n = left[i]
            if n.kind != parser::NodeKind::ID_DECL {
                errors::errorn(n, "Can't assign in const statement")
                return
            }
            let ident = n.value.id_decl.value
            let global = eval::serialize_value(ident.svalue.assembly_name, state.module, compiler_state)
            if global {
                ident.svalue.value = global.value
            }
        }
        state.is_static = is_static

        return
    }

    for var i in 0..vector::length(left) {
        let n = left[i]
        if n.kind == parser::NodeKind::ID_DECL {
            if scope::last_path_element(n.value.id_decl.value) == "_" {
                errors::errorn(n.value.id_decl.value, "Can't use underscore at top level")
                continue
            }

            scope::create_variable(
                state.scope, n.value.id_decl.value, 
                share, kw, typechecking::make_type_raw(typechecking::TypeKind::STUB), 
                extern, dllimport, null, scope::Phase::DEFINED, node, copy_state(state)
            )
        } else {
            walk(node, n, state)
        }
    }
    for var i in 0..vector::length(right) {
        walk(node, right[i], state)
    }
}

def walk_VarDecl(node: &parser::Node, state: &typechecking::State) {
    let kw = node.value.var_decl.kw
    let left = node.value.var_decl.left
    let right = node.value.var_decl.right

    if kw == parser::VarDecl::CONST {
        let is_static = state.is_static
        state.is_static = true

        for var i in 0..vector::length(right) {
            walk(node, right[i], state)
        }

        set_current_function()
        typechecking::walk_VarDecl(node, state, true)

        // We need to walk twice to catch static function calls
        for var i in 0..vector::length(right) {
            walk(node, right[i], state)
        }

        compiler::walk_VarDecl(node, compiler_state, true)
        let estate = eval::eval(compiler_state)
        let locals = eval::get_stack_frame(estate).locals

        for var i in 0..vector::length(left) {
            let n = left[i]
            if n.kind != parser::NodeKind::ID_DECL {
                errors::errorn(n, "Can't assign in const statement")
                return
            }
            let name = n.value.id_decl.value
            let value = scope::get(state.scope, name)
            // TODO We need to serialize these ones as well, move them out of the function
            let mem = locals[value.assembly_name]
            let ptr = eval::get(mem, typechecking::pointer(value.tpe))
            let constant = eval::get(ptr.i !*, value.tpe)
            value.value = constant
        }

        state.is_static = is_static
        return
    }

    for var i in 0..vector::length(left) {
        let left = left[i]
        if left.kind != parser::NodeKind::ID_DECL {
            walk(node, left, state)
        }
    }
    for var i in 0..vector::length(right) {
        walk(node, right[i], state)
    }
}

def walk_UnaryOp(node: &parser::Node, state: &typechecking::State) {
    walk(node, node.value.expr, state)
}

def walk_BinaryOp(node: &parser::Node, state: &typechecking::State) {
    walk(node, node.value.bin_op.left, state)
    walk(node, node.value.bin_op.right, state)
}

def walk_BooleanOp(node: &parser::Node, state: &typechecking::State) {
    state.scope = scope::enter_scope(state.scope)
    walk(node, node.value.bin_op.left, state)
    state.scope = scope::exit_scope(state.scope)
    
    state.scope = scope::enter_scope(state.scope)
    walk(node, node.value.bin_op.right, state)
    state.scope = scope::exit_scope(state.scope)
}

def walk_Assign(node: &parser::Node, state: &typechecking::State) {
    for var i in 0..vector::length(node.value.assign.left) {
        walk(node, node.value.assign.left[i], state)
    }
    for var i in 0..vector::length(node.value.assign.right) {
        walk(node, node.value.assign.right[i], state)
    }
}

def walk_Return(node: &parser::Node, state: &typechecking::State) {
    for var i in 0..vector::length(node.value.body) {
        walk(node, node.value.body[i], state)
    }
}

// This function compiles a function that is called in constant evaluation
export def compile_function(node: &parser::Node, state: &typechecking::State) {
    if not node { return }

    let function = compiler::predeclare_function(node.tpe, node.module)
    //state.module.result.functions[function.name] = function
    const_module.result.functions[function.name] = function

    if function.is_compiled { return }
    function.is_compiled = true
    if not node.value.def_.body { return }

    var copy = parser::deep_copy_node(node)
    for var i in 0..vector::length(node.value.def_.body) {
        let n = node.value.def_.body[i]
        walk(n.parent, n, state)
    }
    
    // This is a big ugly but what can we do
    let debug = toolchain::debug_sym
    toolchain::debug_sym = false
    compiler::create_function(node, node.tpe, node.value.def_.body, node.inner_scope,
         null, node.value.def_.locals, node.value.def_.has_defer, compiler_state)
    toolchain::debug_sym = debug

    if function.defer_functions {
        for var i in 0..vector::length(function.defer_functions) {
            let deferf = function.defer_functions[i]
            const_module.result.functions[deferf.name] = deferf
        }
    }
}

def walk_Call(node: &parser::Node, state: &typechecking::State) {
    let left = node.value.func_call.left
    walk(node, left, state)

    if state.is_static {
        if not left.svalue { return }
        let func = left.svalue.node
        compile_function(func, state)
    }
    
    for var i in 0..vector::length(node.value.func_call.args) {
        walk(node, node.value.func_call.args[i], state)
    }
    for var i in 0..vector::length(node.value.func_call.kwargs) {
        let named_arg = node.value.func_call.kwargs[i]
        walk(node, named_arg.value.named_arg.value, state)
    }
}

def walk_Ptr(node: &parser::Node, state: &typechecking::State) {
    walk(node, node.value.expr, state)
    if state.is_static {
        let suppress_errors = errors::suppress_errors
        errors::suppress_errors = true
        typechecking::walk(node.parent, node, state)
        errors::suppress_errors = suppress_errors

        if not node.value.expr.svalue { return }
        let func = node.value.expr.svalue.node
        compile_function(func, state)
    }
}

def walk_Switch(node: &parser::Node, state: &typechecking::State) {
    walk(node, node.value.switch_.expr, state)
    for var i in 0..vector::length(node.value.switch_.body) {
        walk(node, node.value.switch_.body[i], state)
    }
}

def walk_Case(node: &parser::Node, state: &typechecking::State) {
    for var i in 0..vector::length(node.value.case_.expr) {
        walk(node, node.value.case_.expr[i], state)
    }

    state.scope = scope::enter_scope(state.scope)
    node.inner_scope = state.scope
    let body = vector::copy(node.value.case_.body)
    for var i in 0..vector::length(body) {
        walk(node, body[i], state)
    }
    state.scope = scope::exit_scope(state.scope)
}

def walk_Defer(node: &parser::Node, state: &typechecking::State) {
    state.scope = scope::enter_scope(state.scope)
    node.inner_scope = state.scope
    let body = vector::copy(node.value.body)
    for var i in 0..vector::length(body) {
        walk(node, body[i], state)
    }
    state.scope = scope::exit_scope(state.scope)   
}

def walk_If(node: &parser::Node, state: &typechecking::State) {
    walk(node, node.value.if_.cond, state)
    
    state.scope = scope::enter_scope(state.scope)
    node.inner_scope = state.scope
    let body = vector::copy(node.value.if_.body)
    for var i in 0..vector::length(body) {
        walk(node, body[i], state)
    }
    state.scope = scope::exit_scope(state.scope)

    for var i in 0..vector::length(node.value.if_.else_if) {
        let else_if = node.value.if_.else_if[i]
        walk(node, else_if.value.else_if.cond, state)
        
        state.scope = scope::enter_scope(state.scope)
        else_if.inner_scope = state.scope
        let body = vector::copy(else_if.value.else_if.body)
        for var i in 0..vector::length(body) {
            walk(node, body[i], state)
        }
        state.scope = scope::exit_scope(state.scope)
    }
    if node.value.if_.else_ {
        let else_ = node.value.if_.else_
        state.scope = scope::enter_scope(state.scope)
        else_.inner_scope = state.scope
        let body = vector::copy(else_.value.body)
        for var i in 0..vector::length(body) {
            walk(node, body[i], state)
        }
        state.scope = scope::exit_scope(state.scope)
    }
}

def walk_For(node: &parser::Node, state: &typechecking::State) {
    walk(node, node.value.for_loop.expr, state)
    state.scope = scope::enter_scope(state.scope)
    node.inner_scope = state.scope
    let body = vector::copy(node.value.for_loop.body)
    for var i in 0..vector::length(body) {
        walk(node, body[i], state)
    }
    state.scope = scope::exit_scope(state.scope)
}

def walk_While(node: &parser::Node, state: &typechecking::State) {
    walk(node, node.value.while_loop.expr, state)
    state.scope = scope::enter_scope(state.scope)
    node.inner_scope = state.scope
    let body = vector::copy(node.value.while_loop.body)
    for var i in 0..vector::length(body) {
        walk(node, body[i], state)
    }
    state.scope = scope::exit_scope(state.scope)
}

def walk_Loop(node: &parser::Node, state: &typechecking::State) {
    state.scope = scope::enter_scope(state.scope)
    node.inner_scope = state.scope
    let body = vector::copy(node.value.body)
    for var i in 0..vector::length(body) {
        walk(node, body[i], state)
    }
    state.scope = scope::exit_scope(state.scope)
}

def walk_StructLit(node: &parser::Node, state: &typechecking::State) {
    for var i in 0..vector::length(node.value.struct_lit.args) {
        walk(node, node.value.struct_lit.args[i], state)
    }
    for var i in 0..vector::length(node.value.struct_lit.kwargs) {
        let named_arg = node.value.struct_lit.kwargs[i]
        walk(node, named_arg.value.named_arg.value, state)
    }
}

def walk_Defined(node: &parser::Node, state: &typechecking::State) {
    let expr = node.value.expr

    let boolean_node = {
        kind = parser::NodeKind::BOOLEAN,
        parent = node.parent,
        loc = node.loc
    } !parser::Node

    if expr and expr.kind == parser::NodeKind::IDENTIFIER {
        typechecking::lookup_identifier_types(expr, state)
        let ident = scope::get(state.scope, expr)
        boolean_node.value.i = (not not ident) !int64
    } else {
        errors::errorn(node, "define needs an identifier")
    }

    @node = boolean_node
}

def walk_Error(node: &parser::Node, state: &typechecking::State) {
    let expr = node.value.expr
    let is_static = state.is_static
    state.is_static = true
    walk(node, expr, state)

    set_current_function()
    typechecking::walk(node, expr, state)
    walk(node, expr, state)
    state.is_static = is_static

    var result = compiler::walk_expression(expr, compiler_state)
    let estate = eval::eval(compiler_state)
    result = eval::get_value(result, estate)
    if not typechecking::equals(result.tpe, builtins::string_) {
        errors::errorn(node, "Error pragma expects string, got ", debug::type_to_str(result.tpe))
    } else {
        var ptr: *char = null
        if result.kind == compiler::ValueKind::ADDRESS {
            let mem = eval::get_address(@result.addr, estate)
            let val = eval::get(eval::get(mem, typechecking::pointer(result.tpe)).i !*, result.tpe)
            ptr = val.values[1].i !*char
        } else {
            ptr = result.values[1].i !*char
        } 
        errors::errorn(node, make_string(ptr))
    }

    @node = {
        kind = parser::NodeKind::NULL,
        parent = node.parent,
        loc = node.loc
    } !parser::Node
}

<<<<<<< HEAD
def walk_top(parent: &parser::Node, node: &parser::Node, state: &typechecking::State) {
=======
def walk_Assert(node: *parser::Node, state: *typechecking::State) {
    let cond = node.value.assert_.cond
    let msg = node.value.assert_.message
    walk(node, cond, state)
    walk(node, msg, state)
}

def walk_top(parent: *parser::Node, node: *parser::Node, state: *typechecking::State) {
>>>>>>> 6a969db7
    switch node.kind !int {
        case parser::NodeKind::IMPORT:
            walk_Import(node, state)
        case parser::NodeKind::DEF:
            walk_Def(node, state)
        case parser::NodeKind::TYPE_DECL:
            walk_TypeDecl(node, state)
        case parser::NodeKind::VAR_DECL:
            walk_top_VarDecl(node, state)
        case: do_walk(node, state)
    }
}

export def walk(parent: &parser::Node, node: &parser::Node, state: &typechecking::State) {
    if not node { return }

    node.parent = parent
    node.module = state.module
    node.scope = state.scope

    if parent and parent.kind == parser::NodeKind::PROGRAM {
        walk_top(parent, node, state)
        return
    }
    do_walk(node, state)
}

def do_walk(node: &parser::Node, state: &typechecking::State) {
    switch node.kind !int {
        case parser::NodeKind::VAR_DECL:
            walk_VarDecl(node, state)
        case parser::NodeKind::ASSIGN:
            walk_Assign(node, state)
        case parser::NodeKind::RETURN:
            walk_Return(node, state)
        case parser::NodeKind::FUNC_CALL:
            walk_Call(node, state)
        case parser::NodeKind::SWITCH:
            walk_Switch(node, state)
        case parser::NodeKind::CASE:
            walk_Case(node, state)
        case parser::NodeKind::IF:
            walk_If(node, state)
        case parser::NodeKind::STATIC_IF:
            walk_StaticIf(node, state)
        case parser::NodeKind::IF_EXPR:
            walk_IfExpr(node, state)
        case parser::NodeKind::FOR:
            walk_For(node, state)
        case parser::NodeKind::WHILE:
            walk_While(node, state)
        case parser::NodeKind::LOOP:
            walk_Loop(node, state)
        case parser::NodeKind::STRUCT_LIT:
            walk_StructLit(node, state)
        case parser::NodeKind::RANGE, parser::NodeKind::RANGE_INC, parser::NodeKind::MEMBER_ACCESS, 
        parser::NodeKind::ARRAY_SUBSCRIPT, parser::NodeKind::CAST, 
        parser::NodeKind::ADD..=parser::NodeKind::MOD, parser::NodeKind::BAND..=parser::NodeKind::SHR_EQ:
            walk_BinaryOp(node, state)
        case parser::NodeKind::AND, parser::NodeKind::OR:
            walk_BooleanOp(node, state)
        case parser::NodeKind::PTR:
            walk_Ptr(node, state)
        case parser::NodeKind::SIZE_OF, parser::NodeKind::ALIGN_OF, parser::NodeKind::DEREF..=parser::NodeKind::NOT:
            walk_UnaryOp(node, state)
        case parser::NodeKind::IDENTIFIER:
            // walk_Identifier(node, state)
        case parser::NodeKind::DEFINED:
            walk_Defined(node, state)
        case parser::NodeKind::ERROR:
            walk_Error(node, state)
        case parser::NodeKind::DEFER:
            walk_Defer(node, state)
        case parser::NodeKind::ASSERT:
            walk_Assert(node, state)
    }
}

export def consteval(module: &toolchain::Module) {
    let state = typechecking::make_state(module)
    module.state = state
    consteval(state)
}

export var time_spent: int64 = 0

export def consteval(state: &typechecking::State) {
    state.scope.module = state.module

    let start = util::millis()
    debug::trace("Preprocessing ", state.module.module)

    let node = state.module.node
    assert(node.kind == parser::NodeKind::PROGRAM)

    if not toolchain::is_preload(state.module) {
        // import standard library
        let cstd_ident = parser::make_identifier("cstd")
        let cstd = toolchain::consteval_module(cstd_ident) 
        scope::insert_module(state.module.scope, cstd_ident, cstd)
        
        let std_ident = parser::make_identifier("std")
        let std = toolchain::consteval_module(std_ident) 
        scope::insert_module(state.module.scope, std_ident, std)

        let preload_ident = parser::make_identifier("preload")
        let preload = toolchain::consteval_module(preload_ident) 
        scope::insert_module(state.module.scope, preload_ident, preload)
    }

    compiler::predeclare_functions(state.module)

    let function = {
        is_global = true,
        locals = map::make(type &typechecking::Type)
    } !&typechecking::Function

    typechecking::push_function(state, function)

    let body = vector::copy(node.body)
    for var i in 0..vector::length(body) {
        let n = body[i]
        walk(node, n, state)
    }
    let end = util::millis()

    typechecking::pop_function(state)
    time_spent += end - start
}<|MERGE_RESOLUTION|>--- conflicted
+++ resolved
@@ -732,18 +732,14 @@
     } !parser::Node
 }
 
-<<<<<<< HEAD
-def walk_top(parent: &parser::Node, node: &parser::Node, state: &typechecking::State) {
-=======
-def walk_Assert(node: *parser::Node, state: *typechecking::State) {
+def walk_Assert(node: &parser::Node, state: &typechecking::State) {
     let cond = node.value.assert_.cond
     let msg = node.value.assert_.message
     walk(node, cond, state)
     walk(node, msg, state)
 }
 
-def walk_top(parent: *parser::Node, node: *parser::Node, state: *typechecking::State) {
->>>>>>> 6a969db7
+def walk_top(parent: &parser::Node, node: &parser::Node, state: &typechecking::State) {
     switch node.kind !int {
         case parser::NodeKind::IMPORT:
             walk_Import(node, state)
