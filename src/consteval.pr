--- conflicted
+++ resolved
@@ -81,12 +81,8 @@
     return result
 }
 
-<<<<<<< HEAD
 def walk_IfExpr(node: &parser::Node, state: &typechecking::State) {
-=======
-def walk_IfExpr(node: *parser::Node, state: *typechecking::State) {
-    state.scope = scope::enter_scope(state.scope)
->>>>>>> b302dcd1
+    state.scope = scope::enter_scope(state.scope)
     walk(node, node.value.if_expr.if_true, state)
     state.scope = scope::exit_scope(state.scope)
 
@@ -485,10 +481,7 @@
     walk(node, node.value.bin_op.right, state)
 }
 
-<<<<<<< HEAD
-def walk_Assign(node: &parser::Node, state: &typechecking::State) {
-=======
-def walk_BooleanOp(node: *parser::Node, state: *typechecking::State) {
+def walk_BooleanOp(node: *parser::Node, state: &typechecking::State) {
     state.scope = scope::enter_scope(state.scope)
     walk(node, node.value.bin_op.left, state)
     state.scope = scope::exit_scope(state.scope)
@@ -498,8 +491,7 @@
     state.scope = scope::exit_scope(state.scope)
 }
 
-def walk_Assign(node: *parser::Node, state: *typechecking::State) {
->>>>>>> b302dcd1
+def walk_Assign(node: &parser::Node, state: &typechecking::State) {
     for var i in 0..vector::length(node.value.assign.left) {
         walk(node, node.value.assign.left[i], state)
     }
