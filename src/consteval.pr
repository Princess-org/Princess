// This scans a file and predeclares every type, function and variable
// It also evaluates constant expressions and static ifs

import vector
import map
import set
import builtins
import toolchain
import scope
import parser
import typechecking
import compiler
import util
import debug
import errors

export let const_module = toolchain::make_module(
    filename = null,
    modulename = "const",
    node = null,
    scpe = scope::enter_function_scope(builtins::builtins, null)
)
const_module.scope.module = const_module 

// This is for compiling expressions
export let compiler_state = compiler::make_state(const_module )

import eval

export def make_value(value: compiler::Value) -> &scope::Value {
    let svalue = {
        value = value,
        tpe = value.tpe
    } !&scope::Value
    return svalue
}

// If we store the state we need to create a permanent copy
export def copy_state(state: &typechecking::State) -> &typechecking::State {
    let new_state: &typechecking::State = @state
    new_state.function_stack = vector::copy(state.function_stack)
    return new_state
}

def set_current_function {
    let block = compiler::make_block()
    let function = {
        name = "main",
        unmangled = "main",
        forward_declare = true,
        allocas = vector::make(type &compiler::Insn),
        block = block,
        function_locals = set::make()
    } !&compiler::Function
    compiler_state.current_function = function
    compiler_state.current_block = block
}

export def expr(node: &parser::Node, state: &typechecking::State) -> compiler::Value {
    if not node { return compiler::NO_VALUE }
    walk(node.parent, node, state)
    set_current_function()
    typechecking::walk(node.parent, node, state)
    walk(node.parent, node, state)
    var result = compiler::walk_expression(node, compiler_state)
    let estate = eval::eval(compiler_state)
    result = eval::get_value(result, estate)
    return result
}

export def boolean_expr(node: &parser::Node, state: &typechecking::State) -> compiler::Value {
    if not node { return compiler::NO_VALUE }
    walk(node.parent, node, state)
    set_current_function()
    typechecking::walk(node.parent, node, state)
    walk(node.parent, node, state)
    var result = compiler::walk_expression(node, compiler_state)
    result = compiler::convert_to(node, result, builtins::bool_, compiler_state)
    let estate = eval::eval(compiler_state)
    result = eval::get_value(result, estate)
    return result
}

def walk_IfExpr(node: &parser::Node, state: &typechecking::State) {
    state.scope = scope::enter_scope(state.scope)
    walk(node, node.value.if_expr.if_true, state)
    state.scope = scope::exit_scope(state.scope)

    walk(node, node.value.if_expr.cond, state)

    state.scope = scope::enter_scope(state.scope)
    walk(node, node.value.if_expr.if_false, state)
    state.scope = scope::exit_scope(state.scope)
}

def walk_StaticIf(node: &parser::Node, state: &typechecking::State) {
    let is_static = state.is_static
    state.is_static = true
    var result = boolean_expr(node.value.if_.cond, state)
    state.is_static = is_static

    var body: &Vector(&parser::Node) = null
    if result.i {
        body = node.value.if_.body
    } else {
        for var i in 0..vector::length(node.value.if_.else_if) {
            let else_if = node.value.if_.else_if[i]
            
            let is_static = state.is_static
            state.is_static = true
            result = boolean_expr(else_if.value.else_if.cond, state)
            state.is_static = is_static

            if result.i { 
                body = else_if.value.else_if.body
                break
            }
        }
        let else_ = node.value.if_.else_
        if not result.i and else_ {
            body = else_.value.body
        }
    }
    
    let index = vector::index_of(node.parent.body, node)
    vector::remove(node.parent.body, index)
    if body {
        body = vector::copy(body)
        vector::insert(node.parent.body, index, body)
        for var i in 0..vector::length(body) {
            walk(node.parent, body[i], state)
        }
    }
}

def walk_Import(node: &parser::Node, state: &typechecking::State) {
    let imports = (@node).value.body
    for var i in 0..vector::length(imports) {
        let imprt = imports[i]
        var name = (@imprt).value.import_module.name
        var alias = (@imprt).value.import_module.alias
        if not alias {
            alias = name
        }
        let module = toolchain::consteval_module(name)
        if not module {
            errors::errorn(name, "Module `", parser::identifier_to_str(name), "` could not be found")
            return
        }
        scope::insert_module(state.scope, alias, module )
    }
    compiler::predeclare_functions(state.module)
}

def walk_Def(node: &parser::Node, state: &typechecking::State) {
    let share = node.value.def_.share
    let name = node.value.def_.name
    let params = node.value.def_.params
    let returns = node.value.def_.returns
    let extern = node.value.def_.extern
    let dllimport = node.value.def_.dllimport
    var body = node.value.def_.body
    let imported = (share !int & parser::ShareMarker::IMPORT !int) != 0
    let exported = (share !int & parser::ShareMarker::EXPORT !int) != 0

    let parameter_t = vector::make(typechecking::NamedParameter)
    let return_t = vector::make(type &typechecking::Type)
    for var i in 0..vector::length(params) {
        let param = params[i]
        assert(param.kind == parser::NodeKind::PARAMETER)

        var tpe: &typechecking::Type = null
        if param.value.param.kw == parser::VarDecl::TYPE {
            tpe = typechecking::copy(builtins::type_)
            tpe.type_name = tpe.name = scope::last_path_element(param.value.param.name)
        } else {
            tpe = typechecking::type_lookup(param.value.param.tpe, state, null, true)
        }

        var value: &compiler::Value = null
        if param.value.param.value {
            set_current_function()
            typechecking::walk(node, param.value.param.value, state)
            var result = compiler::walk_expression(param.value.param.value, compiler_state)
            let gvalue = compiler::make_global_value(result.tpe, "default_param", null, compiler_state)
            let estate = eval::eval(compiler_state)
            result = eval::get_value(result, estate)

            if result.kind != compiler::ValueKind::NULL {
                eval::set_value(gvalue, result, estate)

                let global = eval::serialize_value(gvalue.name, state.module, compiler_state)
                if global.value {
                    value = global.value

                    if not typechecking::is_assignable(tpe, value.tpe, state.module) {
                        errors::errorn(param.value.param.value, debug::type_to_str(value.tpe), " is not assignable to ", debug::type_to_str(tpe))
                    }
                } else {
                    global.private = false
                    value = { kind = compiler::ValueKind::GLOBAL, tpe = typechecking::pointer(global.tpe), name = global.name } !&compiler::Value

                    if not typechecking::is_assignable(tpe, global.tpe, state.module) {
                        errors::errorn(param.value.param.value, debug::type_to_str(global.tpe), " is not assignable to ", debug::type_to_str(tpe))
                    }
                }
            } else {
                if typechecking::is_pointer(tpe) {
                    value = { kind = compiler::ValueKind::NULL, tpe = tpe } !&compiler::Value
                } else if typechecking::is_ref(tpe) {
                    let values = zero_allocate(compiler::Value, 3)
                    values[0] = { kind = compiler::ValueKind::NULL, tpe = pointer(builtins::int64_) } !compiler::Value
                    values[1] = { kind = compiler::ValueKind::NULL, tpe = pointer(tpe.tpe) } !compiler::Value
                    values[2] = { kind = compiler::ValueKind::NULL, tpe = pointer(builtins::Type_) } !compiler::Value

                    value = { kind = compiler::ValueKind::STRUCT, tpe = tpe, values = values } !&compiler::Value  
                } else {
                    errors::errorn(param.value.param.value, "Can only assign null to a pointer or reference")
                }
            }
        }

        let name = param.value.param.name
        parameter_t.push({
            name = last_ident_to_str(name),
            tpe = tpe,
            varargs = (@param).value.param.varargs,
            node = name,
            value = value
        } !typechecking::NamedParameter)
    }
    for var i in 0..vector::length(returns) {
        let n = returns[i]
        let tpe = typechecking::type_lookup(n, state, null, true)
        return_t.push(tpe)
    }

    let tpe = typechecking::make_function_type_n(name, parameter_t, return_t, state.module, extern, imported, dllimport)
    tpe.node = node
    
    if body {
        node.inner_scope = scope::enter_function_scope(state.scope)
        scope::create_function(state.scope, name, share, tpe, scope::Phase::DEFINED, node, copy_state(state))
    } else {
        scope::create_function(state.scope, name, share, tpe, scope::Phase::DECLARED, node, null)
    }

    // TODO Move this to typechecking maybe
    if vector::length(tpe.parameter_t) > 0 {
        let first_param = tpe.parameter_t[0]
        typechecking::create_type_entry(first_param.tpe, exported, tpe, state.module)

        let type_constructor = typechecking::get_type_constructor(first_param.tpe)
        if type_constructor and type_constructor.cache {
            let type_name = debug::type_to_str(first_param.tpe, full_name = true)
            if not map::contains(type_constructor.cache, type_name) {
                typechecking::generate_concrete_functions(type_constructor, first_param.tpe, state)
                type_constructor.cache[type_name] = first_param.tpe
            } 
        }    
    }

    node.tpe = tpe
}

def walk_TypeDecl(node: &parser::Node, state: &typechecking::State) {
    let share = node.value.type_decl.share
    let left = node.value.type_decl.left
    let right = node.value.type_decl.right

    let parent = node.parent
    for var i in 0..vector::length(left) {
        let left = left[i]
        var name = left
        if name.kind == parser::NodeKind::TYPE_CONSTRUCTOR {
            name = left.value.type_constructor.name
        }

        var value: &parser::Node = null
        if i < vector::length(right) {
            value = right[i]
        }
        var tpe: &typechecking::Type

        if vector::length(name.value.identifier.path) > 1 {
            tpe = typechecking::make_type(typechecking::TypeKind::STUB, name)
            tpe.node = value

            if value {
                errors::errorn(name, "Can't create type in sub scope")
                continue
            }
            let scpe = toolchain::get_forward_declared_scope(name)
            let last = vector::peek(name.value.identifier.path)
            let n = parser::copy_node(name)
            n.value.identifier.path = vector::make(type &string)
            n.value.identifier.path.push(last)
            scope::create_type(scpe, n, share, tpe)
        }

        if value {
            let typedef = parser::copy_node(node)
            typedef.value.type_decl.left = vector::make(type &parser::Node)
            typedef.value.type_decl.left.push(left)
            typedef.value.type_decl.right = vector::make(type &parser::Node)
            typedef.value.type_decl.right.push(value)

            if value.kind == parser::NodeKind::ENUM_T {
                tpe = typechecking::copy(typechecking::type_lookup(value, state))
                tpe.name = parser::identifier_to_str(name)
                tpe.type_name = typechecking::append_module(tpe.name, value.loc.module)

                var constant: int64 = 0
                // Create all the constants
                state.scope = scope::enter_scope(state.scope)
                for var i in 0..vector::length(value.value.t_enum.body) {
                    let iddecl = value.value.t_enum.body[i]
                    if iddecl.value.id_decl_enum.value {
                        constant = expr(iddecl.value.id_decl_enum.value, state).i
                    }

                    let c = { kind = compiler::ValueKind::INT, tpe = tpe.tpe, i = constant } !&compiler::Value
                    scope::create_variable(state.scope, iddecl.value.id_decl_enum.ident, 
                        share, parser::VarDecl::CONST, tpe, c)

                    constant += 1
                }

                value.scope = state.scope
                tpe.scope = state.scope
                state.scope = scope::exit_scope(state.scope)

                // Create to_string function
                let parameter_t = vector::make(typechecking::NamedParameter)
                let return_t = vector::make(type &typechecking::Type)
                parameter_t.push({ name = "enum", tpe = tpe} !typechecking::NamedParameter)
                return_t.push(builtins::string_)

                let ident = parser::make_identifier("to_string")
                let ftpe = typechecking::make_function_type_n(ident, parameter_t, return_t)
                scope::create_function(state.scope, ident, parser::ShareMarker::EXPORT, ftpe)

                scope::create_type(state.scope, name, share, tpe)
            } else {
                tpe = typechecking::make_type(typechecking::TypeKind::STUB, name)
                tpe.node = value
                scope::create_type(state.scope, name, share, tpe, scope::Phase::DEFINED, typedef, copy_state(state))
            }
            value.tpe = tpe
            parent.body.insert(parent.body.index_of(node), typedef)
        } else {
            tpe = typechecking::make_type(typechecking::TypeKind::STUB, name)
            tpe.node = value
            scope::create_type(state.scope, name, share, tpe, scope::Phase::DECLARED, null, null)
        }

        let index = parent.body.index_of(node)
        parent.body.remove(index)
    }
}

def walk_top_VarDecl(node: &parser::Node, state: &typechecking::State) {
    let share = node.value.var_decl.share
    let kw = node.value.var_decl.kw
    let left = node.value.var_decl.left
    let right = node.value.var_decl.right
    let extern = node.value.var_decl.extern
    let dllimport = node.value.var_decl.dllimport

    if kw == parser::VarDecl::CONST {
        let is_static = state.is_static
        state.is_static = true

        for var i in 0..vector::length(right) {
            walk(node, right[i], state)
        }

        set_current_function()
        typechecking::walk_VarDecl(node, state, true)

        // We need to walk twice to catch static function calls
        for var i in 0..vector::length(right) {
            walk(node, right[i], state)
        }

        let assign = compiler::walk_top_VarDecl(node, compiler_state, true)
        compiler::walk_expression(assign, compiler_state)
        eval::eval(compiler_state)

        for var i in 0..vector::length(left) {
            let n = left[i]
            if n.kind != parser::NodeKind::ID_DECL {
                errors::errorn(n, "Can't assign in const statement")
                return
            }
            let ident = n.value.id_decl.value
            let global = eval::serialize_value(ident.svalue.assembly_name, state.module, compiler_state)
            if global {
                ident.svalue.value = global.value
            }
        }
        state.is_static = is_static

        return
    }

    for var i in 0..vector::length(left) {
        let n = left[i]
        if n.kind == parser::NodeKind::ID_DECL {
            if scope::last_path_element(n.value.id_decl.value) == "_" {
                errors::errorn(n.value.id_decl.value, "Can't use underscore at top level")
                continue
            }

            scope::create_variable(
                state.scope, n.value.id_decl.value, 
                share, kw, typechecking::make_type_raw(typechecking::TypeKind::STUB), 
                extern, dllimport, null, scope::Phase::DEFINED, node, copy_state(state)
            )
        } else {
            walk(node, n, state)
        }
    }
    for var i in 0..vector::length(right) {
        walk(node, right[i], state)
    }
}

def walk_VarDecl(node: &parser::Node, state: &typechecking::State) {
    let kw = node.value.var_decl.kw
    let left = node.value.var_decl.left
    let right = node.value.var_decl.right

    if kw == parser::VarDecl::CONST {
        let is_static = state.is_static
        state.is_static = true

        for var i in 0..vector::length(right) {
            walk(node, right[i], state)
        }

        set_current_function()
        typechecking::walk_VarDecl(node, state, true)

        // We need to walk twice to catch static function calls
        for var i in 0..vector::length(right) {
            walk(node, right[i], state)
        }

        compiler::walk_VarDecl(node, compiler_state, true)
        let estate = eval::eval(compiler_state)
        let locals = eval::get_stack_frame(estate).locals

        for var i in 0..vector::length(left) {
            let n = left[i]
            if n.kind != parser::NodeKind::ID_DECL {
                errors::errorn(n, "Can't assign in const statement")
                return
            }
            let name = n.value.id_decl.value
            let value = scope::get(state.scope, name)
            // TODO We need to serialize these ones as well, move them out of the function
            let mem = locals[value.assembly_name]
            let ptr = eval::get(mem, typechecking::pointer(value.tpe))
            let constant = eval::get(ptr.i !*, value.tpe)
            value.value = constant
        }

        state.is_static = is_static
        return
    }

    for var i in 0..vector::length(left) {
        let left = left[i]
        if left.kind != parser::NodeKind::ID_DECL {
            walk(node, left, state)
        }
    }
    for var i in 0..vector::length(right) {
        walk(node, right[i], state)
    }
}

def walk_UnaryOp(node: &parser::Node, state: &typechecking::State) {
    walk(node, node.value.expr, state)
}

def walk_BinaryOp(node: &parser::Node, state: &typechecking::State) {
    walk(node, node.value.bin_op.left, state)
    walk(node, node.value.bin_op.right, state)
}

def walk_BooleanOp(node: &parser::Node, state: &typechecking::State) {
    state.scope = scope::enter_scope(state.scope)
    walk(node, node.value.bin_op.left, state)
    state.scope = scope::exit_scope(state.scope)
    
    state.scope = scope::enter_scope(state.scope)
    walk(node, node.value.bin_op.right, state)
    state.scope = scope::exit_scope(state.scope)
}

def walk_Assign(node: &parser::Node, state: &typechecking::State) {
    for var i in 0..vector::length(node.value.assign.left) {
        walk(node, node.value.assign.left[i], state)
    }
    for var i in 0..vector::length(node.value.assign.right) {
        walk(node, node.value.assign.right[i], state)
    }
}

def walk_Return(node: &parser::Node, state: &typechecking::State) {
    for var i in 0..vector::length(node.value.body) {
        walk(node, node.value.body[i], state)
    }
}

// This function compiles a function that is called in constant evaluation
export def compile_function(node: &parser::Node, state: &typechecking::State) {
    if not node { return }

    let function = compiler::predeclare_function(node.tpe, node.module)
    //state.module.result.functions[function.name] = function
    const_module.result.functions[function.name] = function

    if function.is_compiled { return }
    function.is_compiled = true
    if not node.value.def_.body { return }

    var copy = parser::deep_copy_node(node)
    let scpe = state.scope
    state.scope = copy.inner_scope
    for var i in 0..vector::length(copy.value.def_.body) {
        let n = copy.value.def_.body[i]
        walk(n.parent, n, state)
    }
    state.scope = scpe
    
    // This is a big ugly but what can we do
    let debug = toolchain::debug_sym
    toolchain::debug_sym = false
    compiler::create_function(node, copy.tpe, copy.value.def_.body, copy.inner_scope,
         null, copy.value.def_.locals, copy.value.def_.has_defer, compiler_state)
    toolchain::debug_sym = debug

    if function.defer_functions {
        for var i in 0..vector::length(function.defer_functions) {
            let deferf = function.defer_functions[i]
            const_module.result.functions[deferf.name] = deferf
        }
    }
}

def walk_Call(node: &parser::Node, state: &typechecking::State) {
    let left = node.value.func_call.left
    walk(node, left, state)

    if state.is_static {
        if not left.svalue { return }
        let func = left.svalue.node
        compile_function(func, state)
    }
    
    for var i in 0..vector::length(node.value.func_call.args) {
        walk(node, node.value.func_call.args[i], state)
    }
    for var i in 0..vector::length(node.value.func_call.kwargs) {
        let named_arg = node.value.func_call.kwargs[i]
        walk(node, named_arg.value.named_arg.value, state)
    }
}

def walk_Ptr(node: &parser::Node, state: &typechecking::State) {
    walk(node, node.value.expr, state)
    if state.is_static {
        let suppress_errors = errors::suppress_errors
        errors::suppress_errors = true
        typechecking::walk(node.parent, node, state)
        errors::suppress_errors = suppress_errors

        if not node.value.expr.svalue { return }
        let func = node.value.expr.svalue.node
        compile_function(func, state)
    }
}

def walk_Switch(node: &parser::Node, state: &typechecking::State) {
    walk(node, node.value.switch_.expr, state)
    for var i in 0..vector::length(node.value.switch_.body) {
        walk(node, node.value.switch_.body[i], state)
    }
}

def walk_Case(node: &parser::Node, state: &typechecking::State) {
    for var i in 0..vector::length(node.value.case_.expr) {
        walk(node, node.value.case_.expr[i], state)
    }

    state.scope = scope::enter_scope(state.scope)
    node.inner_scope = state.scope
    let body = vector::copy(node.value.case_.body)
    for var i in 0..vector::length(body) {
        walk(node, body[i], state)
    }
    state.scope = scope::exit_scope(state.scope)
}

def walk_Defer(node: &parser::Node, state: &typechecking::State) {
    state.scope = scope::enter_scope(state.scope)
    node.inner_scope = state.scope
    let body = vector::copy(node.value.body)
    for var i in 0..vector::length(body) {
        walk(node, body[i], state)
    }
    state.scope = scope::exit_scope(state.scope)   
}

def walk_If(node: &parser::Node, state: &typechecking::State) {
    walk(node, node.value.if_.cond, state)
    
    state.scope = scope::enter_scope(state.scope)
    node.inner_scope = state.scope
    let body = vector::copy(node.value.if_.body)
    for var i in 0..vector::length(body) {
        walk(node, body[i], state)
    }
    state.scope = scope::exit_scope(state.scope)

    for var i in 0..vector::length(node.value.if_.else_if) {
        let else_if = node.value.if_.else_if[i]
        walk(node, else_if.value.else_if.cond, state)
        
        state.scope = scope::enter_scope(state.scope)
        else_if.inner_scope = state.scope
        let body = vector::copy(else_if.value.else_if.body)
        for var i in 0..vector::length(body) {
            walk(node, body[i], state)
        }
        state.scope = scope::exit_scope(state.scope)
    }
    if node.value.if_.else_ {
        let else_ = node.value.if_.else_
        state.scope = scope::enter_scope(state.scope)
        else_.inner_scope = state.scope
        let body = vector::copy(else_.value.body)
        for var i in 0..vector::length(body) {
            walk(node, body[i], state)
        }
        state.scope = scope::exit_scope(state.scope)
    }
}

def walk_For(node: &parser::Node, state: &typechecking::State) {
    walk(node, node.value.for_loop.expr, state)
    state.scope = scope::enter_scope(state.scope)
    node.inner_scope = state.scope
    let body = vector::copy(node.value.for_loop.body)
    for var i in 0..vector::length(body) {
        walk(node, body[i], state)
    }
    state.scope = scope::exit_scope(state.scope)
}

def walk_While(node: &parser::Node, state: &typechecking::State) {
    walk(node, node.value.while_loop.expr, state)
    state.scope = scope::enter_scope(state.scope)
    node.inner_scope = state.scope
    let body = vector::copy(node.value.while_loop.body)
    for var i in 0..vector::length(body) {
        walk(node, body[i], state)
    }
    state.scope = scope::exit_scope(state.scope)
}

def walk_Loop(node: &parser::Node, state: &typechecking::State) {
    state.scope = scope::enter_scope(state.scope)
    node.inner_scope = state.scope
    let body = vector::copy(node.value.body)
    for var i in 0..vector::length(body) {
        walk(node, body[i], state)
    }
    state.scope = scope::exit_scope(state.scope)
}

def walk_StructLit(node: &parser::Node, state: &typechecking::State) {
    for var i in 0..vector::length(node.value.struct_lit.args) {
        walk(node, node.value.struct_lit.args[i], state)
    }
    for var i in 0..vector::length(node.value.struct_lit.kwargs) {
        let named_arg = node.value.struct_lit.kwargs[i]
        walk(node, named_arg.value.named_arg.value, state)
    }
}

<<<<<<< HEAD
def walk_Defined(node: &parser::Node, state: &typechecking::State) {
=======
def walk_ArrayLit(node: *parser::Node, state: *typechecking::State) {
    for var i in 0..vector::length(node.value.body) {
        walk(node, vector::get(node.value.body, i) !*parser::Node, state)
    }
}

def walk_Defined(node: *parser::Node, state: *typechecking::State) {
>>>>>>> 5dae70b7
    let expr = node.value.expr

    let boolean_node = {
        kind = parser::NodeKind::BOOLEAN,
        parent = node.parent,
        loc = node.loc
    } !parser::Node

    if expr and expr.kind == parser::NodeKind::IDENTIFIER {
        typechecking::lookup_identifier_types(expr, state)
        let ident = scope::get(state.scope, expr)
        boolean_node.value.i = (not not ident) !int64
    } else {
        errors::errorn(node, "define needs an identifier")
    }

    @node = boolean_node
}

def walk_Error(node: &parser::Node, state: &typechecking::State) {
    let expr = node.value.expr
    let is_static = state.is_static
    state.is_static = true
    walk(node, expr, state)

    set_current_function()
    typechecking::walk(node, expr, state)
    walk(node, expr, state)
    state.is_static = is_static

    var result = compiler::walk_expression(expr, compiler_state)
    let estate = eval::eval(compiler_state)
    result = eval::get_value(result, estate)
    if not typechecking::equals(result.tpe, builtins::string_) {
        errors::errorn(node, "Error pragma expects string, got ", debug::type_to_str(result.tpe))
    } else {
        var ptr: *char = null
        if result.kind == compiler::ValueKind::ADDRESS {
            let mem = eval::get_address(@result.addr, estate)
            let val = eval::get(eval::get(mem, typechecking::pointer(result.tpe)).i !*, result.tpe)
            ptr = val.values[1].i !*char
        } else {
            ptr = result.values[1].i !*char
        } 
        errors::errorn(node, make_string(ptr))
    }

    @node = {
        kind = parser::NodeKind::NULL,
        parent = node.parent,
        loc = node.loc
    } !parser::Node
}

def walk_Assert(node: &parser::Node, state: &typechecking::State) {
    let cond = node.value.assert_.cond
    let msg = node.value.assert_.message
    walk(node, cond, state)
    walk(node, msg, state)
}

<<<<<<< HEAD
def walk_top(parent: &parser::Node, node: &parser::Node, state: &typechecking::State) {
=======
def walk_top(parent: *parser::Node, node: *parser::Node, state: *typechecking::State) {
    node.parent = parent
    node.module = state.module
    node.scope = state.scope
    
>>>>>>> 5dae70b7
    switch node.kind !int {
        case parser::NodeKind::IMPORT:
            walk_Import(node, state)
        case parser::NodeKind::DEF:
            walk_Def(node, state)
        case parser::NodeKind::TYPE_DECL:
            walk_TypeDecl(node, state)
        case parser::NodeKind::VAR_DECL:
            walk_top_VarDecl(node, state)
        case: do_walk(node, state)
    }
}

export def walk(parent: &parser::Node, node: &parser::Node, state: &typechecking::State) {
    if not node { return }

    node.parent = parent
    node.module = state.module
    node.scope = state.scope

    if parent and parent.kind == parser::NodeKind::PROGRAM {
        walk_top(parent, node, state)
        return
    }
    do_walk(node, state)
}

def do_walk(node: &parser::Node, state: &typechecking::State) {
    switch node.kind !int {
        case parser::NodeKind::VAR_DECL:
            walk_VarDecl(node, state)
        case parser::NodeKind::ASSIGN:
            walk_Assign(node, state)
        case parser::NodeKind::RETURN:
            walk_Return(node, state)
        case parser::NodeKind::FUNC_CALL:
            walk_Call(node, state)
        case parser::NodeKind::SWITCH:
            walk_Switch(node, state)
        case parser::NodeKind::CASE:
            walk_Case(node, state)
        case parser::NodeKind::IF:
            walk_If(node, state)
        case parser::NodeKind::STATIC_IF:
            walk_StaticIf(node, state)
        case parser::NodeKind::IF_EXPR:
            walk_IfExpr(node, state)
        case parser::NodeKind::FOR:
            walk_For(node, state)
        case parser::NodeKind::WHILE:
            walk_While(node, state)
        case parser::NodeKind::LOOP:
            walk_Loop(node, state)
        case parser::NodeKind::STRUCT_LIT:
            walk_StructLit(node, state)
        case parser::NodeKind::ARRAY_LIT:
            walk_ArrayLit(node, state)
        case parser::NodeKind::RANGE, parser::NodeKind::RANGE_INC, parser::NodeKind::MEMBER_ACCESS, 
        parser::NodeKind::ARRAY_SUBSCRIPT, parser::NodeKind::CAST, 
        parser::NodeKind::ADD..=parser::NodeKind::MOD, parser::NodeKind::BAND..=parser::NodeKind::SHR_EQ:
            walk_BinaryOp(node, state)
        case parser::NodeKind::AND, parser::NodeKind::OR:
            walk_BooleanOp(node, state)
        case parser::NodeKind::PTR:
            walk_Ptr(node, state)
        case parser::NodeKind::SIZE_OF, parser::NodeKind::ALIGN_OF, parser::NodeKind::DEREF..=parser::NodeKind::NOT:
            walk_UnaryOp(node, state)
        case parser::NodeKind::IDENTIFIER:
            // walk_Identifier(node, state)
        case parser::NodeKind::DEFINED:
            walk_Defined(node, state)
        case parser::NodeKind::ERROR:
            walk_Error(node, state)
        case parser::NodeKind::DEFER:
            walk_Defer(node, state)
        case parser::NodeKind::ASSERT:
            walk_Assert(node, state)
    }
}

export def consteval(module: &toolchain::Module) {
    let state = typechecking::make_state(module)
    module.state = state
    consteval(state)
}

export var time_spent: int64 = 0

export def consteval(state: &typechecking::State) {
    state.scope.module = state.module

    let start = util::millis()
    debug::trace("Preprocessing ", state.module.module)

    let node = state.module.node
    assert(node.kind == parser::NodeKind::PROGRAM)

    if not toolchain::is_preload(state.module) {
        // import standard library
        let cstd_ident = parser::make_identifier("cstd")
        let cstd = toolchain::consteval_module(cstd_ident) 
        scope::insert_module(state.module.scope, cstd_ident, cstd)
        
        let std_ident = parser::make_identifier("std")
        let std = toolchain::consteval_module(std_ident) 
        scope::insert_module(state.module.scope, std_ident, std)

        let preload_ident = parser::make_identifier("preload")
        let preload = toolchain::consteval_module(preload_ident) 
        scope::insert_module(state.module.scope, preload_ident, preload)
    }

    compiler::predeclare_functions(state.module)

    let function = {
        is_global = true,
        locals = map::make(type &typechecking::Type)
    } !&typechecking::Function

    typechecking::push_function(state, function)

    let body = vector::copy(node.body)
    for var i in 0..vector::length(body) {
        let n = body[i]
        walk(node, n, state)
    }
    let end = util::millis()

    typechecking::pop_function(state)
    time_spent += end - start
}<|MERGE_RESOLUTION|>--- conflicted
+++ resolved
@@ -692,17 +692,13 @@
     }
 }
 
-<<<<<<< HEAD
-def walk_Defined(node: &parser::Node, state: &typechecking::State) {
-=======
-def walk_ArrayLit(node: *parser::Node, state: *typechecking::State) {
+def walk_ArrayLit(node: &parser::Node, state: &typechecking::State) {
     for var i in 0..vector::length(node.value.body) {
         walk(node, vector::get(node.value.body, i) !*parser::Node, state)
     }
 }
 
-def walk_Defined(node: *parser::Node, state: *typechecking::State) {
->>>>>>> 5dae70b7
+def walk_Defined(node: &parser::Node, state: &typechecking::State) {
     let expr = node.value.expr
 
     let boolean_node = {
@@ -764,15 +760,11 @@
     walk(node, msg, state)
 }
 
-<<<<<<< HEAD
 def walk_top(parent: &parser::Node, node: &parser::Node, state: &typechecking::State) {
-=======
-def walk_top(parent: *parser::Node, node: *parser::Node, state: *typechecking::State) {
     node.parent = parent
     node.module = state.module
     node.scope = state.scope
     
->>>>>>> 5dae70b7
     switch node.kind !int {
         case parser::NodeKind::IMPORT:
             walk_Import(node, state)
