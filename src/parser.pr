import lexer
import vector
import map
import util
import toolchain
import typechecking
import scope
import errors
import debug
import compiler
import server::server as server

export type NodeKind = enum {
    PROGRAM
    INTEGER
    CHAR
    STRING
    FLOAT
    BOOLEAN
    IDENTIFIER
    ERROR
    DEFINED
    NULL
    UNDEF
    RANGE
    RANGE_INC
    //ARRAY_LIT // Begone
    STRUCT_LIT
    MEMBER_ACCESS
    CAST
    SIZE_OF
    ALIGN_OF
    DEFER
    ASSERT
    ADD
    SUB
    MUL
    DIV
    MOD
    AND
    OR
    UADD
    USUB
    PTR
    DEREF
    BNOT
    NOT
    BAND
    BOR
    BXOR
    SHL
    SHR
    PADD
    PSUB
    EQ
    NEQ
    GT
    LT
    GEQ
    LEQ
    PADD_EQ
    PSUB_EQ
    ADD_EQ
    SUB_EQ
    MUL_EQ
    DIV_EQ
    MOD_EQ
    AND_EQ
    OR_EQ
    XOR_EQ
    SHL_EQ
    SHR_EQ
    IMPORT
    IMPORT_MODULE
    ASSIGN
    DEF
    PARAMETER
    SWITCH
    CASE
    IF
    IF_EXPR
    STATIC_IF
    ELSE_IF
    ELSE
    LOOP
    WHILE
    FOR
    FOR_ID_DECL
    BREAK
    CONTINUE
    RETURN
    YIELD
    YIELD_FROM
    //ARRAY_SUBSCRIPT // Begone
    FUNC_CALL
    TYPE_DECL
    VAR_DECL
    ID_DECL
    ID_ASSIGN
    NAMED_ARG
    ID_DECL_STRUCT
    ID_DECL_ENUM
    FROM
    STAR
    ENUM_T
    STRUCT_T
    UNION_T
    FUNCTION_T
    CLOSURE_T
    UNSIGNED_T
    WORD_T
    PTR_T
    REF_T
    WEAK_REF_T
    ARRAY_T
    ARRAY_STATIC_T
    TYPE_T
    TYPE_OF_T
    STRUCTURAL_T
    STRUCTURAL_T_MEMBER
    TYPE_CONSTRUCTOR
    VARIANT_T
    TUPLE_T // Uses variant_t
}

export type ShareMarker = enum {
    NONE = 0
    EXPORT = 1
    IMPORT = 2
    BOTH = 3
}

export type VarDecl = enum {
    VAR
    LET
    CONST
    TYPE
}

export type MemberType = enum {
    VAR
    LET
    DEF
}

// TODO Use flags for the boolean values
export type NodeDef = struct {
    impl: bool
    has_yield: bool
    dllimport: bool
    dllexport: bool
    test: bool
    extern: bool
    inline: bool
    share: ShareMarker
    name: &Node
    params: &Vector(&Node)
    returns: &Vector(&Node)
    body: &Vector(&Node)
    has_lookup: bool
    function: &compiler::Function
    closure_type: &typechecking::Type
    // To prevent double compiles by the language server
    is_compiled: bool
    // TODO This is a bit of a hack, see its usage
    is_generic_instance: bool
    doc: Str
}

export type NodeParam = struct {
    varargs: bool
    kw: VarDecl
    name: &Node
    tpe: &Node
    value: &Node
}

export type NodeImportModule = struct {
    name: &Node
    alias: &Node
}

export type NodeSwitch = struct {
    expr: &Node
    body: &Vector(&Node)
}

export type NodeCase = struct {
    expr: &Vector(&Node)
    body: &Vector(&Node)
}

export type NodeIf = struct {
    cond: &Node
    body: &Vector(&Node)
    else_if: &Vector(&Node)
    else_: &Node
}

export type NodeElseIf = struct {
    cond: &Node
    body: &Vector(&Node)
}

export type NodeArrayStaticT = struct {
    n: &Node
    kw: VarDecl
    tpe: &Node
}

export type NodePtrArrayT = struct {
    kw: VarDecl
    tpe: &Node
}

export type NodeFunctionT = struct {
    args: &Vector(&Node)
    ret: &Vector(&Node)
}

export type NodeVariantT = struct {
    variants: &Vector(&Node)
}

export type NodeIdDecl = struct {
    value: &Node
    tpe: &Node
}

export type NodeVarDecl = struct {
    extern: bool
    dllimport: bool
    dllexport: bool
    share: ShareMarker
    kw: VarDecl
    left: &Vector(&Node)
    right: &Vector(&Node)
    doc: Str
}

export type NodeTypeConstructor = struct {
    name: &Node
    args: &Vector(&Node)
}

export type NodeTypeDecl = struct {
    children: &Vector(&Node)
    share: ShareMarker
    left: &Vector(&Node)
    right: &Vector(&Node)
    doc: Str
}

export type NodeNamedArg = struct {
    name: &Node
    value: &Node
}

export type InlineSpecifier = enum {
    NONE
    INLINE
    NO_INLINE
}

export type NodeFuncCall = struct {
    inline: InlineSpecifier
    left: &Node
    args: &Vector(&Node)
    kwargs: &Vector(&Node)
    is_member_access: bool
    arguments: &Vector(typechecking::NamedParameter)
}

export type NodeStructLit = struct {
    args: &Vector(&Node)
    kwargs: &Vector(&Node)
}

export type NodeBinaryOp = struct {
    left: &Node
    right: &Node
}

export type NodeAssign = struct {
    left: &Vector(&Node)
    right: &Vector(&Node)
}

export type NodeForIdDecl = struct {
    kw: VarDecl
    ident: &Node
}

export type NodeFor = struct {
    iddecl: &Node
    expr: &Node
    body: &Vector(&Node)
    // This is only used by generators
    generator_next: &scope::Value
    generator_get: &scope::Value
}

export type NodeWhile = struct {
    expr: &Node
    body: &Vector(&Node)
}

export type NodeIdDeclStruct = struct {
    ident: &Node
    tpe: &Node
    is_bitfield: bool
    bit_size: size_t
}

export type NodeEnumT = struct {
    tpe: &Node
    body: &Vector(&Node)
}

export type NodeIdDeclEnum = struct {
    ident: &Node
    value: &Node
}

export type NodeIfExpr = struct {
    cond: &Node
    if_true: &Node
    if_false: &Node
}

export type NodeIdentifier = struct {
    path: &Vector(String)
    args: &Vector(&Node)
    // Vector of typechecking::NamedParameter
    types: &Vector(typechecking::NamedParameter)
    // true if the identifier starts with ::
    prefixed: bool
}

export type NodeAssert = struct {
    cond: &Node
    message: &Node
}

export type NodeStructuralMember = struct {
    name: &Node
    kw: MemberType
    params: &Vector(&Node)
    returns: &Vector(&Node)
}

export type NodeProgram = struct {
    // Map of typechecking::Type
    locals: &SMap(&typechecking::Type)
    has_defer: bool
    body: &Vector(&Node)
    function: &compiler::Function
}

export type NodeFrom = struct {
    module: &Node
    idents: &Vector(&Node)
}

export type NodeValue = struct #union {
    bin_op: NodeBinaryOp
    var_decl: NodeVarDecl
    type_decl: NodeTypeDecl
    id_decl: NodeIdDecl
    id_decl_struct: NodeIdDeclStruct
    id_decl_enum: NodeIdDeclEnum
    named_arg: NodeNamedArg
    struct_lit: NodeStructLit
    t_enum: NodeEnumT
    t_func: NodeFunctionT
    t_parr: NodePtrArrayT
    t_arrs: NodeArrayStaticT
    t_variant: NodeVariantT
    structural_member: NodeStructuralMember
    func_call: NodeFuncCall
    assign: NodeAssign
    if_expr: NodeIfExpr
    if_: NodeIf
    else_if: NodeElseIf
    switch_: NodeSwitch
    case_: NodeCase
    while_loop: NodeWhile
    for_loop: NodeFor
    for_id_decl: NodeForIdDecl
    import_module: NodeImportModule
    def_: NodeDef
    param: NodeParam
    identifier: NodeIdentifier
    assert_: NodeAssert
    program: NodeProgram
    type_constructor: NodeTypeConstructor
    from_: NodeFrom

    body: &Vector(&Node)
    expr: &Node
    i: uint64
    str: String
    f: double
}

export type SourceLoc = struct {
    filename: Str
    display_name: Str
    module: Str
    line: int
    column: int
    end_line: int
    end_column: int
}

export def lines(loc: SourceLoc) -> &[Str] {
    let module = toolchain::modules.get_or_default(loc.filename, null)
    return module.lines if module else null 
}

export let invalid_loc: SourceLoc = [
    line = -1, column = -1,
    end_line = -1, end_column = -1
] !SourceLoc

export def is_invalid(loc: SourceLoc) -> bool {
    return loc.filename == null
}

export def == (this: SourceLoc, other: SourceLoc) -> bool {
    return this.filename == other.filename and 
        this.line == other.line and
        this.column == other.column and
        this.end_line == other.end_line and
        this.end_column == other.end_column
}
export def != (this: SourceLoc, other: SourceLoc) -> bool {
    return not (this == other)
}

export type Node = struct {
    kind: NodeKind

    loc: SourceLoc

    tpe: &typechecking::Type
    // This is for passing on a function from typechecking to the compiler
    // TODO There might be better ways of doing this
    function: &typechecking::Type
    svalue: &scope::Value
    scope: &scope::Scope
    // For things like if statements or functions
    inner_scope: &scope::Scope
    value: NodeValue
    parent: weak_ref(Node)

    // Set to prevent destructors being called on uninitalized values
    is_initializer: bool

    // This is so that we have a consistent layout, this refers to the
    // actual data in value
    body: &Vector(&Node)
    // This is used by assignment to track let
    kw: VarDecl
    module: weak_ref(toolchain::Module)
    is_recursive_type: bool

    // Need to keep copied type nodes in the tree
    variants: &SMap(&Node)
    is_assign_right: bool

    // This is used to check for changes of a node
    _hash: uint64
    signature_hash: uint64
}

export def index_of(nodes: &Vector(&Node), node: &Node) -> int64 {
    for var i in 0..nodes.length {
        if nodes(i) == node {
            return i
        }
    }
    return -1
}

def hash(node: &Node) -> uint64 {
    if not node { return 0 }
    return node._hash
}

def hash(nodes: &Vector(&Node)) -> uint64 {
    if not nodes { return 0 }
    var h: uint64 = 17
    for var i in 0..nodes.length {
        h = combine_hashes(h, hash(nodes(i)))
    }
    return h
}

def hash(path: &Vector(String)) -> uint64 {
    if not path { return 0 }
    var h: uint64 = 17
    for var i in 0..path.length {
        h = combine_hashes(h, hash(path(i)))
    }
    return h
}

export def destruct(node: *Node) {
    switch node.kind {
        case NodeKind::LOOP, NodeKind::ELSE, NodeKind::DEFER, 
            NodeKind::RETURN, NodeKind::YIELD, NodeKind::IMPORT,
            NodeKind::STRUCT_T, NodeKind::UNION_T, NodeKind::STRUCTURAL_T
            __destruct__(*node.value.body)
        case NodeKind::PROGRAM
            __destruct__(*node.value.program)
        case NodeKind::ASSERT
            __destruct__(*node.value.assert_)
        case NodeKind::IF, NodeKind::STATIC_IF
            __destruct__(*node.value.if_)
        case NodeKind::ELSE_IF
            __destruct__(*node.value.else_if)
        case NodeKind::IF_EXPR
            __destruct__(*node.value.if_expr)
        case NodeKind::WHILE
            __destruct__(*node.value.while_loop)
        case NodeKind::FOR
            __destruct__(*node.value.for_loop)
        case NodeKind::FOR_ID_DECL
            __destruct__(*node.value.for_id_decl)
        case NodeKind::DEF
            __destruct__(*node.value.def_)
        case NodeKind::CASE
            __destruct__(*node.value.case_)
        case NodeKind::SWITCH
            __destruct__(*node.value.switch_)
        case NodeKind::STRING
            __destruct__(*node.value.str)
        case NodeKind::IDENTIFIER
            __destruct__(*node.value.identifier)
        case NodeKind::STRUCT_LIT
            __destruct__(*node.value.struct_lit)
        case NodeKind::IMPORT_MODULE
            __destruct__(*node.value.import_module)
        case NodeKind::ASSIGN
            __destruct__(*node.value.assign)
        case NodeKind::PARAMETER
            __destruct__(*node.value.param)
        case NodeKind::FUNC_CALL
            __destruct__(*node.value.func_call)
        case NodeKind::TYPE_DECL
            __destruct__(*node.value.type_decl)
        case NodeKind::VAR_DECL
            __destruct__(*node.value.var_decl)
        case NodeKind::ID_DECL
            __destruct__(*node.value.id_decl)
        case NodeKind::NAMED_ARG
            __destruct__(*node.value.named_arg)
        case NodeKind::ID_DECL_STRUCT
            __destruct__(*node.value.id_decl_struct)
        case NodeKind::ID_DECL_ENUM
            __destruct__(*node.value.id_decl_enum)
        case NodeKind::ENUM_T
            __destruct__(*node.value.t_enum)
        case NodeKind::FUNCTION_T, NodeKind::CLOSURE_T
            __destruct__(*node.value.t_func)
        case NodeKind::REF_T, NodeKind::PTR_T, NodeKind::ARRAY_T, NodeKind::WEAK_REF_T
            __destruct__(*node.value.t_parr)
        case NodeKind::ARRAY_STATIC_T
            __destruct__(*node.value.t_arrs)
        case NodeKind::STRUCTURAL_T_MEMBER
            __destruct__(*node.value.structural_member)
        case NodeKind::VARIANT_T, NodeKind::TUPLE_T
            __destruct__(*node.value.t_variant)
        case NodeKind::ERROR, NodeKind::DEFINED, NodeKind::SIZE_OF, NodeKind::ALIGN_OF, NodeKind::TYPE_OF_T,
            NodeKind::UADD..=NodeKind::NOT, NodeKind::ID_ASSIGN, NodeKind::UNSIGNED_T, NodeKind::TYPE_T, NodeKind::YIELD_FROM
            __destruct__(*node.value.expr)
        case NodeKind::RANGE, NodeKind::RANGE_INC, NodeKind::MEMBER_ACCESS,
            NodeKind::CAST, NodeKind::ADD..=NodeKind::OR,
            NodeKind::BAND..=NodeKind::SHR_EQ
            __destruct__(*node.value.bin_op)
        case NodeKind::TYPE_CONSTRUCTOR
            __destruct__(*node.value.type_constructor)
        case NodeKind::FROM
            __destruct__(*node.value.from_)
        case NodeKind::INTEGER, NodeKind::CHAR, NodeKind::FLOAT,
            NodeKind::BOOLEAN, NodeKind::NULL, NodeKind::UNDEF, NodeKind::BREAK, NodeKind::CONTINUE,
            NodeKind::WORD_T, NodeKind::STAR
        case
            error(node.kind, "\n")
            assert
    }
}

// TODO Add tagged unions so this is not necessary
export def construct(copy: *Node, node: *Node) {
    copy.kind = node.kind
    copy.loc = node.loc
    copy.tpe = node.tpe
    copy.function = node.function
    copy.svalue = node.svalue
    copy.scope = node.scope
    copy.inner_scope = node.inner_scope
    copy.parent = node.parent
    copy.is_initializer = node.is_initializer
    copy.kw = node.kw
    copy.module = node.module
    copy.is_recursive_type = node.is_recursive_type
    copy.variants = node.variants
    copy._hash = node._hash
    copy.signature_hash = node.signature_hash
    
    switch node.kind {
        case NodeKind::PROGRAM
            copy.value.program = node.value.program
            copy.body = node.value.program.body
        case NodeKind::LOOP, NodeKind::ELSE, NodeKind::DEFER
            copy.value.body = node.value.body
            copy.body = copy.value.body
        case NodeKind::RETURN, NodeKind::YIELD, NodeKind::IMPORT,
            NodeKind::STRUCT_T, NodeKind::UNION_T, NodeKind::STRUCTURAL_T
            copy.value.body = node.value.body
        case NodeKind::ASSERT
            copy.value.assert_ = node.value.assert_
        case NodeKind::IF, NodeKind::STATIC_IF
            copy.value.if_ = node.value.if_
            copy.body = copy.value.if_.body
        case NodeKind::ELSE_IF
            copy.value.else_if = node.value.else_if
            copy.body = copy.value.else_if.body
        case NodeKind::IF_EXPR
            copy.value.if_expr = node.value.if_expr
        case NodeKind::WHILE
            copy.value.while_loop = node.value.while_loop
            copy.body = copy.value.while_loop.body
        case NodeKind::FOR
            copy.value.for_loop = node.value.for_loop
            copy.body = copy.value.for_loop.body
        case NodeKind::FOR_ID_DECL
            copy.value.for_id_decl = node.value.for_id_decl
        case NodeKind::DEF
            copy.value.def_ = node.value.def_
            copy.body = copy.value.def_.body
        case NodeKind::CASE
            copy.value.case_ = node.value.case_
            copy.body = copy.value.case_.body
        case NodeKind::SWITCH
            copy.value.switch_ = node.value.switch_
            copy.body = copy.value.switch_.body
        case NodeKind::STRING
            copy.value.str = node.value.str
        case NodeKind::IDENTIFIER
            // TODO This is not actually a deep copy
            copy.value.identifier = node.value.identifier
            copy.value.identifier.path = vector::copy(node.value.identifier.path)
        case NodeKind::STRUCT_LIT
            copy.value.struct_lit = node.value.struct_lit
        case NodeKind::IMPORT_MODULE
            copy.value.import_module = node.value.import_module
        case NodeKind::ASSIGN
            copy.value.assign = node.value.assign
        case NodeKind::PARAMETER
            copy.value.param = node.value.param
        case NodeKind::FUNC_CALL
            copy.value.func_call = node.value.func_call
        case NodeKind::TYPE_DECL
            copy.value.type_decl = node.value.type_decl
        case NodeKind::VAR_DECL
            copy.value.var_decl = node.value.var_decl
        case NodeKind::ID_DECL
            copy.value.id_decl = node.value.id_decl
        case NodeKind::NAMED_ARG
            copy.value.named_arg = node.value.named_arg
        case NodeKind::ID_DECL_STRUCT
            copy.value.id_decl_struct = node.value.id_decl_struct
        case NodeKind::ID_DECL_ENUM
            copy.value.id_decl_enum = node.value.id_decl_enum
        case NodeKind::ENUM_T
            copy.value.t_enum = node.value.t_enum
        case NodeKind::FUNCTION_T, NodeKind::CLOSURE_T
            copy.value.t_func = node.value.t_func
        case NodeKind::REF_T, NodeKind::PTR_T, NodeKind::ARRAY_T, NodeKind::WEAK_REF_T
            copy.value.t_parr = node.value.t_parr
        case NodeKind::ARRAY_STATIC_T
            copy.value.t_arrs = node.value.t_arrs
        case NodeKind::VARIANT_T, NodeKind::TUPLE_T
            copy.value.t_variant = node.value.t_variant
        case NodeKind::STRUCTURAL_T_MEMBER
            copy.value.structural_member = node.value.structural_member
        case NodeKind::ERROR, NodeKind::DEFINED, NodeKind::SIZE_OF, NodeKind::ALIGN_OF, NodeKind::TYPE_OF_T,
            NodeKind::UADD..=NodeKind::NOT, NodeKind::ID_ASSIGN, NodeKind::UNSIGNED_T, NodeKind::TYPE_T, NodeKind::YIELD_FROM
            copy.value.expr = node.value.expr
        case NodeKind::RANGE, NodeKind::RANGE_INC, NodeKind::MEMBER_ACCESS,
            NodeKind::CAST, NodeKind::ADD..=NodeKind::OR,
            NodeKind::BAND..=NodeKind::SHR_EQ:
            copy.value.bin_op = node.value.bin_op
        case NodeKind::TYPE_CONSTRUCTOR
            copy.value.type_constructor = node.value.type_constructor
        case NodeKind::FROM
            copy.value.from_ = node.value.from_
        case NodeKind::INTEGER, NodeKind::CHAR, NodeKind::FLOAT,
            NodeKind::BOOLEAN, NodeKind::NULL, NodeKind::UNDEF, NodeKind::BREAK, NodeKind::CONTINUE,
            NodeKind::WORD_T, NodeKind::STAR
            copy.value = node.value
        case
            error(node.kind, "\n")
            assert
    }
}

def offset(left: &Vector(&Node), changes: &[server::TextDocumentChangeEvent]) {
    if not left { return }
    for var i in 0..left.length {
        let l = left(i)
        offset(l, changes)
    }
}

export def offset(node: &Node, changes: &[server::TextDocumentChangeEvent]) {
    if not node { return }

    for var change in @changes {
        var same_line = change.end.line == node.loc.line
        if change.end.line < node.loc.line or change.end.line == node.loc.line and change.end.character < node.loc.column {
            node.loc.line += change.lines
        }
        if same_line and change.end.character < node.loc.column {
            node.loc.column += change.characters
        }

        same_line = change.end.line == node.loc.end_line
        if change.end.line < node.loc.end_line or change.end.line == node.loc.end_line and change.end.character < node.loc.end_column {
            node.loc.end_line += change.lines
        }
        if same_line and change.end.character < node.loc.end_column {
            node.loc.end_column += change.characters
        }
    }

    switch node.kind {
        case NodeKind::LOOP, NodeKind::ELSE, NodeKind::DEFER, 
            NodeKind::RETURN, NodeKind::YIELD, NodeKind::IMPORT,
            NodeKind::STRUCT_T, NodeKind::UNION_T, NodeKind::STRUCTURAL_T
            offset(node.value.body, changes)
        case NodeKind::PROGRAM
            offset(node.value.program.body, changes)
        case NodeKind::ASSERT
            offset(node.value.assert_.cond, changes)
            offset(node.value.assert_.message, changes)
        case NodeKind::IF, NodeKind::STATIC_IF
            offset(node.value.if_.cond, changes)
            offset(node.value.if_.else_if, changes)
            offset(node.value.if_.else_, changes)
            offset(node.value.if_.body, changes)
        case NodeKind::ELSE_IF
            offset(node.value.else_if.cond, changes)
            offset(node.value.else_if.body, changes)
        case NodeKind::IF_EXPR
            offset(node.value.if_expr.cond, changes)
            offset(node.value.if_expr.if_true, changes)
            offset(node.value.if_expr.if_false, changes)
        case NodeKind::WHILE
            offset(node.value.while_loop.expr, changes)
            offset(node.value.while_loop.body, changes)
        case NodeKind::FOR
            offset(node.value.for_loop.iddecl, changes)
            offset(node.value.for_loop.expr, changes)
            offset(node.value.for_loop.body, changes)
        case NodeKind::FOR_ID_DECL
            offset(node.value.for_id_decl.ident, changes)
        case NodeKind::DEF
            offset(node.value.def_.params, changes)
            offset(node.value.def_.name, changes)
            offset(node.value.def_.returns, changes)
            offset(node.value.def_.body, changes)
        case NodeKind::CASE
            offset(node.value.case_.expr, changes)
            offset(node.value.case_.body, changes)
        case NodeKind::SWITCH
            offset(node.value.switch_.expr, changes)
            offset(node.value.switch_.body, changes)
        case NodeKind::STRING
        case NodeKind::IDENTIFIER
        case NodeKind::STRUCT_LIT
            offset(node.value.struct_lit.args, changes)
            offset(node.value.struct_lit.kwargs, changes)
        case NodeKind::IMPORT_MODULE
            offset(node.value.import_module.name, changes)
            offset(node.value.import_module.alias, changes)
        case NodeKind::ASSIGN
            offset(node.value.assign.left, changes)
            offset(node.value.assign.right, changes)
        case NodeKind::PARAMETER
            offset(node.value.param.name, changes)
            offset(node.value.param.tpe, changes)
            offset(node.value.param.value, changes)
        case NodeKind::FUNC_CALL
            offset(node.value.func_call.left, changes)
            offset(node.value.func_call.args, changes)
            offset(node.value.func_call.kwargs, changes)
        case NodeKind::TYPE_DECL
            offset(node.value.type_decl.left, changes)
            offset(node.value.type_decl.right, changes)
        case NodeKind::VAR_DECL
            offset(node.value.var_decl.left, changes)
            offset(node.value.var_decl.right, changes)
        case NodeKind::ID_DECL
            offset(node.value.id_decl.value, changes)
            offset(node.value.id_decl.tpe, changes)
        case NodeKind::NAMED_ARG
            offset(node.value.named_arg.name, changes)
            offset(node.value.named_arg.value, changes)
        case NodeKind::ID_DECL_STRUCT
            offset(node.value.id_decl_struct.ident, changes)
            offset(node.value.id_decl_struct.tpe, changes)
        case NodeKind::ID_DECL_ENUM
            offset(node.value.id_decl_enum.ident, changes)
            offset(node.value.id_decl_enum.value, changes)
        case NodeKind::ENUM_T
            offset(node.value.t_enum.tpe, changes)
            offset(node.value.t_enum.body, changes)
        case NodeKind::FUNCTION_T, NodeKind::CLOSURE_T
            offset(node.value.t_func.args, changes)
            offset(node.value.t_func.ret, changes)
        case NodeKind::REF_T, NodeKind::PTR_T, NodeKind::ARRAY_T, NodeKind::WEAK_REF_T
            offset(node.value.t_parr.tpe, changes)
        case NodeKind::ARRAY_STATIC_T
            offset(node.value.t_arrs.tpe, changes)
        case NodeKind::VARIANT_T, NodeKind::TUPLE_T
            offset(node.value.t_variant.variants, changes)
        case NodeKind::STRUCTURAL_T_MEMBER
            offset(node.value.structural_member.name, changes)
            offset(node.value.structural_member.params, changes)
            offset(node.value.structural_member.returns, changes)
        case NodeKind::ERROR, NodeKind::DEFINED, NodeKind::SIZE_OF, NodeKind::ALIGN_OF, NodeKind::TYPE_OF_T,
            NodeKind::UADD..=NodeKind::NOT, NodeKind::ID_ASSIGN, NodeKind::UNSIGNED_T, NodeKind::TYPE_T, NodeKind::YIELD_FROM
            offset(node.value.expr, changes)
        case NodeKind::RANGE, NodeKind::RANGE_INC, NodeKind::MEMBER_ACCESS,
            NodeKind::CAST, NodeKind::ADD..=NodeKind::OR,
            NodeKind::BAND..=NodeKind::SHR_EQ:
            offset(node.value.bin_op.left, changes)
            offset(node.value.bin_op.right, changes)
        case NodeKind::TYPE_CONSTRUCTOR
            offset(node.value.type_constructor.name, changes)
            offset(node.value.type_constructor.args, changes)
        case NodeKind::FROM
            offset(node.value.from_.module, changes)
            offset(node.value.from_.idents, changes)
        case NodeKind::INTEGER, NodeKind::CHAR, NodeKind::FLOAT,
            NodeKind::BOOLEAN, NodeKind::NULL, NodeKind::UNDEF, NodeKind::BREAK, NodeKind::CONTINUE,
            NodeKind::WORD_T, NodeKind::STAR
        case
            error(node.kind, "\n")
            assert
    }
}

def clear(vec: &Vector(&Node)) {
    if not vec { return }

    for var i in 0..vec.length {
        clear(vec(i))
    }
}

export def clear(node: &Node) {
    if not node { return }
    node.tpe = null
    node.svalue = null

    switch node.kind {
        case NodeKind::LOOP, NodeKind::ELSE, NodeKind::DEFER, 
            NodeKind::RETURN, NodeKind::YIELD, NodeKind::IMPORT,
            NodeKind::STRUCT_T, NodeKind::UNION_T, NodeKind::STRUCTURAL_T
            clear(node.value.body)
        case NodeKind::PROGRAM
            clear(node.value.program.body)
        case NodeKind::ASSERT
            clear(node.value.assert_.cond)
            clear(node.value.assert_.message)
        case NodeKind::IF, NodeKind::STATIC_IF
            clear(node.value.if_.cond)
            clear(node.value.if_.else_if)
            clear(node.value.if_.else_)
            clear(node.value.if_.body)
        case NodeKind::ELSE_IF
            clear(node.value.else_if.cond)
            clear(node.value.else_if.body)
        case NodeKind::IF_EXPR
            clear(node.value.if_expr.cond)
            clear(node.value.if_expr.if_true)
            clear(node.value.if_expr.if_false)
        case NodeKind::WHILE
            clear(node.value.while_loop.expr)
            clear(node.value.while_loop.body)
        case NodeKind::FOR
            clear(node.value.for_loop.iddecl)
            clear(node.value.for_loop.expr)
            clear(node.value.for_loop.body)
        case NodeKind::FOR_ID_DECL
            clear(node.value.for_id_decl.ident)
        case NodeKind::DEF
            clear(node.value.def_.params)
            clear(node.value.def_.name)
            clear(node.value.def_.returns)
            clear(node.value.def_.body)
        case NodeKind::CASE
            clear(node.value.case_.expr)
            clear(node.value.case_.body)
        case NodeKind::SWITCH
            clear(node.value.switch_.expr)
            clear(node.value.switch_.body)
        case NodeKind::STRING
        case NodeKind::IDENTIFIER
        case NodeKind::STRUCT_LIT
            clear(node.value.struct_lit.args)
            clear(node.value.struct_lit.kwargs)
        case NodeKind::IMPORT_MODULE
            clear(node.value.import_module.name)
            clear(node.value.import_module.alias)
        case NodeKind::ASSIGN
            clear(node.value.assign.left)
            clear(node.value.assign.right)
        case NodeKind::PARAMETER
            clear(node.value.param.name)
            clear(node.value.param.tpe)
            clear(node.value.param.value)
        case NodeKind::FUNC_CALL
            clear(node.value.func_call.left)
            clear(node.value.func_call.args)
            clear(node.value.func_call.kwargs)
        case NodeKind::TYPE_DECL
            clear(node.value.type_decl.left)
            clear(node.value.type_decl.right)
        case NodeKind::VAR_DECL
            clear(node.value.var_decl.left)
            clear(node.value.var_decl.right)
        case NodeKind::ID_DECL
            clear(node.value.id_decl.value)
            clear(node.value.id_decl.tpe)
        case NodeKind::NAMED_ARG
            clear(node.value.named_arg.name)
            clear(node.value.named_arg.value)
        case NodeKind::ID_DECL_STRUCT
            clear(node.value.id_decl_struct.ident)
            clear(node.value.id_decl_struct.tpe)
        case NodeKind::ID_DECL_ENUM
            clear(node.value.id_decl_enum.ident)
            clear(node.value.id_decl_enum.value)
        case NodeKind::ENUM_T
            clear(node.value.t_enum.tpe)
            clear(node.value.t_enum.body)
        case NodeKind::FUNCTION_T, NodeKind::CLOSURE_T
            clear(node.value.t_func.args)
            clear(node.value.t_func.ret)
        case NodeKind::REF_T, NodeKind::PTR_T, NodeKind::ARRAY_T, NodeKind::WEAK_REF_T
            clear(node.value.t_parr.tpe)
        case NodeKind::ARRAY_STATIC_T
            clear(node.value.t_arrs.tpe)
        case NodeKind::VARIANT_T, NodeKind::TUPLE_T
            clear(node.value.t_variant.variants)
        case NodeKind::STRUCTURAL_T_MEMBER
            clear(node.value.structural_member.name)
            clear(node.value.structural_member.params)
            clear(node.value.structural_member.returns)
        case NodeKind::ERROR, NodeKind::DEFINED, NodeKind::SIZE_OF, NodeKind::ALIGN_OF, NodeKind::TYPE_OF_T,
            NodeKind::UADD..=NodeKind::NOT, NodeKind::ID_ASSIGN, NodeKind::UNSIGNED_T, NodeKind::TYPE_T, NodeKind::YIELD_FROM
            clear(node.value.expr)
        case NodeKind::RANGE, NodeKind::RANGE_INC, NodeKind::MEMBER_ACCESS,
            NodeKind::CAST, NodeKind::ADD..=NodeKind::OR,
            NodeKind::BAND..=NodeKind::SHR_EQ
            clear(node.value.bin_op.left)
            clear(node.value.bin_op.right)
        case NodeKind::TYPE_CONSTRUCTOR
            clear(node.value.type_constructor.name)
            clear(node.value.type_constructor.args)
        case NodeKind::FROM
            clear(node.value.from_.module)
            clear(node.value.from_.idents)
        case NodeKind::INTEGER, NodeKind::CHAR, NodeKind::FLOAT,
            NodeKind::BOOLEAN, NodeKind::NULL, NodeKind::UNDEF, NodeKind::BREAK, NodeKind::CONTINUE,
            NodeKind::WORD_T, NodeKind::STAR
        case
            error(node.kind, "\n")
            assert
    }
}

def find(vec: &Vector(&Node), line: int, column: int) -> &Node {
    if not vec { return null }
    // TODO iterating vector doesn't work for some reason
    for var i in 0..vec.length {
        var node = vec(i)
        let n2 = find(node, line, column)
        if n2 {
            return n2 
        }
    }
    return null
}

export def find(node: &Node, line: int, column: int) -> &Node {
    if not node { return null }
    //error("Node: ", node.kind, " ", node.loc.line, " ", node.loc.end_line, " ", node.loc.column, " ", node.loc.end_column, "\n")
    //error("Position: ", line, " ", column, "\n")
    if line > node.loc.line and line < node.loc.end_line or
        /* on first line */ line == node.loc.line and column >= node.loc.column and 
            (node.loc.end_line > node.loc.line or column <= node.loc.end_column) or
        /* on last line */ line == node.loc.end_line and column <= node.loc.end_column and 
            (node.loc.line < node.loc.end_line or column >= node.loc.column) {

        switch node.kind {
            case NodeKind::LOOP, NodeKind::ELSE, NodeKind::DEFER, 
                NodeKind::RETURN, NodeKind::YIELD, NodeKind::IMPORT,
                NodeKind::STRUCT_T, NodeKind::UNION_T, NodeKind::STRUCTURAL_T
                var n2 = find(node.value.body, line, column)
                if n2 { return n2 }
            case NodeKind::PROGRAM
                var n2 = find(node.value.program.body, line, column)
                if n2 { return n2 }
            case NodeKind::ASSERT
                var n2 = find(node.value.assert_.cond, line, column)
                if n2 { return n2 }
                n2 = find(node.value.assert_.message, line, column)
                if n2 { return n2 }
            case NodeKind::IF, NodeKind::STATIC_IF
                var n2 = find(node.value.if_.cond, line, column)
                if n2 { return n2 }
                n2 = find(node.value.if_.body, line, column)
                if n2 { return n2 }
                n2 = find(node.value.if_.else_if, line, column)
                if n2 { return n2 }
                n2 = find(node.value.if_.else_, line, column)
                if n2 { return n2 }
            case NodeKind::ELSE_IF
                var n2 = find(node.value.else_if.cond, line, column)
                if n2 { return n2 }
                n2 = find(node.value.else_if.body, line, column)
                if n2 { return n2 }
            case NodeKind::IF_EXPR
                var n2 = find(node.value.if_expr.if_true, line, column)
                if n2 { return n2 }
                n2 = find(node.value.if_expr.cond, line, column)
                if n2 { return n2 }
                n2 = find(node.value.if_expr.if_false, line, column)
                if n2 { return n2 }
            case NodeKind::WHILE
                var n2 = find(node.value.while_loop.expr, line, column)
                if n2 { return n2 }
                n2 = find(node.value.while_loop.body, line, column)
                if n2 { return n2 }
            case NodeKind::FOR
                var n2 = find(node.value.for_loop.iddecl, line, column)
                if n2 { return n2 }
                n2 = find(node.value.for_loop.expr, line, column)
                if n2 { return n2 }
                n2 = find(node.value.for_loop.body, line, column)
                if n2 { return n2 }
            case NodeKind::FOR_ID_DECL
                var n2 = find(node.value.for_id_decl.ident, line, column)
                if n2 { return n2 }
            case NodeKind::DEF
                var n2 = find(node.value.def_.name, line, column)
                if n2 { return n2 }
                n2 = find(node.value.def_.params, line, column)
                if n2 { return n2 }
                n2 = find(node.value.def_.returns, line, column)
                if n2 { return n2 }
                n2 = find(node.value.def_.body, line, column)
                if n2 { return n2 }
            case NodeKind::CASE
                var n2 = find(node.value.case_.expr, line, column)
                if n2 { return n2 }
                n2 = find(node.value.case_.body, line, column)
                if n2 { return n2 }
            case NodeKind::SWITCH
                var n2 = find(node.value.switch_.expr, line, column)
                if n2 { return n2 }
                n2 = find(node.value.switch_.body, line, column)
                if n2 { return n2 }
            case NodeKind::STRING
                return node
            case NodeKind::IDENTIFIER
                return node
            case NodeKind::STRUCT_LIT
                var n2 = find(node.value.struct_lit.args, line, column)
                if n2 { return n2 }
                n2 = find(node.value.struct_lit.kwargs, line, column)
                if n2 { return n2 }
            case NodeKind::IMPORT_MODULE
                var n2 = find(node.value.import_module.name, line, column)
                if n2 { return n2 }
                n2 = find(node.value.import_module.alias, line, column)
                if n2 { return n2 }
            case NodeKind::ASSIGN
                var n2 = find(node.value.assign.left, line, column)
                if n2 { return n2 }
                n2 = find(node.value.assign.right, line, column)
                if n2 { return n2 }
            case NodeKind::PARAMETER
                var n2 = find(node.value.param.name, line, column)
                if n2 { return n2 }
                n2 = find(node.value.param.tpe, line, column)
                if n2 { return n2 }
                n2 = find(node.value.param.value, line, column)
                if n2 { return n2 }
            case NodeKind::FUNC_CALL
                var n2 = find(node.value.func_call.left, line, column)
                if n2 { return n2 }
                n2 = find(node.value.func_call.args, line, column)
                if n2 { return n2 }
                n2 = find(node.value.func_call.kwargs, line, column)
                if n2 { return n2 }
            case NodeKind::TYPE_DECL
                var n2 = find(node.value.type_decl.left, line, column)
                if n2 { return n2 }
                n2 = find(node.value.type_decl.right, line, column)
                if n2 { return n2 }
            case NodeKind::VAR_DECL
                var n2 = find(node.value.var_decl.left, line, column)
                if n2 { return n2 }
                n2 = find(node.value.var_decl.right, line, column)
                if n2 { return n2 }
            case NodeKind::ID_DECL
                var n2 = find(node.value.id_decl.value, line, column)
                if n2 { return n2 }
                n2 = find(node.value.id_decl.tpe, line, column)
                if n2 { return n2 }
            case NodeKind::NAMED_ARG
                var n2 = find(node.value.named_arg.name, line, column)
                if n2 { return n2 }
                n2 = find(node.value.named_arg.value, line, column)
                if n2 { return n2 }
            case NodeKind::ID_DECL_STRUCT
                var n2 = find(node.value.id_decl_struct.ident, line, column)
                if n2 { return n2 }
                n2 = find(node.value.id_decl_struct.tpe, line, column)
                if n2 { return n2 }
            case NodeKind::ID_DECL_ENUM
                var n2 = find(node.value.id_decl_enum.ident, line, column)
                if n2 { return n2 }
                n2 = find(node.value.id_decl_enum.value, line, column)
                if n2 { return n2 }
            case NodeKind::ENUM_T
                var n2 = find(node.value.t_enum.tpe, line, column)
                if n2 { return n2 }
                n2 = find(node.value.t_enum.body, line, column)
                if n2 { return n2 }
            case NodeKind::FUNCTION_T, NodeKind::CLOSURE_T
                var n2 = find(node.value.t_func.args, line, column)
                if n2 { return n2 }
                n2 = find(node.value.t_func.ret, line, column)
                if n2 { return n2 }
            case NodeKind::REF_T, NodeKind::PTR_T, NodeKind::ARRAY_T, NodeKind::WEAK_REF_T
                var n2 = find(node.value.t_parr.tpe, line, column)
                if n2 { return n2 }
            case NodeKind::ARRAY_STATIC_T
                var n2 = find(node.value.t_arrs.n, line, column)
                if n2 { return n2 }
                n2 = find(node.value.t_arrs.tpe, line, column)
                if n2 { return n2 }
            case NodeKind::VARIANT_T, NodeKind::TUPLE_T
                var n2 = find(node.value.t_variant.variants, line, column)
                if n2 { return n2 }
            case NodeKind::STRUCTURAL_T_MEMBER
                var n2 = find(node.value.structural_member.name, line, column)
                if n2 { return n2 }
                n2 = find(node.value.structural_member.params, line, column)
                if n2 { return n2 }
                n2 = find(node.value.structural_member.returns, line, column)
                if n2 { return n2 }
            case NodeKind::ERROR, NodeKind::DEFINED, NodeKind::SIZE_OF, NodeKind::ALIGN_OF, NodeKind::TYPE_OF_T,
                NodeKind::UADD..=NodeKind::NOT, NodeKind::ID_ASSIGN, NodeKind::UNSIGNED_T, NodeKind::TYPE_T, NodeKind::YIELD_FROM
                var n2 = find(node.value.expr, line, column)
                if n2 { return n2 }
            case NodeKind::RANGE, NodeKind::RANGE_INC, NodeKind::MEMBER_ACCESS,
                NodeKind::CAST, NodeKind::ADD..=NodeKind::OR,
                NodeKind::BAND..=NodeKind::SHR_EQ
                var n2 = find(node.value.bin_op.left, line, column)
                if n2 { return n2 }
                n2 = find(node.value.bin_op.right, line, column)
                if n2 { return n2 }
            case NodeKind::FROM
                var n2 = find(node.value.from_.module, line, column)
                if n2 { return n2 }
                n2 = find(node.value.from_.idents, line, column)
                if n2 { return n2 }
            case NodeKind::TYPE_CONSTRUCTOR
                var n2 = find(node.value.type_constructor.name, line, column)
                if n2 { return n2 }
                n2 = find(node.value.type_constructor.args, line, column)
                if n2 { return n2 }
            case NodeKind::INTEGER, NodeKind::CHAR, NodeKind::FLOAT,
                NodeKind::BOOLEAN, NodeKind::NULL, NodeKind::UNDEF, NodeKind::BREAK, NodeKind::CONTINUE,
                NodeKind::WORD_T, NodeKind::STAR
                return node
            case
                error(node.kind, "\n")
                assert
        }
        return node
    }
    return null
}

export type ParseState = struct {
    filename: Str
    display_name: Str
    module: Str
    has_error: bool
    has_yield: bool
    lines: &[Str]
    tokens: *lexer::TokenList
    last_token: *lexer::TokenList
    current_module: &toolchain::Module
    last_string: String
}

export def make_identifier(s: String...) -> &Node {
    let vec = vector::make(String)
    for var i in 0..s.size {
        vec.push(s(i))
    }

    let node = [
        kind = NodeKind::IDENTIFIER,
        loc = [
            filename = "builtins",
            line = -1,
            column = -1            
        ] !SourceLoc
    ] !Node
    node.value.identifier.path = vec
    return node
}

export def identifier_from_str(s: Str) -> &Node {
    return make_identifier(@util::split(s, "::"))
}

// This copies a node, all the contents are the same
export def copy_node(node: &Node) -> &Node {
    let copy: &Node = @node
    return copy
}

def deep_copy_vector_of_nodes(v: &Vector(&Node), clear_svalue: bool = true) -> &Vector(&Node) {
    if not v { return null }
    let copy = vector::make(type &Node)
    for var i in 0..vector::length(v) {
        var node = v(i)
        node = deep_copy_node(node, clear_svalue)
        copy.push(node)
    }
    return copy
}

export def deep_copy_node(node: &Node, clear_svalue: bool = true) -> &Node {
    if not node { return null }
    let copy: &Node = @node
    if clear_svalue {
        copy.svalue = null
    }
    copy.tpe = typechecking::copy(node.tpe)

    switch node.kind {
        case NodeKind::PROGRAM
            copy.value.program.body = deep_copy_vector_of_nodes(node.value.program.body, clear_svalue)
            copy.body = copy.value.program.body
        case NodeKind::LOOP, NodeKind::ELSE, NodeKind::DEFER
            copy.value.body = deep_copy_vector_of_nodes(node.value.body, clear_svalue)
            copy.body = copy.value.body
        case NodeKind::RETURN, NodeKind::YIELD, NodeKind::IMPORT,
            NodeKind::STRUCT_T, NodeKind::UNION_T, NodeKind::STRUCTURAL_T
            copy.value.body = deep_copy_vector_of_nodes(node.value.body, clear_svalue)
        case NodeKind::ASSERT
            copy.value.assert_.cond = deep_copy_node(node.value.assert_.cond, clear_svalue)
            copy.value.assert_.message = deep_copy_node(node.value.assert_.message, clear_svalue)
        case NodeKind::IF, NodeKind::STATIC_IF
            copy.value.if_.cond = deep_copy_node(node.value.if_.cond, clear_svalue)
            copy.value.if_.else_if = deep_copy_vector_of_nodes(node.value.if_.else_if, clear_svalue)
            copy.value.if_.else_ = deep_copy_node(node.value.if_.else_, clear_svalue)
            copy.value.if_.body = deep_copy_vector_of_nodes(node.value.if_.body, clear_svalue)
            copy.body = copy.value.if_.body
        case NodeKind::ELSE_IF
            copy.value.else_if.cond = deep_copy_node(node.value.else_if.cond, clear_svalue)
            copy.value.else_if.body = deep_copy_vector_of_nodes(node.value.else_if.body, clear_svalue)
            copy.body = copy.value.else_if.body
        case NodeKind::IF_EXPR
            copy.value.if_expr.cond = deep_copy_node(node.value.if_expr.cond, clear_svalue)
            copy.value.if_expr.if_true = deep_copy_node(node.value.if_expr.if_true, clear_svalue)
            copy.value.if_expr.if_false = deep_copy_node(node.value.if_expr.if_false, clear_svalue)
        case NodeKind::WHILE
            copy.value.while_loop.expr = deep_copy_node(node.value.while_loop.expr, clear_svalue)
            copy.value.while_loop.body = deep_copy_vector_of_nodes(node.value.while_loop.body, clear_svalue)
            copy.body = copy.value.while_loop.body
        case NodeKind::FOR
            copy.value.for_loop.iddecl = deep_copy_node(node.value.for_loop.iddecl, clear_svalue)
            copy.value.for_loop.expr = deep_copy_node(node.value.for_loop.expr, clear_svalue)
            copy.value.for_loop.body = deep_copy_vector_of_nodes(node.value.for_loop.body, clear_svalue)
            copy.body = copy.value.for_loop.body
        case NodeKind::FOR_ID_DECL
            copy.value.for_id_decl.ident = deep_copy_node(node.value.for_id_decl.ident, clear_svalue)
        case NodeKind::DEF
            copy.value.def_.params = deep_copy_vector_of_nodes(node.value.def_.params, clear_svalue)
            copy.value.def_.returns = deep_copy_vector_of_nodes(node.value.def_.returns, clear_svalue)
            copy.value.def_.body = deep_copy_vector_of_nodes(node.value.def_.body, clear_svalue)
            copy.body = copy.value.def_.body
        case NodeKind::CASE
            copy.value.case_.expr = deep_copy_vector_of_nodes(node.value.case_.expr, clear_svalue)
            copy.value.case_.body = deep_copy_vector_of_nodes(node.value.case_.body, clear_svalue)
            copy.body = copy.value.case_.body
        case NodeKind::SWITCH
            copy.value.switch_.expr = deep_copy_node(node.value.switch_.expr, clear_svalue)
            copy.value.switch_.body = deep_copy_vector_of_nodes(node.value.switch_.body, clear_svalue)
            copy.body = copy.value.switch_.body
        case NodeKind::STRING
            copy.value.str = node.value.str
        case NodeKind::IDENTIFIER
            // TODO This is not actually a deep copy
            copy.value.identifier.path = vector::copy(node.value.identifier.path)
            copy.value.identifier.args = deep_copy_vector_of_nodes(node.value.identifier.args, clear_svalue)
        case NodeKind::STRUCT_LIT
            copy.value.struct_lit.args = deep_copy_vector_of_nodes(node.value.struct_lit.args, clear_svalue)
            copy.value.struct_lit.kwargs = deep_copy_vector_of_nodes(node.value.struct_lit.kwargs, clear_svalue)
        case NodeKind::IMPORT_MODULE
            copy.value.import_module.name = deep_copy_node(node.value.import_module.name, clear_svalue)
            copy.value.import_module.alias = deep_copy_node(node.value.import_module.alias, clear_svalue)
        case NodeKind::ASSIGN
            copy.value.assign.left = deep_copy_vector_of_nodes(node.value.assign.left, clear_svalue)
            copy.value.assign.right = deep_copy_vector_of_nodes(node.value.assign.right, clear_svalue)
        case NodeKind::PARAMETER
            copy.value.param.name = deep_copy_node(node.value.param.name, clear_svalue)
            copy.value.param.tpe = deep_copy_node(node.value.param.tpe, clear_svalue)
            copy.value.param.value = deep_copy_node(node.value.param.value, clear_svalue)
        case NodeKind::FUNC_CALL
            copy.value.func_call.left = deep_copy_node(node.value.func_call.left, clear_svalue)
            copy.value.func_call.args = deep_copy_vector_of_nodes(node.value.func_call.args, clear_svalue)
            copy.value.func_call.kwargs = deep_copy_vector_of_nodes(node.value.func_call.kwargs, clear_svalue)
        case NodeKind::TYPE_DECL
            copy.value.type_decl.left = deep_copy_vector_of_nodes(node.value.type_decl.left, clear_svalue)
            copy.value.type_decl.right = deep_copy_vector_of_nodes(node.value.type_decl.right, clear_svalue)
        case NodeKind::VAR_DECL
            copy.value.var_decl.left = deep_copy_vector_of_nodes(node.value.var_decl.left, clear_svalue)
            copy.value.var_decl.right = deep_copy_vector_of_nodes(node.value.var_decl.right, clear_svalue)
        case NodeKind::ID_DECL
            copy.value.id_decl.value = deep_copy_node(node.value.id_decl.value, clear_svalue)
            copy.value.id_decl.tpe = deep_copy_node(node.value.id_decl.tpe, clear_svalue)
        case NodeKind::NAMED_ARG
            copy.value.named_arg.name = deep_copy_node(node.value.named_arg.name, clear_svalue)
            copy.value.named_arg.value = deep_copy_node(node.value.named_arg.value, clear_svalue)
        case NodeKind::ID_DECL_STRUCT
            copy.value.id_decl_struct.ident = deep_copy_node(node.value.id_decl_struct.ident, clear_svalue)
            copy.value.id_decl_struct.tpe = deep_copy_node(node.value.id_decl_struct.tpe, clear_svalue)
        case NodeKind::ID_DECL_ENUM
            copy.value.id_decl_enum.ident = deep_copy_node(node.value.id_decl_enum.ident, clear_svalue)
            copy.value.id_decl_enum.value = deep_copy_node(node.value.id_decl_enum.value, clear_svalue)
        case NodeKind::ENUM_T
            copy.value.t_enum.tpe = deep_copy_node(node.value.t_enum.tpe, clear_svalue)
            copy.value.t_enum.body = deep_copy_vector_of_nodes(node.value.t_enum.body, clear_svalue)
        case NodeKind::FUNCTION_T, NodeKind::CLOSURE_T
            copy.value.t_func.args = deep_copy_vector_of_nodes(node.value.t_func.args, clear_svalue)
            copy.value.t_func.ret = deep_copy_vector_of_nodes(node.value.t_func.ret, clear_svalue)
        case NodeKind::REF_T, NodeKind::PTR_T, NodeKind::ARRAY_T, NodeKind::WEAK_REF_T
            copy.value.t_parr.tpe = deep_copy_node(node.value.t_parr.tpe, clear_svalue)
        case NodeKind::ARRAY_STATIC_T
            copy.value.t_arrs.tpe = deep_copy_node(node.value.t_arrs.tpe, clear_svalue)
        case NodeKind::VARIANT_T, NodeKind::TUPLE_T
            copy.value.t_variant.variants = deep_copy_vector_of_nodes(node.value.t_variant.variants, clear_svalue)
        case NodeKind::STRUCTURAL_T_MEMBER
            copy.value.structural_member.name = deep_copy_node(node.value.structural_member.name, clear_svalue)
            copy.value.structural_member.params = deep_copy_vector_of_nodes(node.value.structural_member.params, clear_svalue)
            copy.value.structural_member.returns = deep_copy_vector_of_nodes(node.value.structural_member.returns, clear_svalue)
        case NodeKind::ERROR, NodeKind::DEFINED, NodeKind::SIZE_OF, NodeKind::ALIGN_OF, NodeKind::TYPE_OF_T,
            NodeKind::UADD..=NodeKind::NOT, NodeKind::ID_ASSIGN, NodeKind::UNSIGNED_T, NodeKind::TYPE_T, NodeKind::YIELD_FROM
            // Unary op
            copy.value.expr = deep_copy_node(node.value.expr, clear_svalue)
        case NodeKind::RANGE, NodeKind::RANGE_INC, NodeKind::MEMBER_ACCESS,
            NodeKind::CAST, NodeKind::ADD..=NodeKind::OR,
            NodeKind::BAND..=NodeKind::SHR_EQ
            // Binary op
            copy.value.bin_op.left = deep_copy_node(node.value.bin_op.left, clear_svalue)
            copy.value.bin_op.right = deep_copy_node(node.value.bin_op.right, clear_svalue)
        case NodeKind::FROM
            copy.value.from_.module = deep_copy_node(node.value.from_.module, clear_svalue)
            copy.value.from_.idents = deep_copy_vector_of_nodes(node.value.from_.idents, clear_svalue)
        case NodeKind::TYPE_CONSTRUCTOR
            copy.value.type_constructor.name = deep_copy_node(node.value.type_constructor.name, clear_svalue)
            copy.value.type_constructor.args = deep_copy_vector_of_nodes(node.value.type_constructor.args, clear_svalue)
        case NodeKind::INTEGER, NodeKind::CHAR, NodeKind::FLOAT,
            NodeKind::BOOLEAN, NodeKind::NULL, NodeKind::UNDEF, NodeKind::BREAK, NodeKind::CONTINUE,
            NodeKind::WORD_T, NodeKind::STAR
        case
            error(node.kind, "\n")
            assert
    }

    return copy
}

export def identifier_to_str(node: &Node, types: bool = true) -> Str {
    assert node.kind == NodeKind::IDENTIFIER
    var res: StringBuffer = ""
    let len = vector::length(node.value.identifier.path)
    for var i in 0..len {
        res += node.value.identifier.path(i)
        if i < len - 1 {
            res += "::"
        }
    }
    if types and node.value.identifier.types {
        let len = vector::length(node.value.identifier.types)
        res += "::"
        if len > 0 {
            res += '('
            for var i in 0..len {
                let np = node.value.identifier.types(i)
                res += debug::type_to_str(np.tpe, full_name = true)
                if i < len - 1 {
                    res += ", "
                }
            }
            res += ')'
        }
    }

    return res
}

def make_node(kind: NodeKind, line: int, column: int, state: &ParseState) -> &Node {
    state.last_string = null

    var end_line = 0
    var end_column = 0

    if state.last_token {
        end_line = state.last_token.value.end_line
        end_column = state.last_token.value.end_column
    } else {
        let current_token = peek(state)
        end_line = current_token.line
        end_column = current_token.column
    }

    return [
        kind = kind,
        loc = [
            filename = state.filename,
            display_name = state.display_name,
            module = state.module,
            line = line,
            column = column,
            end_line = end_line,
            end_column = end_column
        ] !SourceLoc
    ] !Node
}

def make_bin_op(state: &ParseState, token: lexer::Token, kind: NodeKind, left: &Node, right: &Node) -> &Node {
    var node = make_node(kind, token.line, token.column, state)
    node.value.bin_op = [
        left = left, right = right
    ] !NodeBinaryOp
    node._hash = combine_hashes(kind !uint64, left.hash, right.hash)

    return node
}

def make_un_op(state: &ParseState, token: lexer::Token, kind: NodeKind, right: &Node) -> &Node {
    var node = make_node(kind, token.line, token.column, state)
    node.value.expr = right
    node._hash = combine_hashes(kind !uint64, right.hash)

    return node
}

def skip_whitespace(state: &ParseState) {
    if not state.tokens { return }
    var tt = state.tokens.value.tpe
    while tt == lexer::TokenType::WHITESPACE or 
        tt == lexer::TokenType::COMMENT or
        tt == lexer::TokenType::ERROR {

        if tt == lexer::TokenType::ERROR {
            let token = state.tokens.value
            errors::errort(token, state, token.value.str)
        }

        state.tokens = state.tokens.next
        if not state.tokens { return }
        tt = state.tokens.value.tpe
    }
}

def make_eof(state: &ParseState) -> lexer::Token {
    let lines = state.current_module.lines
    var line = 0
    var column = 0
    if lines.size > 0 {
        line = (lines.size - 1) !int
        column = (lines(line).length) !int
    }
    return [ 
        tpe = lexer::TokenType::EOF, 
        line = line, 
        column = column, 
        end_line = line, 
        end_column = column + 1 
    ] !lexer::Token
}

def pop(state: &ParseState) -> lexer::Token {
    skip_whitespace(state)
    if not state.tokens {
        return make_eof(state)
    }
    let token = state.tokens.value
    state.last_token = state.tokens
    state.tokens = state.tokens.next
    return token
}

def peek(state: &ParseState) -> lexer::Token {
    skip_whitespace(state)
    if not state.tokens {
        return make_eof(state)
    }
    return state.tokens.value
}

def peek(state: &ParseState, look_ahead: int) -> lexer::Token {
    skip_newline(state)
    if not state.tokens {
        return make_eof(state)
    }
    let prev_tokens = state.tokens
    while look_ahead > 0 and state.tokens {
        state.tokens = state.tokens.next
        skip_whitespace(state)
        look_ahead -= 1
    }
    let end = state.tokens
    state.tokens = prev_tokens
    if not end {
        return make_eof(state)
    }
    return end.value
}

def back(state: &ParseState) {
    assert state.last_token != null
    state.tokens = state.last_token
    state.last_token = null
}

def expect(state: &ParseState, tpe: lexer::TokenType, msg: Str) -> lexer::Token {
    let token = pop(state)
    if token.tpe != tpe {
        errors::errort(token, state, msg)
    }
    return token
}

def skip_newline(state: &ParseState) {
    loop {
        let token = peek(state)
        if token.tpe == lexer::TokenType::NEW_LINE {
            pop(state)
            continue
        }
        break
    }
}

def next_token(state: &ParseState, tpe: lexer::TokenType) -> bool {
    let token = peek(state)
    if token.tpe == tpe {
        pop(state)
        return true
    }
    return false
}

def expect_identifier(parse_state: &ParseState) -> &Node {
    var token = peek(parse_state)
    if token.tpe != lexer::TokenType::IDENTIFIER {
        errors::errort(token, parse_state, "Expected identifier")
        return null
    }
    return parse_identifier(parse_state)
}

def parse_identifier(parse_state: &ParseState) -> &Node {
    var token = pop(parse_state)
    let line = token.line
    let column = token.column

    var prefixed = false
    if token.tpe == lexer::TokenType::DOUBLE_COLON {
        prefixed = true
        token = pop(parse_state)
    }
    
    let path = vector::make(String)
    loop {
        path.push(token.value.str)
        token = peek(parse_state)
        if token.tpe == lexer::TokenType::DOUBLE_COLON {
            token = pop(parse_state)
            var ident = peek(parse_state)
            if ident.tpe == lexer::TokenType::IDENTIFIER {
                token = pop(parse_state)
                continue
            } else {
                back(parse_state)
            }
        }
        break
    }

    var args: &Vector(&Node) = null
    token = peek(parse_state)
    if token.tpe == lexer::TokenType::DOUBLE_COLON {
        pop(parse_state)
        // We have a function reference
        token = peek(parse_state)
        if token.tpe == lexer::TokenType::O_PAREN {
            args = vector::make(type &Node)
            
            pop(parse_state)
            token = peek(parse_state)
            while token.tpe != lexer::TokenType::C_PAREN and 
                token.tpe != lexer::TokenType::EOF {
                let expr = expect_type(parse_state)
                args.push(expr)
                token = peek(parse_state)
                if token.tpe == lexer::TokenType::COMMA {
                    pop(parse_state)
                    token = peek(parse_state)
                    continue
                }
                break
            }
            expect(parse_state, lexer::TokenType::C_PAREN, "Expected ')'")
        } else {
            path.push("")   // Push an empty last path element so that you can autocomplete based on the head
        }
    }

    var node = make_node(NodeKind::IDENTIFIER, line, column, parse_state)
    node.value.identifier.path = path
    node.value.identifier.args = args
    node.value.identifier.prefixed = prefixed

    var h: uint64 = hash(path)
    if args {
        for var i in 0..args.length {
            h = combine_hashes(h, hash(args(i)))
        }
    }
    node._hash = h

    return node
}

def parse_array_n(parse_state: &ParseState) -> &Node {
    var tok = peek(parse_state)
    let line = tok.line
    let column = tok.column

    if tok.tpe != lexer::TokenType::O_SQUARE {
        return null
    }
    pop(parse_state)
    tok = peek(parse_state)

    var n: &Node = null
    if tok.tpe == lexer::TokenType::QUESTION_MARK {
        pop(parse_state)
    } else {
        n = parse_expression(parse_state)
        if not n {
            return null
        }
    }

    tok = pop(parse_state)
    if tok.tpe != lexer::TokenType::SEMICOLON {
        return null
    }

    var kw = VarDecl::VAR
    tok = peek(parse_state)
    if tok.tpe == lexer::TokenType::K_VAR {
        pop(parse_state)
    } else if tok.tpe == lexer::TokenType::K_LET {
        pop(parse_state)
        kw = VarDecl::LET
    }
    let tpe = parse_type(parse_state)
    if not tpe {
        return null
    }

    tok = peek(parse_state)
    if tok.tpe != lexer::TokenType::C_SQUARE {
        return null
    }
    pop(parse_state)

    var node = make_node(NodeKind::ARRAY_STATIC_T, line, column, parse_state)
    node.value.t_arrs = [
        n = n,
        kw = kw,
        tpe = tpe
    ] !NodeArrayStaticT
    node._hash = combine_hashes(node.kind !uint64, kw !uint64, hash(n), hash(tpe))

    return node
}

def expect_array_or_tuple(parse_state: &ParseState) -> &Node {
    var tok = peek(parse_state)
    let line = tok.line
    let column = tok.column

    // [N; let T], [N; var T] and [N; T]
    var tokens = parse_state.tokens
    var node = parse_array_n(parse_state)
    if node {
        return node
    }
    parse_state.tokens = tokens

    tok = expect(parse_state, lexer::TokenType::O_SQUARE, "Expected '['")

    tok = peek(parse_state)
    if tok.tpe == lexer::TokenType::C_SQUARE {
        pop(parse_state)

        node = make_node(NodeKind::TUPLE_T, line, column, parse_state)
        node.value.t_variant = [
            variants = vector::make(type &Node)
        ] !NodeVariantT
        node._hash = node.kind !uint64

        return node
    }

    // [let T], [var T] and [T]

    var may_be_tuple = true

    var kw = VarDecl::VAR
    tok = peek(parse_state)
    if tok.tpe == lexer::TokenType::K_VAR {
        pop(parse_state)
        may_be_tuple = false
    } else if tok.tpe == lexer::TokenType::K_LET {
        pop(parse_state)
        kw = VarDecl::LET
        may_be_tuple = false
    }

    var tpe = expect_type(parse_state)

    if may_be_tuple {
        skip_newline(parse_state)
        tok = peek(parse_state)

        if tok.tpe == lexer::TokenType::COMMA {
            let variants = vector::make(type &Node)

            while tok.tpe == lexer::TokenType::COMMA {
                variants.push(tpe)
                pop(parse_state)

                tpe = expect_type(parse_state)
                skip_newline(parse_state)
                tok = peek(parse_state)
            }

            variants.push(tpe)

            tok = expect(parse_state, lexer::TokenType::C_SQUARE, "Expected ']'")
            
            node = make_node(NodeKind::TUPLE_T, line, column, parse_state)
            node.value.t_variant = [
                variants = variants
            ] !NodeVariantT
            node._hash = combine_hashes(node.kind !uint64, hash(variants))
            
            return node
        }
    }

    tok = expect(parse_state, lexer::TokenType::C_SQUARE, "Expected ']'")

    node = make_node(NodeKind::ARRAY_T, line, column, parse_state)
    node.value.t_parr = [
        kw = kw,
        tpe = tpe
    ] !NodePtrArrayT
    node._hash = combine_hashes(node.kind !uint64, kw !uint64, hash(tpe))
    
    return node
}

def expect_weak_ref(parse_state: &ParseState, inline_types: bool) -> &Node {
    var tok = expect(parse_state, lexer::TokenType::K_WEAK_REF, "Expected weak_ref")

    let line = tok.line
    let column = tok.column

    var tpe: &Node = null
    var kw = VarDecl::VAR
    tok = peek(parse_state)
    if tok.tpe == lexer::TokenType::O_PAREN {
        pop(parse_state)
        skip_newline(parse_state)
        tok = peek(parse_state)
        if tok.tpe == lexer::TokenType::K_VAR {
            pop(parse_state)
            skip_newline(parse_state)
        } else if tok.tpe == lexer::TokenType::K_LET {
            pop(parse_state)
            kw = VarDecl::LET
            skip_newline(parse_state)
        }

        var tokens = parse_state.tokens
        tpe = parse_type(parse_state, inline_types)
        if not tpe {
            parse_state.tokens = tokens
        }
        
        skip_newline(parse_state)
        expect(parse_state, lexer::TokenType::C_PAREN, "Expected ')'")
    }

    var node = make_node(NodeKind::WEAK_REF_T, line, column, parse_state)
    node.value.t_parr = [
        kw = kw,
        tpe = tpe
    ] !NodePtrArrayT
    node._hash = combine_hashes(node.kind !uint64, kw !uint64, hash(tpe))

    return node
}

def expect_ptr_ref(parse_state: &ParseState, ref: bool, inline_types: bool) -> &Node {
    var kind: NodeKind
    var tok: lexer::Token
    if ref {
        kind = NodeKind::REF_T
        tok = expect(parse_state, lexer::TokenType::OP_BAND, "Expected '&'")
    } else {
        kind = NodeKind::PTR_T
        tok = expect(parse_state, lexer::TokenType::OP_MUL, "Expected '*'")
    }
    let line = tok.line
    let column = tok.column

    var kw = VarDecl::VAR
    tok = peek(parse_state)
    if tok.tpe == lexer::TokenType::K_VAR {
        pop(parse_state)
    } else if tok.tpe == lexer::TokenType::K_LET {
        pop(parse_state)
        kw = VarDecl::LET
    }

    var tokens = parse_state.tokens
    var tpe = parse_type2(parse_state, inline_types)
    if not tpe {
        parse_state.tokens = tokens
    }

    var node = make_node(kind, line, column, parse_state)
    node.value.t_parr = [
        kw = kw,
        tpe = tpe
    ] !NodePtrArrayT
    node._hash = combine_hashes(node.kind !uint64, kw !uint64, hash(tpe))

    return node
}

def parse_id_decl_struct(parse_state: &ParseState) -> &Node {
    var token = peek(parse_state)
    let line = token.line
    let column = token.column
    
    var node: &Node = null
    if token.tpe == lexer::TokenType::K_STRUCT {
        node = expect_struct(parse_state)
    } else {
        var bit_size: uint64 = 0
        var is_bitfield = false
        if token.tpe == lexer::TokenType::PRAGMA {
            pop(parse_state)
            if token.value.str == "#bits" {
                is_bitfield = true
                expect(parse_state, lexer::TokenType::O_PAREN, "Expected '('")
                var n = expect(parse_state, lexer::TokenType::INTEGER, "Expected integer")
                if n.tpe != lexer::TokenType::INTEGER {
                    return null
                }
                bit_size = n.value.i
                expect(parse_state, lexer::TokenType::C_PAREN, "Expected ')'")
            } else {
                errors::errort(token, parse_state, "Invalid pragma")
            }
        }
        skip_newline(parse_state)
        token = peek(parse_state)

        var ident: &Node = null
        var tpe: &Node = null

        if token.tpe == lexer::TokenType::COLON {
            pop(parse_state)
            skip_newline(parse_state)
            tpe = expect_type(parse_state)
        } else {
            ident = expect_identifier(parse_state)
            skip_newline(parse_state)
            expect(parse_state, lexer::TokenType::COLON, "Expected ':'")
            skip_newline(parse_state)
            tpe = expect_type(parse_state)
        }

        if not ident and not is_bitfield {
            errors::errort(token, parse_state, "Expected identifier")
        }
        
        node = make_node(NodeKind::ID_DECL_STRUCT, line, column, parse_state)
        node.value.id_decl_struct = [
            ident = ident,
            tpe = tpe,
            is_bitfield = is_bitfield,
            bit_size = bit_size
        ] !NodeIdDeclStruct
        node._hash = combine_hashes(node.kind !uint64, is_bitfield !uint64, bit_size, hash(ident), hash(tpe))
    }
    
    parse_t_term(parse_state)
    return node
}

def expect_struct(parse_state: &ParseState) -> &Node {
    var token = peek(parse_state)
    let line = token.line
    let column = token.column

    var kind = NodeKind::STRUCT_T

    expect(parse_state, lexer::TokenType::K_STRUCT, "Expected struct")
    skip_newline(parse_state)
    token = peek(parse_state)
    if token.tpe == lexer::TokenType::PRAGMA {
        pop(parse_state)
        if token.value.str == "#union" {
            kind = NodeKind::UNION_T
        } else {
            errors::errort(token, parse_state, "Unexpected pragma, only #union allowed")
            return null
        }
    }
    expect(parse_state, lexer::TokenType::O_BRACE, "Expected '{'")
    skip_newline(parse_state)

    var body = vector::make(type &Node)

    token = peek(parse_state)
    while token.tpe != lexer::TokenType::C_BRACE and
        token.tpe != lexer::TokenType::EOF {
        body.push(parse_id_decl_struct(parse_state))
        skip_newline(parse_state)
        token = peek(parse_state)
    }

    expect(parse_state, lexer::TokenType::C_BRACE, "Expected '}'")

    var node = make_node(kind, line, column, parse_state)
    node.value.body = body
    node._hash = combine_hashes(node.kind !uint64, hash(body))
    return node
}

def parse_id_decl_enum(parse_state: &ParseState) -> &Node {
    var token = peek(parse_state)
    let line = token.line
    let column = token.column

    var ident = expect_identifier(parse_state)
    var value: &Node = null
    token = peek(parse_state)
    if token.tpe == lexer::TokenType::OP_ASSIGN {
        pop(parse_state)
        skip_newline(parse_state)
        value = expect_expression(parse_state)
    }

    var node = make_node(NodeKind::ID_DECL_ENUM, line, column, parse_state)
    node.value.id_decl_enum = [
        ident = ident,
        value = value
    ] !NodeIdDeclEnum
    node._hash = combine_hashes(node.kind !uint64, hash(ident), hash(value))
    
    parse_t_term(parse_state)
    return node
}

def expect_enum(parse_state: &ParseState) -> &Node {
    var token = peek(parse_state)
    let line = token.line
    let column = token.column

    expect(parse_state, lexer::TokenType::K_ENUM, "Expected enum")
    skip_newline(parse_state)

    token = peek(parse_state)
    var tpe: &Node = null
    if token.tpe == lexer::TokenType::COLON {
        pop(parse_state)
        skip_newline(parse_state)
        tpe = expect_type(parse_state)
    }

    expect(parse_state, lexer::TokenType::O_BRACE, "Expected '{'")
    skip_newline(parse_state)

    var body = vector::make(type &Node)

    token = peek(parse_state)
    while token.tpe != lexer::TokenType::C_BRACE and
        token.tpe != lexer::TokenType::EOF {
        body.push(parse_id_decl_enum(parse_state))
        skip_newline(parse_state)
        token = peek(parse_state)
    }

    expect(parse_state, lexer::TokenType::C_BRACE, "Expected '}'")

    var node = make_node(NodeKind::ENUM_T, line, column, parse_state)
    node.value.t_enum = [
        tpe = tpe,
        body = body
    ] !NodeEnumT
    node._hash = combine_hashes(node.kind !uint64, hash(tpe), hash(body))
    return node
}

def expect_type_of(parse_state: &ParseState) -> &Node {
    let tok = expect(parse_state, lexer::TokenType::K_TYPE_OF, "Expected type_of")
    skip_newline(parse_state)
    let expr = expect_expression(parse_state)
    var node = make_node(NodeKind::TYPE_OF_T, tok.line, tok.column, parse_state)
    node.value.expr = expr
    node._hash = combine_hashes(node.kind !uint64, hash(expr))
    return node
}

def expect_structural_type(parse_state: &ParseState) -> &Node {
    var tok = peek(parse_state)
    let line = tok.line
    let column = tok.column

    expect(parse_state, lexer::TokenType::K_INTERFACE, "Expected interface")
    skip_newline(parse_state)
    expect(parse_state, lexer::TokenType::O_BRACE, "Expected '{'")

    let defs = vector::make(type &Node)
    loop {
        skip_newline(parse_state)
        tok = peek(parse_state)
        if tok.tpe == lexer::TokenType::K_DEF {
            tok = pop(parse_state)
            let line = tok.line
            let column = tok.column
        	
            skip_newline(parse_state)
            var name: &Node = null 
            tok = peek(parse_state)
            var operator_token = tok
            if tok.tpe == lexer::TokenType::IDENTIFIER or
                tok.tpe == lexer::TokenType::DOUBLE_COLON {
                name = expect_identifier(parse_state)
                if peek(parse_state).tpe == lexer::TokenType::OP_ASSIGN {
                    operator_token = peek(parse_state)
                    pop(parse_state)
                }
            } else {
                tok = pop(parse_state)
            }

            skip_newline(parse_state)
            
            let params = vector::make(type &Node)
            let returns = vector::make(type &Node)

            tok = peek(parse_state)
            if tok.tpe == lexer::TokenType::O_PAREN {
                pop(parse_state)
                tok = peek(parse_state)
                if tok.tpe != lexer::TokenType::C_PAREN and tok.tpe != lexer::TokenType::EOF {
                    loop {
                        skip_newline(parse_state)
                        tok = peek(parse_state)
                        let line = tok.line
                        let column = tok.column

                        let name = expect_identifier(parse_state)
                        skip_newline(parse_state)
                        expect(parse_state, lexer::TokenType::COLON, "Expected ':'")
                        skip_newline(parse_state)
                        let tpe = expect_type(parse_state)

                        let param = make_node(NodeKind::PARAMETER, line, column, parse_state)
                        param.value.param = [
                            name = name,
                            tpe = tpe
                        ] !NodeParam
                        param._hash = combine_hashes(param.kind !uint64, hash(name), hash(tpe))

                        params.push(param)

                        tok = peek(parse_state)
                        if tok.tpe == lexer::TokenType::COMMA {
                            pop(parse_state)
                            continue
                        } else {
                            break
                        }
                    }
                }
                expect(parse_state, lexer::TokenType::C_PAREN, "Expected ')'")
                tok = peek(parse_state)
            }

            skip_newline(parse_state)
            tok = peek(parse_state)
            if tok.tpe == lexer::TokenType::ARROW {
                pop(parse_state)
                skip_newline(parse_state)
                loop {
                    let tpe = expect_type(parse_state)
                    returns.push(tpe)

                    tok = peek(parse_state)
                    if tok.tpe == lexer::TokenType::COMMA {
                        pop(parse_state)
                        skip_newline(parse_state)
                        continue
                    } else {
                        break
                    }
                }
            }

            
            let op_name = operator_token_to_name(params.length == 0, name, operator_token, parse_state) 
            if op_name {
                name = op_name
            } else if operator_token.tpe != lexer::TokenType::IDENTIFIER and 
                operator_token.tpe != lexer::TokenType::DOUBLE_COLON {
                errors::errort(tok, parse_state, "Expected identifier or operator")
            }

            let member = make_node(NodeKind::STRUCTURAL_T_MEMBER, line, column, parse_state)
            member.value.structural_member = [
                name = name,
                kw = MemberType::DEF,
                params = params,
                returns = returns
            ] !NodeStructuralMember
            member._hash = combine_hashes(member.kind !uint64, MemberType::DEF !uint64, hash(name), hash(params), hash(returns))

            defs.push(member)
        } else if tok.tpe == lexer::TokenType::K_VAR or tok.tpe == lexer::TokenType::K_LET {
            let member_type = MemberType::VAR if tok.tpe == lexer::TokenType::K_VAR else MemberType::LET
            skip_newline(parse_state)
            tok = pop(parse_state)
            let line = tok.line
            let column = tok.column
            let name = expect_identifier(parse_state)

            skip_newline(parse_state)
            expect(parse_state, lexer::TokenType::COLON, "Expected ':'")
            skip_newline(parse_state)
            let tpe = expect_type(parse_state)

            let returns = vector::make(type &Node)
            returns.push(tpe)
            
            let member = make_node(NodeKind::STRUCTURAL_T_MEMBER, line, column, parse_state)
            member.value.structural_member = [
                name = name,
                kw = member_type,
                returns = returns
            ] !NodeStructuralMember

            member._hash = combine_hashes(member.kind !uint64, member_type !uint64, hash(name), hash(returns))

            defs.push(member)
        } else if tok.tpe == lexer::TokenType::C_BRACE or tok.tpe == lexer::TokenType::EOF {
            tok = pop(parse_state)
            break
        } else {
            tok = pop(parse_state)
            errors::errort(tok, parse_state, "Expected def, var or let")
        }
    }
    if tok.tpe != lexer::TokenType::C_BRACE {
        errors::errort(tok, parse_state, "Expected '}'")
    }

    let node = make_node(NodeKind::STRUCTURAL_T, line, column, parse_state)
    node.value.body = defs
    node._hash = combine_hashes(node.kind !uint64, hash(defs))
    return node
}

def parse_type_identifier(parse_state: &ParseState, inline_types: bool) -> &Node {
    var token = peek(parse_state)
    let line = token.line
    let column = token.column
    var name = parse_identifier(parse_state)
    
    token = peek(parse_state)
    if token.tpe == lexer::TokenType::O_PAREN {
        pop(parse_state)
        token = peek(parse_state)
        if token.tpe == lexer::TokenType::C_PAREN {
            pop(parse_state)
            return name
        } else {
            let args = vector::make(type &Node)
            while token.tpe != lexer::TokenType::C_PAREN and 
                token.tpe != lexer::TokenType::EOF {
                let tpe = expect_type(parse_state, inline_types)
                args.push(tpe)

                token = peek(parse_state)
                if token.tpe == lexer::TokenType::COMMA {
                    skip_newline(parse_state)
                    pop(parse_state)
                    continue
                } else {
                    expect(parse_state, lexer::TokenType::C_PAREN, "Expected ')'")
                    break
                }
            }
            let node = make_node(NodeKind::TYPE_CONSTRUCTOR, line, column, parse_state)
            node.value.type_constructor = [
                name = name,
                args = args
            ] !NodeTypeConstructor
            node._hash = combine_hashes(node.kind !uint64, hash(name), hash(args))
            return node
        }
    }

    return name
}

def parse_variant_type(parse_state: &ParseState, inline_types: bool) -> &Node {
    var token = peek(parse_state)
    let start_token = token
    var node = parse_type2(parse_state, inline_types)
    
    var variant: &Node
    loop {
        if next_token(parse_state, lexer::TokenType::OP_BOR) {
            if not variant {
                variant = make_node(NodeKind::VARIANT_T, start_token.line, start_token.column, parse_state)
                variant.value.t_variant.variants = vector::make(type &Node)
                variant.value.t_variant.variants.push(node)
            }

            skip_newline(parse_state)
            node = parse_type2(parse_state, inline_types)
            variant.value.t_variant.variants.push(node)
        } else { break }
        token = peek(parse_state)
    }
    if variant {
        variant.loc.end_line = token.line
        variant.loc.end_column = token.column
        variant._hash = combine_hashes(NodeKind::VARIANT_T !uint64, hash(variant.value.t_variant.variants))
        return variant
    }
    return node
}

def parse_type2(parse_state: &ParseState, inline_types: bool) -> &Node {
    var tok = pop(parse_state)

    if tok.tpe == lexer::TokenType::K_INTERFACE {
        back(parse_state)
        return expect_structural_type(parse_state)
    } else if tok.tpe == lexer::TokenType::O_PAREN {
        var node = expect_type(parse_state, inline_types)
        expect(parse_state, lexer::TokenType::C_PAREN, "Expected ')'")
        return node
    } else if tok.tpe == lexer::TokenType::K_TYPE {
        let tpe_node = expect_type(parse_state, inline_types)
        if inline_types { return tpe_node }
        let node = make_node(NodeKind::TYPE_T, tok.line, tok.column, parse_state)
        node.value.expr = tpe_node
        node._hash = combine_hashes(node.kind !uint64, hash(tpe_node))
        return node
    } else if tok.tpe == lexer::TokenType::K_WORD {
        expect(parse_state, lexer::TokenType::O_PAREN, "Expected '('")
        var n = expect(parse_state, lexer::TokenType::INTEGER, "Expected integer")
        if n.tpe != lexer::TokenType::INTEGER {
            return null
        }
        expect(parse_state, lexer::TokenType::C_PAREN, "Expected ')'")
        var node = make_node(NodeKind::WORD_T, tok.line, tok.column, parse_state)
        node.value.i = n.value.i
        node._hash = combine_hashes(node.kind !uint64, n.value.i !uint64)

        return node
    } else if tok.tpe == lexer::TokenType::K_TYPE_OF {
        back(parse_state)
        return expect_type_of(parse_state)
    } else if tok.tpe == lexer::TokenType::K_UNSIGNED {
        let tpe_node = expect_type(parse_state)
        var node = make_node(NodeKind::UNSIGNED_T, tok.line, tok.column, parse_state)
        node.value.expr = tpe_node
        node._hash = combine_hashes(node.kind !uint64, hash(tpe_node))

        return node
    } else if tok.tpe == lexer::TokenType::O_SQUARE {
        back(parse_state)
        return expect_array_or_tuple(parse_state)
    } else if tok.tpe == lexer::TokenType::OP_MUL or
        tok.tpe == lexer::TokenType::OP_BAND {
        back(parse_state)
        return expect_ptr_ref(parse_state, tok.tpe == lexer::TokenType::OP_BAND, inline_types)
    } else if tok.tpe == lexer::TokenType::K_WEAK_REF {
        back(parse_state)
        return expect_weak_ref(parse_state, inline_types)
    } else if tok.tpe == lexer::TokenType::DOUBLE_COLON or
        tok.tpe == lexer::TokenType::IDENTIFIER {
        back(parse_state)
        return parse_type_identifier(parse_state, inline_types)
    } else if tok.tpe == lexer::TokenType::K_STRUCT {
        back(parse_state)
        return expect_struct(parse_state)
    } else if tok.tpe == lexer::TokenType::K_ENUM {
        back(parse_state)
        return expect_enum(parse_state)
    } else {
        back(parse_state)
        return null
    }
}

// TODO Allow things like (A, B) -> (C, D) -> (E, F)
export def parse_type(parse_state: &ParseState, inline_types: bool = true) -> &Node {
    var is_def = false
    var token = peek(parse_state)
    if token.tpe == lexer::TokenType::K_DEF {
        pop(parse_state)
        is_def = true
    }
    let left = parse_variant_type(parse_state, inline_types)
    token = peek(parse_state)
    if token.tpe == lexer::TokenType::ARROW {
        pop(parse_state)
        let right = parse_type(parse_state, inline_types)

        let args = left.value.t_variant.variants if left and left.kind == NodeKind::TUPLE_T else vector::make(type &Node)
        let ret = right.value.t_variant.variants if right and right.kind == NodeKind::TUPLE_T else vector::make(type &Node)

        if left and left.kind != NodeKind::TUPLE_T { args.push(left) }
        if right and right.kind != NodeKind::TUPLE_T { ret.push(right) }

        var node = make_node(NodeKind::FUNCTION_T if is_def else NodeKind::CLOSURE_T, token.line, token.column, parse_state)
        node.value.t_func = [
            args = args,
            ret = ret
        ] !NodeFunctionT
        node._hash = combine_hashes(node.kind !uint64, hash(args), hash(ret))
        
        return node
<<<<<<< HEAD
    } else if is_def {
        errors::errort(token, parse_state, "Expected ->")
        return null
    } else if vector::length(args) > 1 {
        errors::errort(token, parse_state, "Expected single type, got multiple")
        return null
    } else if vector::length(args) == 1 {
        return args(0)
    }     
    return null
=======
    }
    
    return left
>>>>>>> 8312156e
}

// inline_types is a flag to wrap type expressions in Type
def expect_type(parse_state: &ParseState, inline_types: bool = true) -> &Node {
    let token = peek(parse_state)
    let node = parse_type(parse_state, inline_types)
    if not node {
        errors::errort(token, parse_state, "Expected type") 
    }
    return node
}

// TODO: Remove duplicated code, see expect_func_args
def expect_struct_lit(parse_state: &ParseState) -> &Node {
    var token = peek(parse_state)
    let line = token.line
    let column = token.column

    // First try to parse [N; T]
    var tokens = parse_state.tokens
    var node = parse_array_n(parse_state)
    if node { return node }
    parse_state.tokens = tokens
    
    expect(parse_state, lexer::TokenType::O_SQUARE, "Expecting '['")
    var body = vector::make(type &Node)
    skip_newline(parse_state)
    token = peek(parse_state)

    // [var N]
    if token.tpe == lexer::TokenType::K_VAR or token.tpe == lexer::TokenType::K_LET {
        parse_state.tokens = tokens
        return expect_array_or_tuple(parse_state)
    }

    var args = vector::make(type &Node)
    while token.tpe != lexer::TokenType::C_SQUARE and
        token.tpe != lexer::TokenType::EOF {
        
        skip_newline(parse_state)
        token = peek(parse_state)
        if token.tpe == lexer::TokenType::IDENTIFIER {
            var tokens = parse_state.tokens
            pop(parse_state)
            skip_newline(parse_state)
            if peek(parse_state).tpe == lexer::TokenType::OP_ASSIGN {
                parse_state.tokens = tokens
                break // Start list of named arguments
            }
            parse_state.tokens = tokens
        }

        args.push(expect_expression_no_assign(parse_state))

        skip_newline(parse_state)
        token = peek(parse_state)
        if token.tpe != lexer::TokenType::C_SQUARE {
            if token.tpe != lexer::TokenType::COMMA {
                errors::errort(token, parse_state, "Expected ','")
                return null
            } else {
                pop(parse_state)
                token = peek(parse_state)
            }
        }
    }

    var kwargs = vector::make(type &Node)
    while token.tpe != lexer::TokenType::C_SQUARE and
        token.tpe != lexer::TokenType::EOF {

        skip_newline(parse_state)
        token = peek(parse_state)
        let line = token.line
        let column = token.column

        let ident = expect_identifier(parse_state)
        skip_newline(parse_state)

        expect(parse_state, lexer::TokenType::OP_ASSIGN, "expected '='")
        skip_newline(parse_state)
        let expr = expect_expression_no_assign(parse_state)

        let named_arg = make_node(NodeKind::NAMED_ARG, line, column, parse_state)
        (@named_arg).value.named_arg = [
            name = ident,
            value = expr
        ] !NodeNamedArg
        named_arg._hash = combine_hashes(named_arg.kind !uint64, hash(ident), hash(expr))
        kwargs.push(named_arg)

        skip_newline(parse_state)
        token = peek(parse_state)
        if token.tpe != lexer::TokenType::C_SQUARE {
            if token.tpe != lexer::TokenType::COMMA {
                errors::errort(token, parse_state, "Expected ','")
                return null
            } else {
                pop(parse_state)
                token = peek(parse_state)
            }
        }
    }

    expect(parse_state, lexer::TokenType::C_SQUARE, "Expecting ']'")

    var call = make_node(NodeKind::STRUCT_LIT, line, column, parse_state)
    (@call).value.struct_lit = [
        args = args,
        kwargs = kwargs
    ] !NodeStructLit
    call._hash = combine_hashes(call.kind !uint64, hash(args), hash(kwargs))

    return call
}

def parse_term(parse_state: &ParseState) -> &Node {
    let token = pop(parse_state)
    var node = [] !&Node
    var last_string: String
    
    if token.tpe == lexer::TokenType::O_PAREN {
        node = parse_expression(parse_state)
        let end_token = expect(parse_state, lexer::TokenType::C_PAREN, "Expecting ')'")
        if node {
            // Set start and end token to include the parens
            node.loc.line = token.line
            node.loc.column = token.column
            node.loc.end_line = end_token.end_line
            node.loc.end_column = end_token.end_column
        }
        return node
    } else if token.tpe == lexer::TokenType::K_TYPE {
        skip_newline(parse_state)
        return expect_type(parse_state)
    } else if token.tpe == lexer::TokenType::K_DEFINED {
        skip_newline(parse_state)
        node.kind = NodeKind::DEFINED
        node.value.expr = expect_identifier(parse_state)
    } else if token.tpe == lexer::TokenType::INTEGER {
        node.kind = NodeKind::INTEGER
        node.value.i = token.value.i
        node._hash = combine_hashes(node.kind !uint64, token.value.i !uint64)
    } else if token.tpe == lexer::TokenType::FLOAT {
        node.kind = NodeKind::FLOAT
        node.value.f = token.value.f
        node._hash = combine_hashes(node.kind !uint64, @((*token.value.f) !*uint64))
    } else if token.tpe == lexer::TokenType::IDENTIFIER or
        token.tpe == lexer::TokenType::DOUBLE_COLON {
        back(parse_state)
        return expect_identifier(parse_state)
    } else if token.tpe == lexer::TokenType::STRING {
        node.kind = NodeKind::STRING
        last_string = token.value.str
        node.value.str = token.value.str
        node._hash = combine_hashes(node.kind !uint64, hash(token.value.str))
    } else if token.tpe == lexer::TokenType::CHAR {
        node.kind = NodeKind::CHAR
        node.value.i = token.value.ch
        node._hash = combine_hashes(node.kind !uint64, token.value.ch !uint64)
    } else if token.tpe == lexer::TokenType::K_TRUE or
        token.tpe == lexer::TokenType::K_FALSE {
        
        var value = 0
        if token.tpe == lexer::TokenType::K_TRUE {
            value = 1
        }

        node.kind = NodeKind::BOOLEAN
        node.value.i = value
        node._hash = combine_hashes(node.kind !uint64, node.value.i !uint64)
    } else if token.tpe == lexer::TokenType::K_NULL {
        node.kind = NodeKind::NULL
        node._hash = node.kind !uint64
    } else if token.tpe == lexer::TokenType::K_UNDEF {
        node.kind = NodeKind::UNDEF
        node._hash = node.kind !uint64
    } else if token.tpe == lexer::TokenType::O_SQUARE {
        back(parse_state)
        return expect_struct_lit(parse_state)
    } else {
        // errors::errort(token, parse_state, "Expected literal or identifier")
        return null
    }

    if node.kind == NodeKind::STRING {
        parse_state.last_string = last_string
    }

    node.tpe = null
    node.scope = null
    node.loc = [
        filename = parse_state.filename,
        display_name = parse_state.display_name,
        module = parse_state.module,
        line = token.line,
        column = token.column,
        end_line = token.end_line,
        end_column = token.end_column
    ] !SourceLoc
    return node
}

def expect_func_args(parse_state: &ParseState, node: &Node) -> &Node {
    var token = peek(parse_state)
    let line = node.loc.line if node else token.line
    let column = node.loc.column if node else token.column

    var args = vector::make(type &Node)
    while token.tpe != lexer::TokenType::C_PAREN and
        token.tpe != lexer::TokenType::EOF {
        if token.tpe == lexer::TokenType::IDENTIFIER {
            token = pop(parse_state)
            if peek(parse_state).tpe == lexer::TokenType::OP_ASSIGN {
                back(parse_state)
                break // Start list of named arguments
            }
            back(parse_state)
        }

        args.push(expect_expression_no_assign(parse_state))

        token = peek(parse_state)
        if token.tpe != lexer::TokenType::C_PAREN {
            if token.tpe != lexer::TokenType::COMMA {
                errors::errort(token, parse_state, "Expected ','")
                return null
            } else {
                pop(parse_state)
                token = peek(parse_state)
                if token.tpe == lexer::TokenType::C_PAREN {
                    args.push(null)
                    break
                }
            }
        }
    }

    var kwargs = vector::make(type &Node)
    while token.tpe != lexer::TokenType::C_PAREN and
        token.tpe != lexer::TokenType::EOF {

        token = peek(parse_state)
        let line = token.line
        let column = token.column

        let ident = expect_identifier(parse_state)

        expect(parse_state, lexer::TokenType::OP_ASSIGN, "expected '='")
        let expr = expect_expression_no_assign(parse_state)

        let named_arg = make_node(NodeKind::NAMED_ARG, line, column, parse_state)
        (@named_arg).value.named_arg = [
            name = ident,
            value = expr
        ] !NodeNamedArg
        kwargs.push(named_arg)
        named_arg._hash = combine_hashes(named_arg.kind !uint64, hash(ident), hash(expr))

        token = peek(parse_state)
        if token.tpe != lexer::TokenType::C_PAREN {
            if token.tpe != lexer::TokenType::COMMA {
                errors::errort(token, parse_state, "Expected ','")
                return null
            } else {
                pop(parse_state)
                token = peek(parse_state)
                if token.tpe == lexer::TokenType::C_PAREN {
                    kwargs.push(null)
                    break
                }
            }
        }
    }
    if token.tpe == lexer::TokenType::C_PAREN {
        pop(parse_state)
    }

    var call = make_node(NodeKind::FUNC_CALL, line, column, parse_state)
    (@call).value.func_call = [
        left = node,
        args = args,
        kwargs = kwargs
    ] !NodeFuncCall
    call._hash = combine_hashes(call.kind !uint64, hash(node), hash(args), hash(kwargs))

    return call
}

def parse_post_expression(parse_state: &ParseState) -> &Node {
    var token = peek(parse_state)
    let start_token = token
    var node = parse_term(parse_state)
    loop {
        if next_token(parse_state, lexer::TokenType::O_PAREN) {
            node = expect_func_args(parse_state, node)
        /*} else if next_token(parse_state, lexer::TokenType::O_SQUARE) {
            skip_newline(parse_state)
            let expr = parse_expression(parse_state)
            skip_newline(parse_state)
            expect(parse_state, lexer::TokenType::C_SQUARE, "Expected ']'")
            node = make_bin_op(parse_state, token, NodeKind::ARRAY_SUBSCRIPT, node, expr)*/
        } else if next_token(parse_state, lexer::TokenType::DOT) {
            token = peek(parse_state)
            var right: &Node
            if token.tpe == lexer::TokenType::K_TYPE {
                right = make_operator_ident("type", token, parse_state)
                pop(parse_state)
            } else {
                right = expect_identifier(parse_state)
            }
            node = make_bin_op(parse_state, token, NodeKind::MEMBER_ACCESS, node, right)
        } else {
            return node
        }
        if node {
            node.loc.line = start_token.line
            node.loc.column = start_token.column
        }
        token = peek(parse_state)
    }
}

def parse_ident_as_func_call(parse_state: &ParseState, specifier: InlineSpecifier) -> &Node {
    let ident = expect_identifier(parse_state)
    let open_paren = peek(parse_state)
    if open_paren.tpe == lexer::TokenType::O_PAREN {
        pop(parse_state)
        let node = expect_func_args(parse_state, ident)
        node.value.func_call.inline = specifier
        return node
    } else {
        let line = ident.loc.line
        let column = ident.loc.column
        let call = make_node(NodeKind::FUNC_CALL, line, column, parse_state)
        call.value.func_call = [
            inline = specifier,
            left = ident,
            args = vector::make(type &Node),
            kwargs = vector::make(type &Node)
        ] !NodeFuncCall
        return call
    }
}

def parse_pre_expression(parse_state: &ParseState) -> &Node {
    var token = peek(parse_state)
    if token.tpe == lexer::TokenType::PRAGMA and (token.value.str == "#inline" or token.value.str == "#no_inline") {
        let specifier = InlineSpecifier::INLINE if token.value.str == "#inline" else InlineSpecifier::NO_INLINE
        pop(parse_state)
        return parse_ident_as_func_call(parse_state, specifier)
    } else if next_token(parse_state, lexer::TokenType::K_SIZE_OF) {
        skip_newline(parse_state)
        return make_un_op(parse_state, token, NodeKind::SIZE_OF, expect_type(parse_state))
    } else if next_token(parse_state, lexer::TokenType::K_ALIGN_OF) {
        skip_newline(parse_state)
        return make_un_op(parse_state, token, NodeKind::ALIGN_OF, expect_type(parse_state))
    } else if next_token(parse_state, lexer::TokenType::OP_ADD) {
        skip_newline(parse_state)
        return make_un_op(parse_state, token, NodeKind::UADD, parse_pre_expression(parse_state))
    } else if next_token(parse_state, lexer::TokenType::OP_SUB) {
        skip_newline(parse_state)
        return make_un_op(parse_state, token, NodeKind::USUB, parse_pre_expression(parse_state))
    } else if next_token(parse_state, lexer::TokenType::OP_BAND) {
        // For now you can only use these as prefix expression, therefore we don't need to stay ambiguous
        back(parse_state)
        return expect_ptr_ref(parse_state, true, false)
    } else if next_token(parse_state, lexer::TokenType::OP_MUL) {
        let next = peek(parse_state)
        if next.tpe == lexer::TokenType::K_VAR or next.tpe == lexer::TokenType::K_LET {
            // We definitely have a pointer in this case
            back(parse_state)
            return expect_ptr_ref(parse_state, false, false)
        }
        skip_newline(parse_state)
        return make_un_op(parse_state, token, NodeKind::PTR, parse_pre_expression(parse_state))
    } else if next_token(parse_state, lexer::TokenType::OP_DEREF) {
        skip_newline(parse_state)
        return make_un_op(parse_state, token, NodeKind::DEREF, parse_pre_expression(parse_state))
    } else if next_token(parse_state, lexer::TokenType::OP_BNOT) {
        skip_newline(parse_state)
        return make_un_op(parse_state, token, NodeKind::BNOT, parse_pre_expression(parse_state))
    } else if next_token(parse_state, lexer::TokenType::K_NOT) {
        skip_newline(parse_state)
        return make_un_op(parse_state, token, NodeKind::NOT, parse_pre_expression(parse_state))
    } else {
        return parse_post_expression(parse_state)
    }
}

def parse_cast_expression(parse_state: &ParseState) -> &Node {
    var token = peek(parse_state)
    let start_token = token  
    var node = parse_pre_expression(parse_state)
    loop {
        if next_token(parse_state, lexer::TokenType::OP_CAST) {
            skip_newline(parse_state)
            node = make_bin_op(parse_state, token, NodeKind::CAST, node, parse_type2(parse_state, false))
        } else {
            return node
        }
        if node {
            node.loc.line = start_token.line
            node.loc.column = start_token.column
        }
        token = peek(parse_state)
    }
}

def parse_bin_expression(parse_state: &ParseState) -> &Node {
    var token = peek(parse_state)
    let start_token = token
    var node = parse_cast_expression(parse_state)
    loop {
        if next_token(parse_state, lexer::TokenType::OP_BAND) {
            skip_newline(parse_state)
            node = make_bin_op(parse_state, token, NodeKind::BAND, node, parse_cast_expression(parse_state))
        } else if next_token(parse_state, lexer::TokenType::OP_BOR) {
            skip_newline(parse_state)
            node = make_bin_op(parse_state, token, NodeKind::BOR, node, parse_cast_expression(parse_state))
        } else if next_token(parse_state, lexer::TokenType::OP_BXOR) {
            skip_newline(parse_state)
            node = make_bin_op(parse_state, token, NodeKind::BXOR, node, parse_cast_expression(parse_state))
        } else if next_token(parse_state, lexer::TokenType::OP_SHL) {
            skip_newline(parse_state)
            node = make_bin_op(parse_state, token, NodeKind::SHL, node, parse_cast_expression(parse_state))
        } else if next_token(parse_state, lexer::TokenType::OP_SHR) {
            skip_newline(parse_state)
            node = make_bin_op(parse_state, token, NodeKind::SHR, node, parse_cast_expression(parse_state))
        } else {
            return node
        }
        if node {
            node.loc.line = start_token.line
            node.loc.column = start_token.column
        }
        token = peek(parse_state)
    }
}

def parse_mul_expression(parse_state: &ParseState) -> &Node {
    var token = peek(parse_state)
    let start_token = token
    var node = parse_bin_expression(parse_state)
    loop {
        if next_token(parse_state, lexer::TokenType::OP_MUL) {
            skip_newline(parse_state)
            node = make_bin_op(parse_state, token, NodeKind::MUL, node, parse_bin_expression(parse_state))
        } else if next_token(parse_state, lexer::TokenType::OP_DIV) {
            skip_newline(parse_state)
            node = make_bin_op(parse_state, token, NodeKind::DIV, node, parse_bin_expression(parse_state))
        } else if next_token(parse_state, lexer::TokenType::OP_MOD) {
            skip_newline(parse_state)
            node = make_bin_op(parse_state, token, NodeKind::MOD, node, parse_bin_expression(parse_state))
        } else {
            return node
        }
        if node {
            node.loc.line = start_token.line
            node.loc.column = start_token.column
        }
        token = peek(parse_state)
    }
}

def parse_add_expression(parse_state: &ParseState) -> &Node {
    var token = peek(parse_state)
    let start_token = token
    var node = parse_mul_expression(parse_state)
    loop {
        if next_token(parse_state, lexer::TokenType::OP_ADD) {
            skip_newline(parse_state)
            node = make_bin_op(parse_state, token, NodeKind::ADD, node, parse_mul_expression(parse_state))
        } else if next_token(parse_state, lexer::TokenType::OP_SUB) {
            skip_newline(parse_state)
            node = make_bin_op(parse_state, token, NodeKind::SUB, node, parse_mul_expression(parse_state))
        } else if next_token(parse_state, lexer::TokenType::OP_INC) {
            skip_newline(parse_state)
            node = make_bin_op(parse_state, token, NodeKind::PADD, node, parse_mul_expression(parse_state))
        } else if next_token(parse_state, lexer::TokenType::OP_DEC) {
            skip_newline(parse_state)
            node = make_bin_op(parse_state, token, NodeKind::PSUB, node, parse_mul_expression(parse_state))
        } else {
            return node
        }
        if node {
            node.loc.line = start_token.line
            node.loc.column = start_token.column
        }
        token = peek(parse_state)
    }
}

def parse_cmp_expression(parse_state: &ParseState) -> &Node {
    var token = peek(parse_state)
    let start_token = token
    var node = parse_add_expression(parse_state)
    loop {
        if next_token(parse_state, lexer::TokenType::OP_EQ) {
            skip_newline(parse_state)
            node = make_bin_op(parse_state, token, NodeKind::EQ, node, parse_add_expression(parse_state))
        } else if next_token(parse_state, lexer::TokenType::OP_NEQ) {
            skip_newline(parse_state)
            node = make_bin_op(parse_state, token, NodeKind::NEQ, node, parse_add_expression(parse_state))
        } else if next_token(parse_state, lexer::TokenType::OP_GEQ) {
            skip_newline(parse_state)
            node = make_bin_op(parse_state, token, NodeKind::GEQ, node, parse_add_expression(parse_state))
        } else if next_token(parse_state, lexer::TokenType::OP_LEQ) {
            skip_newline(parse_state)
            node = make_bin_op(parse_state, token, NodeKind::LEQ, node, parse_add_expression(parse_state))
        } else if next_token(parse_state, lexer::TokenType::OP_GT) {
            skip_newline(parse_state)
            node = make_bin_op(parse_state, token, NodeKind::GT, node, parse_add_expression(parse_state))
        } else if next_token(parse_state, lexer::TokenType::OP_LT) {
            skip_newline(parse_state)
            node = make_bin_op(parse_state, token, NodeKind::LT, node, parse_add_expression(parse_state))
        } else {
            return node
        }
        if node {
            node.loc.line = start_token.line
            node.loc.column = start_token.column
        }
        token = peek(parse_state)
    }
}

def parse_and_expression(parse_state: &ParseState) -> &Node {
    var token = peek(parse_state)
    let start_token = token
    var node = parse_cmp_expression(parse_state)
    loop {
        if next_token(parse_state, lexer::TokenType::K_AND) {
            skip_newline(parse_state)
            node = make_bin_op(parse_state, token, NodeKind::AND, node, parse_cmp_expression(parse_state))
        } else {
            return node
        }
        if node {
            node.loc.line = start_token.line
            node.loc.column = start_token.column
        }
        token = peek(parse_state)
    }
}

def parse_or_expression(parse_state: &ParseState) -> &Node {
    var token = peek(parse_state)
    let start_token = token
    var node = parse_and_expression(parse_state)
    loop {
        if next_token(parse_state, lexer::TokenType::K_OR) {
            skip_newline(parse_state)
            node = make_bin_op(parse_state, token, NodeKind::OR, node, parse_and_expression(parse_state))
        } else {
            return node
        }
        if node {
            node.loc.line = start_token.line
            node.loc.column = start_token.column
        }
        token = peek(parse_state)
    }
}

def parse_range_expression(parse_state: &ParseState) -> &Node {
    var token = peek(parse_state)
    let start_token = token
    var node = parse_or_expression(parse_state)
    loop {
        if next_token(parse_state, lexer::TokenType::OP_RANGE) {
            skip_newline(parse_state)
            node = make_bin_op(parse_state, token, NodeKind::RANGE, node, parse_or_expression(parse_state))
        } else if next_token(parse_state, lexer::TokenType::OP_RANGE_INC) {
            skip_newline(parse_state)
            node = make_bin_op(parse_state, token, NodeKind::RANGE_INC, node, parse_or_expression(parse_state))
        } else {
            return node
        }
        if node {
            node.loc.line = start_token.line
            node.loc.column = start_token.column
        }
        token = peek(parse_state)
    }
}

def parse_assign_and_op(parse_state: &ParseState) -> &Node {
    var token = peek(parse_state)
    let start_token = token

    var node = parse_range_expression(parse_state)
    if next_token(parse_state, lexer::TokenType::OP_PADD_EQ) {
        skip_newline(parse_state)
        node = make_bin_op(parse_state, token, NodeKind::PADD_EQ, node, parse_assign_and_op(parse_state))
    } else if next_token(parse_state, lexer::TokenType::OP_PSUB_EQ) {
        skip_newline(parse_state)
        node = make_bin_op(parse_state, token, NodeKind::PSUB_EQ, node, parse_assign_and_op(parse_state))
    } else if next_token(parse_state, lexer::TokenType::OP_ADD_EQ) {
        skip_newline(parse_state)
        node = make_bin_op(parse_state, token, NodeKind::ADD_EQ, node, parse_assign_and_op(parse_state))
    } else if next_token(parse_state, lexer::TokenType::OP_SUB_EQ) {
        skip_newline(parse_state)
        node = make_bin_op(parse_state, token, NodeKind::SUB_EQ, node, parse_assign_and_op(parse_state))
    } else if next_token(parse_state, lexer::TokenType::OP_MUL_EQ) {
        skip_newline(parse_state)
        node = make_bin_op(parse_state, token, NodeKind::MUL_EQ, node, parse_assign_and_op(parse_state))
    } else if next_token(parse_state, lexer::TokenType::OP_DIV_EQ) {
        skip_newline(parse_state)
        node = make_bin_op(parse_state, token, NodeKind::DIV_EQ, node, parse_assign_and_op(parse_state))
    } else if next_token(parse_state, lexer::TokenType::OP_MOD_EQ) {
        skip_newline(parse_state)
        node = make_bin_op(parse_state, token, NodeKind::MOD_EQ, node, parse_assign_and_op(parse_state))
    } else if next_token(parse_state, lexer::TokenType::OP_AND_EQ) {
        skip_newline(parse_state)
        node = make_bin_op(parse_state, token, NodeKind::AND_EQ, node, parse_assign_and_op(parse_state))
    } else if next_token(parse_state, lexer::TokenType::OP_OR_EQ) {
        skip_newline(parse_state)
        node = make_bin_op(parse_state, token, NodeKind::OR_EQ, node, parse_assign_and_op(parse_state))
    } else if next_token(parse_state, lexer::TokenType::OP_XOR_EQ) {
        skip_newline(parse_state)
        node = make_bin_op(parse_state, token, NodeKind::XOR_EQ, node, parse_assign_and_op(parse_state))
    } else if next_token(parse_state, lexer::TokenType::OP_SHL_EQ) {
        skip_newline(parse_state)
        node = make_bin_op(parse_state, token, NodeKind::SHL_EQ, node, parse_assign_and_op(parse_state))
    } else if next_token(parse_state, lexer::TokenType::OP_SHR_EQ) {
        skip_newline(parse_state)
        node = make_bin_op(parse_state, token, NodeKind::SHR_EQ, node, parse_assign_and_op(parse_state))
    }
    if node {
        node.loc.line = start_token.line
        node.loc.column = start_token.column
    }
    return node
}

def parse_function_t(parse_state: &ParseState) -> &Node {
    var token = peek(parse_state)
    
    if token.tpe == lexer::TokenType::K_DEF or token.tpe == lexer::TokenType::ARROW {
        return parse_type(parse_state, false)
    }

    var tokens = parse_state.tokens
    let left = parse_assign_and_op(parse_state)

    token = peek(parse_state)
    if token.tpe == lexer::TokenType::ARROW {
        parse_state.tokens = tokens
        return parse_type(parse_state, false)
    }

    return left
}

def parse_type_of(parse_state: &ParseState) -> &Node {
    var token = peek(parse_state)

    if token.tpe == lexer::TokenType::K_TYPE_OF {
        return expect_type_of(parse_state)
    } else {
        return parse_function_t(parse_state)
    }
}

def parse_assign(parse_state: &ParseState) -> &Node {
    var token = peek(parse_state)
    let line = token.line
    let column = token.column

    var node = parse_type_of(parse_state)
    var left = vector::make(type &Node)
    var right = vector::make(type &Node)

    left.push(node)
    
    token = peek(parse_state)
    while token.tpe == lexer::TokenType::COMMA {
        pop(parse_state)
        skip_newline(parse_state)
        node = parse_type_of(parse_state)
        left.push(node)
        token = peek(parse_state)
    }

    if token.tpe != lexer::TokenType::OP_ASSIGN {
        if vector::length(left) == 1 {
            return left(0)
        }
    } else {
        pop(parse_state)
        
        node = parse_assign(parse_state)
        if node and node.kind == NodeKind::ASSIGN and vector::length(node.value.assign.right) == 0 {
            right = node.value.assign.left
        } else {
            right.push(node)
            token = peek(parse_state)
            while token.tpe == lexer::TokenType::COMMA {
                pop(parse_state)
                skip_newline(parse_state)
                node = parse_assign(parse_state)
                right.push(node)
                token = peek(parse_state)
            }
        }
    }
    
    var result = make_node(NodeKind::ASSIGN, line, column, parse_state)
    (@result).value.assign = [
        left = left,
        right = right
    ] !NodeAssign
    result._hash = combine_hashes(result.kind !uint64, hash(left), hash(right))

    return result
}

def parse_expression(parse_state: &ParseState) -> &Node {
    let node = parse_assign(parse_state)
    let token = peek(parse_state)
    if token.tpe == lexer::TokenType::K_IF {
        return expect_if_expr(parse_state, node)
    }
    return node
}

def expect_expression(parse_state: &ParseState) -> &Node {
    let node = parse_expression(parse_state)
    if not node {
        let token = peek(parse_state)
        errors::errort(token, parse_state, "Expected expression")
    }
    return node
}

def parse_expression_no_assign(parse_state: &ParseState) -> &Node {
    let node = parse_type_of(parse_state)
    let token = peek(parse_state)
    if token.tpe == lexer::TokenType::K_IF {
        return expect_if_expr(parse_state, node)
    }
    return node
}

def expect_expression_no_assign(parse_state: &ParseState) -> &Node {
    let node = parse_expression_no_assign(parse_state)
    if not node {
        let token = peek(parse_state)
        errors::errort(token, parse_state, "Expected expression")
    }
    return node
}

def make_operator_ident(name: String, token: Token, parse_state: &ParseState) -> &Node {
    let ident = make_node(NodeKind::IDENTIFIER, token.line, token.column, parse_state)
    let path = vector::make(String)
    path.push(name)
    ident.value.identifier.path = path
    ident._hash = combine_hashes(ident.kind !uint64, hash(path))
    return ident
}

def operator_token_to_name(is_prefix: bool, name: &Node, operator_token: Token, parse_state: &ParseState) -> &Node {
    if operator_token.tpe == lexer::TokenType::OP_ASSIGN {
        return make_operator_ident("__set_" + identifier_to_str(name) + "__", operator_token, parse_state)
    } else if operator_token.tpe == lexer::TokenType::OP_ADD {
        if is_prefix {
            return make_operator_ident("__pos__", operator_token, parse_state)
        } else {
            return make_operator_ident("__add__", operator_token, parse_state)
        }
    } else if operator_token.tpe == lexer::TokenType::OP_SUB {
        if is_prefix {
            return make_operator_ident("__neg__", operator_token, parse_state)
        } else {            
            return make_operator_ident("__sub__", operator_token, parse_state)
        }
    } else if operator_token.tpe == lexer::TokenType::OP_MUL {
        return make_operator_ident("__mul__", operator_token, parse_state)
    } else if operator_token.tpe == lexer::TokenType::OP_DIV {
        return make_operator_ident("__div__", operator_token, parse_state)
    } else if operator_token.tpe == lexer::TokenType::OP_MOD {
        return make_operator_ident("__mod__", operator_token, parse_state)
    } else if operator_token.tpe == lexer::TokenType::OP_SHR {
        return make_operator_ident("__rshift__", operator_token, parse_state)
    } else if operator_token.tpe == lexer::TokenType::OP_SHL {
        return make_operator_ident("__lshift__", operator_token, parse_state)
    } else if operator_token.tpe == lexer::TokenType::OP_BAND {
        return make_operator_ident("__and__", operator_token, parse_state)
    } else if operator_token.tpe == lexer::TokenType::OP_BOR {
        return make_operator_ident("__or__", operator_token, parse_state)
    } else if operator_token.tpe == lexer::TokenType::OP_BXOR {
        return make_operator_ident("__xor__", operator_token, parse_state)
    } else if operator_token.tpe == lexer::TokenType::OP_BNOT {
        return make_operator_ident("__invert__", operator_token, parse_state)
    } else if operator_token.tpe == lexer::TokenType::OP_LT {
        return make_operator_ident("__lt__", operator_token, parse_state)
    } else if operator_token.tpe == lexer::TokenType::OP_GT {
        return make_operator_ident("__gt__", operator_token, parse_state)
    } else if operator_token.tpe == lexer::TokenType::OP_LEQ {
        return make_operator_ident("__le__", operator_token, parse_state)
    } else if operator_token.tpe == lexer::TokenType::OP_GEQ {
        return make_operator_ident("__ge__", operator_token, parse_state)
    } else if operator_token.tpe == lexer::TokenType::OP_EQ {
        return make_operator_ident("__eq__", operator_token, parse_state)
    } else if operator_token.tpe == lexer::TokenType::OP_NEQ {
        return make_operator_ident("__ne__", operator_token, parse_state)
    } else if operator_token.tpe == lexer::TokenType::OP_SUB_EQ {
        return make_operator_ident("__isub__", operator_token, parse_state)
    } else if operator_token.tpe == lexer::TokenType::OP_ADD_EQ {
        return make_operator_ident("__iadd__", operator_token, parse_state)
    } else if operator_token.tpe == lexer::TokenType::OP_MUL_EQ {
        return make_operator_ident("__imul__", operator_token, parse_state)
    } else if operator_token.tpe == lexer::TokenType::OP_DIV_EQ {
        return make_operator_ident("__idiv__", operator_token, parse_state)
    } else if operator_token.tpe == lexer::TokenType::OP_MOD_EQ {
        return make_operator_ident("__imod__", operator_token, parse_state)
    } else if operator_token.tpe == lexer::TokenType::OP_SHR_EQ {
        return make_operator_ident("__irshift__", operator_token, parse_state)
    } else if operator_token.tpe == lexer::TokenType::OP_SHL_EQ {
        return make_operator_ident("__ilshift__", operator_token, parse_state)
    } else if operator_token.tpe == lexer::TokenType::OP_AND_EQ {
        return make_operator_ident("__iand__", operator_token, parse_state)
    } else if operator_token.tpe == lexer::TokenType::OP_OR_EQ {
        return make_operator_ident("__ior__", operator_token, parse_state)
    } else if operator_token.tpe == lexer::TokenType::OP_XOR_EQ {
        return make_operator_ident("__ixor__", operator_token, parse_state)
    }
    return null
}

def parse_def(parse_state: &ParseState, share: ShareMarker, impl: bool = false) -> &Node {
    var token = peek(parse_state)
    let line = token.line
    let column = token.column

    expect(parse_state, lexer::TokenType::K_DEF, "Expected def")
    skip_newline(parse_state)

    token = peek(parse_state)
    var extern = false
    var dllimport = false
    var dllexport = false
    var test = false
    var inline = false
    while token.tpe == lexer::TokenType::PRAGMA {
        pop(parse_state)
        if token.value.str == "#extern" {
            extern = true
        } else if token.value.str == "#dllimport" {
            dllimport = true
        } else if token.value.str == "#dllexport" {
            dllexport = true
        } else if token.value.str == "#test" {
            test = true
        } else if token.value.str == "#inline" {
            inline = true
        } else {
            errors::errort(token, parse_state, "Invalid pragma")
        }
        skip_newline(parse_state)
        token = peek(parse_state)
    }

    var name: &Node = null 
    token = peek(parse_state)
    var operator_token = token
    if token.tpe == lexer::TokenType::IDENTIFIER or
        token.tpe == lexer::TokenType::DOUBLE_COLON {
        name = expect_identifier(parse_state)
        if peek(parse_state).tpe == lexer::TokenType::OP_ASSIGN {
            operator_token = peek(parse_state)
            pop(parse_state)
        }
    } else {
        token = pop(parse_state)
    }

    //skip_newline(parse_state)
    var params = vector::make(type &Node)
    token = peek(parse_state)
    if token.tpe == lexer::TokenType::O_PAREN {
        pop(parse_state)
        skip_newline(parse_state)
        token = peek(parse_state)
        if token.tpe != lexer::TokenType::C_PAREN {
            var varargs = false
            var default = false

            loop {
                token = peek(parse_state)

                let line = token.line
                let column = token.column

                var kw = VarDecl::VAR
                var name: &Node = null
                var tpe: &Node = null
                var value: &Node = null

                if token.tpe == lexer::TokenType::OP_VARARGS {
                    if varargs {
                        errors::errort(token, parse_state, "Only the last parameter is allowed to be varargs")
                    }
                    varargs = true
                    pop(parse_state)
                } else {
                    if token.tpe == lexer::TokenType::K_LET {
                        kw = VarDecl::LET
                        pop(parse_state)
                    } else if token.tpe == lexer::TokenType::K_VAR {
                        kw = VarDecl::VAR
                        pop(parse_state)
                    } else if token.tpe == lexer::TokenType::K_TYPE {
                        kw = VarDecl::TYPE
                        pop(parse_state)
                    }

                    skip_newline(parse_state)
                    name = expect_identifier(parse_state)
                    skip_newline(parse_state)
                    
                    token = peek(parse_state)
                    if token.tpe == lexer::TokenType::COLON {
                        pop(parse_state)
                        tpe = expect_type(parse_state, false)
                        token = peek(parse_state)
                        if token.tpe == lexer::TokenType::OP_VARARGS {
                            if varargs {
                                errors::errort(token, parse_state, "Only the last parameter is allowed to be varargs")
                            }
                            varargs = true
                            pop(parse_state)
                        }
                    }
                    
                    skip_newline(parse_state)
                    token = peek(parse_state)
                    
                    if token.tpe == lexer::TokenType::OP_ASSIGN {
                        default = true
                        pop(parse_state)
                        if kw == VarDecl::TYPE {
                            value = expect_type(parse_state)
                        } else {
                            value = expect_expression_no_assign(parse_state)
                        }
                    } else {
                        if default {
                            errors::errort(token, parse_state, "Argument needs to have a default value")
                        }
                    }
                }

                let param = make_node(NodeKind::PARAMETER, line, column, parse_state)
                (@param).value.param = [
                    varargs = varargs,
                    kw = kw,
                    name = name,
                    tpe = tpe,
                    value = value
                ] !NodeParam
                param._hash = combine_hashes(param.kind !uint64, varargs !uint64, kw !uint64, hash(name), hash(tpe), hash(value))

                params.push(param)

                token = peek(parse_state)
                if token.tpe == lexer::TokenType::COMMA {
                    pop(parse_state)
                    continue
                } else {
                    expect(parse_state, lexer::TokenType::C_PAREN, "Expected ')'")
                    break
                }
            }
        } else {
            pop(parse_state)
        }     
    }

    var returns = vector::make(type &Node)
    token = peek(parse_state)
    if token.tpe == lexer::TokenType::ARROW {
        pop(parse_state)
        loop {
            let tpe = expect_type(parse_state)
            returns.push(tpe)

            token = peek(parse_state)
            if token.tpe == lexer::TokenType::COMMA {
                pop(parse_state)
                skip_newline(parse_state)
                continue
            } else {
                break
            }
        }
    }

    let has_yield = parse_state.has_yield

    var body: &Vector(&Node) = null
    var tokens = parse_state.tokens
    skip_newline(parse_state)
    token = peek(parse_state)
    if token.tpe != lexer::TokenType::O_BRACE {
        parse_state.tokens = tokens
    } else {
        pop(parse_state)
        body = vector::make(type &Node)
        parse_block(parse_state, body)
        expect(parse_state, lexer::TokenType::C_BRACE, "Expected '}'")
    }

    let op_name = operator_token_to_name(params.length == 1, name, operator_token, parse_state) 
    if op_name {
        name = op_name
    } else if operator_token.tpe != lexer::TokenType::IDENTIFIER and 
        operator_token.tpe != lexer::TokenType::DOUBLE_COLON {
        errors::errort(token, parse_state, "Expected identifier or operator")
    }
    
    let signature_hash = combine_hashes(
        impl !uint64, dllimport !uint64, dllexport !uint64, extern !uint64, 
        test !uint64, share !uint64, 
        hash(name), hash(params), hash(returns)
    )

    var node = make_node(NodeKind::DEF, line, column, parse_state)
    node.value.def_ = [
        impl = impl,
        has_yield = parse_state.has_yield,
        dllimport = dllimport,
        dllexport = dllexport or test,
        test = test,
        extern = extern,
        share = share,
        name = name,
        params = params,
        returns = returns,
        body = body,
        inline = inline
    ] !NodeDef
    if body and body.length > 0 and body(0).kind == NodeKind::STRING {
        node.value.def_.doc = body(0).value.str
    }

    node.body = body
    node._hash = combine_hashes(node.kind !uint64, signature_hash, hash(body))
    node.signature_hash = signature_hash

    parse_state.has_yield = has_yield
    return node
}

def parse_vardecl(parse_state: &ParseState, share: ShareMarker, vardecl: VarDecl) -> &Node {
    var last_string = parse_state.last_string

    var tok = pop(parse_state)
    let line = tok.line
    let column = tok.column

    if not (tok.tpe == lexer::TokenType::K_VAR or 
        tok.tpe == lexer::TokenType::K_CONST or 
        tok.tpe == lexer::TokenType::K_LET) {

        return null
    }
    skip_newline(parse_state)
    tok = peek(parse_state)

    var extern = false
    var dllimport = false
    var dllexport = false
    while tok.tpe == lexer::TokenType::PRAGMA {
        pop(parse_state)
        if tok.value.str == "#extern" {
            extern = true
        } else if tok.value.str == "#dllimport" {
            dllimport = true
        } else if tok.value.str == "#dllexport" {
            dllexport = true
        } else {
            errors::errort(tok, parse_state, "Invalid pragma")
        }
        skip_newline(parse_state)
        tok = peek(parse_state)
    }

    var vec_left = vector::make(type &Node)
    loop {
        tok = pop(parse_state)
        if tok.tpe == lexer::TokenType::O_PAREN {
            // Assignment
            let expr = expect_expression_no_assign(parse_state)
            expect(parse_state, lexer::TokenType::C_PAREN, "Expected ')'")
            var node = make_node(NodeKind::ID_ASSIGN, tok.line, tok.column, parse_state)
            node._hash = combine_hashes(node.kind !uint64, hash(expr))
            node.value.expr = expr
            vec_left.push(node)
        } else {
            // Id decl
            back(parse_state)
            let start_tok = peek(parse_state)
            var ident = expect_identifier(parse_state)

            tok = peek(parse_state)
            var tpe: &Node = null
            if tok.tpe == lexer::TokenType::COLON {
                // Type
                pop(parse_state)
                tpe = expect_type(parse_state)
            }
            var node = make_node(NodeKind::ID_DECL, start_tok.line, start_tok.column, parse_state)
            node.value.id_decl = [
                value = ident,
                tpe = tpe
            ] !NodeIdDecl
            node._hash = combine_hashes(node.kind !uint64, hash(ident), hash(tpe))
            vec_left.push(node)
        }
        tok = pop(parse_state)
        if tok.tpe == lexer::TokenType::COMMA {
            skip_newline(parse_state)
            continue
        } else if tok.tpe == lexer::TokenType::OP_ASSIGN or
            tok.tpe == lexer::TokenType::NEW_LINE or
            tok.tpe == lexer::TokenType::EOF {
            back(parse_state)
            break
        } else {
            errors::errort(tok, parse_state, "Expected identifier, (expression) or '='")
            return null
        }
    }

    var vec_right = vector::make(type &Node)
    if tok.tpe == lexer::TokenType::OP_ASSIGN {
        pop(parse_state)
        loop {
            var expr = expect_expression_no_assign(parse_state)
            vec_right.push(expr)
            
            tok = pop(parse_state)
            if tok.tpe == lexer::TokenType::COMMA {
                skip_newline(parse_state)
                continue
            } else if tok.tpe == lexer::TokenType::NEW_LINE or
                tok.tpe == lexer::TokenType::EOF or
                tok.tpe == lexer::TokenType::SEMICOLON {
                back(parse_state)
                break
            }
        }
        //if vector::length(vec_left) != vector::length(vec_right) {
        //    errors::errort(tok, parse_state, "Unbalanced assignment")
        //}
    } else if vardecl == VarDecl::LET or
        vardecl == VarDecl::CONST {
        errors::errort(tok, parse_state, "Expected '='")
        //return null
    }

    var node = make_node(NodeKind::VAR_DECL, line, column, parse_state)
    node.value.var_decl = [
        extern = extern,
        dllimport = dllimport,
        dllexport = dllexport,
        share = share,
        kw = vardecl,
        left = vec_left,
        right = vec_right
    ] !NodeVarDecl
    if last_string {
        node.value.var_decl.doc = last_string
    }

    let left_hash = hash(vec_left)
    node._hash = combine_hashes(
        node.kind !uint64, extern !uint64, dllimport !uint64, 
        share !uint64, vardecl !uint64, left_hash, hash(vec_right)
    )
    node.signature_hash = left_hash

    if parse_state.current_module {
        parse_state.current_module.inlay_hints.push(node)
    }

    return node
}

export def hash_type_decl(node: &Node) -> uint64 {
    let left_hash = hash(node.value.type_decl.left)
    node._hash = combine_hashes(node.kind !uint64, node.value.type_decl.share !uint64, left_hash, hash(node.value.type_decl.right))
    node.signature_hash = left_hash
}

def parse_typedecl(parse_state: &ParseState, share: ShareMarker) -> &Node {
    var last_string = parse_state.last_string
    var token = pop(parse_state)
    let line = token.line
    let column = token.column

    if token.tpe != lexer::TokenType::K_TYPE {
        return null
    }
    var vec_left = vector::make(type &Node)
    loop {
        let line = token.line
        let column = token.column
        var ident = expect_identifier(parse_state)
    
        token = pop(parse_state)
        if token.tpe == lexer::TokenType::O_PAREN {
            token = peek(parse_state)
            if token.tpe == lexer::TokenType::C_PAREN {
                token = pop(parse_state)
                vec_left.push(ident)
            } else {
                let args = vector::make(type &Node)
                while token.tpe != lexer::TokenType::C_PAREN and
                        token.tpe != lexer::TokenType::EOF {
                    
                    // TODO We want to take regular values too not just types
                    expect(parse_state, lexer::TokenType::K_TYPE, "Expected 'type'")
                    token = peek(parse_state)
                    let name = expect_identifier(parse_state)
                    let param = make_node(NodeKind::PARAMETER, token.line, token.column, parse_state)
                    param.value.param = [
                        name = name
                    ] !NodeParam
                    param._hash = combine_hashes(param.kind !uint64, hash(name))
                    args.push(param)
                    
                    token = peek(parse_state)
                    if token.tpe == lexer::TokenType::COMMA {
                        skip_newline(parse_state)
                        pop(parse_state)
                        continue
                    } else {
                        expect(parse_state, lexer::TokenType::C_PAREN, "Expected ')'")
                        token = pop(parse_state)
                        break
                    }
                }

                let typec = make_node(NodeKind::TYPE_CONSTRUCTOR, line, column, parse_state)
                typec.value.type_constructor = [
                    name = ident,
                    args = args
                ] !NodeTypeConstructor
                typec._hash = combine_hashes(typec.kind !uint64, hash(ident), hash(args))
                vec_left.push(typec)
            }
        } else {
            vec_left.push(ident)
        }

        if token.tpe == lexer::TokenType::COMMA {
            skip_newline(parse_state)
            continue
        } else if token.tpe == lexer::TokenType::OP_ASSIGN or
            token.tpe == lexer::TokenType::NEW_LINE or
            token.tpe == lexer::TokenType::EOF {
            back(parse_state)
            break
        }
    }

    var vec_right = vector::make(type &Node)
    if token.tpe == lexer::TokenType::OP_ASSIGN {
        pop(parse_state)
        loop {
            var tpe = expect_type(parse_state)
            vec_right.push(tpe)

            token = pop(parse_state)
            if token.tpe == lexer::TokenType::COMMA {
                skip_newline(parse_state)
                continue
            } else if token.tpe == lexer::TokenType::NEW_LINE or
                token.tpe == lexer::TokenType::EOF {
                back(parse_state)
                break
            }
        }
    }

    var node = make_node(NodeKind::TYPE_DECL, line, column, parse_state)
    node.value.type_decl = [
        share = share,
        left = vec_left,
        right = vec_right
    ] !NodeTypeDecl
    if last_string {
        node.value.type_decl.doc = last_string
    }
    hash_type_decl(node)

    return node
}

def expect_loop_stmt(parse_state: &ParseState) -> &Node {
    var token = peek(parse_state)
    let line = token.line
    let column = token.column

    expect(parse_state, lexer::TokenType::K_LOOP, "Expected loop")
    skip_newline(parse_state)
    expect(parse_state, lexer::TokenType::O_BRACE, "Expected '{'")
    var body = vector::make(type &Node)
    parse_block(parse_state, body)
    expect(parse_state, lexer::TokenType::C_BRACE, "Expected '}'")

    var node = make_node(NodeKind::LOOP, line, column, parse_state)
    node.value.body = body
    node.body = body
    node._hash = combine_hashes(node.kind !uint64, hash(body))

    return node
}

def expect_while_stmt(parse_state: &ParseState) -> &Node {
    var token = peek(parse_state)
    let line = token.line
    let column = token.column

    expect(parse_state, lexer::TokenType::K_WHILE, "Expected while")
    skip_newline(parse_state)
    let expr = expect_expression(parse_state)
    skip_newline(parse_state)
    expect(parse_state, lexer::TokenType::O_BRACE, "Expected '{'")
    var body = vector::make(type &Node)
    parse_block(parse_state, body)
    expect(parse_state, lexer::TokenType::C_BRACE, "Expected '}'")

    var node = make_node(NodeKind::WHILE, line, column, parse_state)
    node.value.while_loop = [
        expr = expr,
        body = body
    ] !NodeWhile
    node.body = body
    node._hash = combine_hashes(node.kind !uint64, hash(expr), hash(body))

    return node
}

def expect_for_stmt(parse_state: &ParseState) -> &Node {
    var token = peek(parse_state)
    let line = token.line
    let column = token.column

    expect(parse_state, lexer::TokenType::K_FOR, "Expected for")
    skip_newline(parse_state)

    var iddecl: &Node = null
    token = peek(parse_state)
    if token.tpe == lexer::TokenType::K_VAR or
        token.tpe == lexer::TokenType::K_LET {
        
        var kw = VarDecl::VAR
        if token.tpe == lexer::TokenType::K_LET {
            kw = VarDecl::LET
        }

        pop(parse_state)
        let ident = expect_identifier(parse_state)
        iddecl = make_node(NodeKind::FOR_ID_DECL, token.line, token.column, parse_state)
        // TODO Have an optional type here
        (@iddecl).value.for_id_decl = [
            kw = kw,
            ident = ident
        ] !NodeForIdDecl
        iddecl._hash = combine_hashes(iddecl.kind !uint64, kw !uint64, hash(ident))
    } else {
        iddecl = expect_identifier(parse_state)
    }

    skip_newline(parse_state)
    expect(parse_state, lexer::TokenType::K_IN, "Expected in")
    skip_newline(parse_state)
    var expr = expect_expression(parse_state)
    expect(parse_state, lexer::TokenType::O_BRACE, "Expected '{'")
    var body = vector::make(type &Node)
    parse_block(parse_state, body)
    expect(parse_state, lexer::TokenType::C_BRACE, "Expected '}'")

    var node = make_node(NodeKind::FOR, line, column, parse_state)
    node.value.for_loop = [
        iddecl = iddecl,
        expr = expr,
        body = body
    ] !NodeFor
    node.body = body
    node._hash = combine_hashes(node.kind !uint64, hash(iddecl), hash(expr), hash(body))

    return node
}

def expect_if_expr(parse_state: &ParseState, if_true: &Node) -> &Node {
    var token = peek(parse_state)
    let line = if_true.loc.line if if_true else token.line
    let column = if_true.loc.column if if_true else token.column

    expect(parse_state, lexer::TokenType::K_IF, "Expected if")
    let cond = expect_expression_no_assign(parse_state)
    skip_newline(parse_state)
    expect(parse_state, lexer::TokenType::K_ELSE, "Expected else")
    skip_newline(parse_state)
    let if_false = expect_expression_no_assign(parse_state)

    var node = make_node(NodeKind::IF_EXPR, line, column, parse_state)
    node.value.if_expr = [
        cond = cond,
        if_true = if_true,
        if_false = if_false
    ] !NodeIfExpr
    node._hash = combine_hashes(node.kind !uint64, hash(cond), hash(if_true), hash(if_false))

    return node
}

def expect_if_stmt(parse_state: &ParseState, static_if: bool) -> &Node {
    var token = peek(parse_state)
    let line = token.line
    let column = token.column

    if static_if {
        if not (token.tpe == lexer::TokenType::PRAGMA and token.value.str == "#if") {
            errors::errort(token, parse_state, "Expected #if")
            return null
        }
        pop(parse_state)
    } else {
        expect(parse_state, lexer::TokenType::K_IF, "Expected if")
    }
    
    skip_newline(parse_state)
    let cond = expect_expression(parse_state)
    skip_newline(parse_state)
    expect(parse_state, lexer::TokenType::O_BRACE, "Expected '{'")
    var body = vector::make(type &Node)
    parse_block(parse_state, body)
    expect(parse_state, lexer::TokenType::C_BRACE, "Expected '}'")
    
    var tokens = parse_state.tokens
    skip_newline(parse_state)

    var else_if = vector::make(type &Node)
    var else_node: &Node = null

    token = peek(parse_state)
    if token.tpe != lexer::TokenType::K_ELSE {
        parse_state.tokens = tokens
    }
    loop {
        if token.tpe == lexer::TokenType::K_ELSE {
            pop(parse_state)
            skip_newline(parse_state)
            token = peek(parse_state)
            if token.tpe == lexer::TokenType::K_IF {
                pop(parse_state)
                var cond = expect_expression(parse_state)
                
                skip_newline(parse_state)
                expect(parse_state, lexer::TokenType::O_BRACE, "Expected '{'")
                var body = vector::make(type &Node)
                parse_block(parse_state, body)
                expect(parse_state, lexer::TokenType::C_BRACE, "Expected '}'")

                tokens = parse_state.tokens
                skip_newline(parse_state)

                let elif_node = make_node(NodeKind::ELSE_IF, token.line, token.column, parse_state)
                (@elif_node).value.else_if = [
                    cond = cond,
                    body = body
                ] !NodeElseIf
                elif_node.body = body
                elif_node._hash = combine_hashes(elif_node.kind !uint64, hash(cond), hash(body))

                else_if.push(elif_node)

                token = peek(parse_state)
            
                if token.tpe != lexer::TokenType::K_ELSE {
                    parse_state.tokens = tokens
                }
            } else {
                skip_newline(parse_state)

                expect(parse_state, lexer::TokenType::O_BRACE, "Expected '{'")
                var body = vector::make(type &Node)
                parse_block(parse_state, body)
                expect(parse_state, lexer::TokenType::C_BRACE, "Expected '}'")

                else_node = make_node(NodeKind::ELSE, token.line, token.column, parse_state)
                (@else_node).value.body = body
                else_node.body = body
                else_node._hash = combine_hashes(else_node.kind !uint64, hash(body))
                    
                break
            }
        } else {
            break
        }
    }

    var node_kind = NodeKind::IF
    if static_if {
        node_kind = NodeKind::STATIC_IF
    }

    var node = make_node(node_kind, line, column, parse_state)
    node.value.if_ = [
        cond = cond,
        body = body,
        else_if = else_if,
        else_ = else_node
    ] !NodeIf
    node.body = body
    node._hash = combine_hashes(node.kind !uint64, hash(cond), hash(body), hash(else_if), hash(else_node))

    return node
}

def expect_switch_stmt(parse_state: &ParseState) -> &Node {
    var token = peek(parse_state)
    let line = token.line
    let column = token.column   

    expect(parse_state, lexer::TokenType::K_SWITCH, "Expected switch")
    skip_newline(parse_state)
    let expr = expect_expression(parse_state)
    skip_newline(parse_state)
    expect(parse_state, lexer::TokenType::O_BRACE, "Expected '{'")
    var body = vector::make(type &Node)
    loop {
        skip_newline(parse_state)
        token = pop(parse_state)
        if token.tpe == lexer::TokenType::C_BRACE or
            token.tpe == lexer::TokenType::EOF {
            break        
        } else if token.tpe == lexer::TokenType::K_CASE {
            let line = token.line
            let column = token.column

            var body2 = vector::make(type &Node)
            var expr2 = vector::make(type &Node)

            token = peek(parse_state)
            if token.tpe != lexer::TokenType::NEW_LINE {
                if token.tpe == lexer::TokenType::SEMICOLON {
                    pop(parse_state)
                } else {
                    loop {
                        expr2.push(expect_expression_no_assign(parse_state))
                        
                        token = peek(parse_state)
                        if token.tpe == lexer::TokenType::COMMA {
                            pop(parse_state)
                            skip_newline(parse_state)
                        } else if token.tpe == lexer::TokenType::SEMICOLON {
                            pop(parse_state)
                            break
                        } else {
                            break    
                        }
                    }
                }
            }
            
            skip_newline(parse_state)
            token = peek(parse_state)
            while token.tpe != lexer::TokenType::K_CASE and
                token.tpe != lexer::TokenType::C_BRACE and
                token.tpe != lexer::TokenType::EOF {
                parse_block_stmt(parse_state, body2)
                skip_newline(parse_state)
                token = peek(parse_state)
            }
            var node = make_node(NodeKind::CASE, line, column, parse_state)
            node.value.case_ = [
                expr = expr2,
                body = body2
            ] !NodeCase
            node.body = body
            node._hash = combine_hashes(node.kind !uint64, hash(expr2), hash(body2))

            body.push(node)
        } else {
            errors::errort(token, parse_state, "Expected case")
        }
    }
    if token.tpe != lexer::TokenType::C_BRACE {
        errors::errort(token, parse_state, "Expected '}'")
    }

    var node = make_node(NodeKind::SWITCH, line, column, parse_state)
    node.value.switch_ = [
        expr = expr,
        body = body
    ] !NodeSwitch
    node.body = body
    node._hash = combine_hashes(node.kind !uint64, hash(expr), hash(body))

    return node
}

def expect_import_stmt(parse_state: &ParseState) -> &Node {
    var token = peek(parse_state)
    let line = token.line
    let column = token.column

    var body = vector::make(type &Node)
    expect(parse_state, lexer::TokenType::K_IMPORT, "Expected import")
    skip_newline(parse_state)

    loop {
        let line = token.line
        let column = token.column

        let name = expect_identifier(parse_state)
        token = peek(parse_state)
        var alias: &Node = null
        if token.tpe == lexer::TokenType::K_AS {
            pop(parse_state)
            alias = expect_identifier(parse_state) 
        }

        var module = make_node(NodeKind::IMPORT_MODULE, line, column, parse_state)
        (@module).value.import_module = [
            name = name,
            alias = alias
        ] !NodeImportModule
        module._hash = combine_hashes(module.kind !uint64, hash(name), hash(alias))

        body.push(module)

        token = peek(parse_state)
        if token.tpe == lexer::TokenType::COMMA {
            pop(parse_state)
            skip_newline(parse_state)
            continue
        } else {
            break
        }
    }

    var node = make_node(NodeKind::IMPORT, line, column, parse_state)
    node.value.body = body
    node._hash = combine_hashes(node.kind !uint64, hash(body))

    return node
}

def expect_yield_from(parse_state: &ParseState) -> &Node {
    let token = peek(parse_state)
    expect(parse_state, lexer::TokenType::K_YIELD, "Expected yield from")
    expect(parse_state, lexer::TokenType::K_FROM, "Expected yield from")
    skip_newline(parse_state)
    parse_state.has_yield = true
    
    let call = expect_expression(parse_state)
    let node = make_node(NodeKind::YIELD_FROM, token.line, token.column, parse_state)
    node.value.expr = call
    node._hash = combine_hashes(node.kind !uint64, hash(call))
    return node
}

def expect_yield_or_return(is_yield: bool, parse_state: &ParseState) -> &Node{
    var token = peek(parse_state)
    let line = token.line
    let column = token.column
    
    if is_yield {
        expect(parse_state, lexer::TokenType::K_YIELD, "Expected yield")
        parse_state.has_yield = true
    } else {
        expect(parse_state, lexer::TokenType::K_RETURN, "Expected return")
    }

    var body = vector::make(type &Node)
    token = peek(parse_state)
    while token.tpe != lexer::TokenType::NEW_LINE and
        token.tpe != lexer::TokenType::EOF and
        token.tpe != lexer::TokenType::C_BRACE {

        body.push(expect_expression_no_assign(parse_state))
        token = peek(parse_state)
        if token.tpe == lexer::TokenType::COMMA {
            pop(parse_state)
            skip_newline(parse_state)
            continue
        } else {
            break
        }
    }

    var node = make_node(NodeKind::YIELD if is_yield else NodeKind::RETURN, line, column, parse_state)
    node.value.body = body
    node._hash = combine_hashes(node.kind !uint64, hash(body))
    
    return node
}

def expect_return_stmt(parse_state: &ParseState) -> &Node {
    return expect_yield_or_return(false, parse_state)
}
def expect_yield_stmt(parse_state: &ParseState) -> &Node {
    return expect_yield_or_return(true, parse_state)
}

def expect_from(parse_state: &ParseState) -> &Node {
    var token = expect(parse_state, lexer::TokenType::K_FROM, "Expected from")
    let line = token.line
    let column = token.column
    
    skip_newline(parse_state)
    let module = expect_identifier(parse_state)
    skip_newline(parse_state)

    expect(parse_state, lexer::TokenType::K_EXPORT, "Expected export")
    skip_newline(parse_state)

    let idents = vector::make(type &Node)
    loop {
        token = peek(parse_state)
        if token.tpe == lexer::TokenType::OP_MUL {
         idents.push(make_node(NodeKind::STAR, token.line, token.column, parse_state))
            pop(parse_state)
        } else if token.tpe == lexer::TokenType::IDENTIFIER or token.tpe == lexer::TokenType::DOUBLE_COLON {
            let ident = parse_identifier(parse_state)
            if not ident { break }
            idents.push(ident)
        } else {
            break
        }
        token = peek(parse_state)
        if token.tpe == lexer::TokenType::COMMA {
            token = pop(parse_state)
            skip_newline(parse_state)
            continue
        } else {
            break
        }
    }
    if idents.length == 0 {
        errors::errort(token, parse_state, "Need to define at least one identifier")
    }
    let node = make_node(NodeKind::FROM, line, column, parse_state)
    node.value.from_ = [
        module = module,
        idents = idents
    ] !NodeFrom
    return node
}

def parse_t_term(parse_state: &ParseState) {
    let token = peek(parse_state)
    if token.tpe == lexer::TokenType::SEMICOLON or token.tpe == lexer::TokenType::NEW_LINE {
        pop(parse_state)
    } else if token.tpe != lexer::TokenType::EOF and token.tpe != lexer::TokenType::C_BRACE {
        pop(parse_state)
        errors::errort(token, parse_state, "Missing statement separator")
    }
}

def parse_statement2(parse_state: &ParseState, share: ShareMarker) -> &Node {
    let lh = peek(parse_state)
    var node: &Node = null
    if lh.tpe == lexer::TokenType::K_VAR {
        node = parse_vardecl(parse_state, share, VarDecl::VAR)
    } else if lh.tpe == lexer::TokenType::K_LET {
        node = parse_vardecl(parse_state, share, VarDecl::LET)
    } else if lh.tpe == lexer::TokenType::K_CONST {
        node = parse_vardecl(parse_state, share, VarDecl::CONST)
    } else if lh.tpe == lexer::TokenType::K_TYPE {
        node = parse_typedecl(parse_state, share)
    } else if lh.tpe == lexer::TokenType::K_IMPLICIT {
        pop(parse_state)
        node = parse_def(parse_state, share, impl = true)
    } else if lh.tpe == lexer::TokenType::K_DEF {
        node = parse_def(parse_state, share)
    }
    return node
}

def expect_defer_stmt(parse_state: &ParseState) -> &Node {
    var token = peek(parse_state)
    let line = token.line
    let column = token.column

    expect(parse_state, lexer::TokenType::K_DEFER, "Expected defer")
    skip_newline(parse_state)
    token = peek(parse_state)
    let body = vector::make(type &Node)
    if token.tpe == lexer::TokenType::O_BRACE {
        // Multiline defer
        pop(parse_state)
        parse_block(parse_state, body)
        expect(parse_state, lexer::TokenType::C_BRACE, "Expected '}'")
    } else {
        // Single line defer
        let expr = expect_expression(parse_state)
        body.push(expr)
    }
    let node = make_node(NodeKind::DEFER, line, column, parse_state)
    node.value.body = body
    node.body = body
    node._hash = combine_hashes(node.kind !uint64, hash(body))
    return node
}

def expect_assert_stmt(parse_state: &ParseState) -> &Node {
    var token = peek(parse_state)
    let line = token.line
    let column = token.column

    expect(parse_state, lexer::TokenType::K_ASSERT, "Expected assert")

    var cond: &Node = null
    token = peek(parse_state)
    if token.tpe != lexer::TokenType::NEW_LINE and
        token.tpe != lexer::TokenType::EOF and
        token.tpe != lexer::TokenType::C_BRACE {

        cond = parse_expression_no_assign(parse_state)
    }
   
    var msg: &Node = null
    token = peek(parse_state)
    if token.tpe == lexer::TokenType::COMMA {
        pop(parse_state)
        skip_newline(parse_state)
        msg = expect_expression_no_assign(parse_state)
    }
    let node = make_node(NodeKind::ASSERT, line, column, parse_state)
    node.value.assert_ = [
        cond = cond,
        message = msg
    ] !NodeAssert
    node._hash = combine_hashes(node.kind !uint64, hash(cond), hash(msg))
    return node
}

export def parse_statement(parse_state: &ParseState) -> &Node {
    let lh = peek(parse_state)
    var node: &Node = null
    if lh.tpe == lexer::TokenType::K_IMPORT {
        let share = ShareMarker::IMPORT
        let tok = pop(parse_state)
        node = parse_statement2(parse_state, share)
        if not node {
            back(parse_state)
            node = expect_import_stmt(parse_state)
        }
    } else if lh.tpe == lexer::TokenType::K_EXPORT {
        var share = ShareMarker::EXPORT
        pop(parse_state)
        let lh = peek(parse_state)
        if lh.tpe == lexer::TokenType::K_IMPORT {
            share = ShareMarker::BOTH
            pop(parse_state)
        }
        node = parse_statement2(parse_state, share)
        if not node {
            errors::errort(peek(parse_state), parse_state, "Expected def, type, var, let, const")
            return null
        }
    } else if lh.tpe == lexer::TokenType::K_FROM {
        node = expect_from(parse_state)
    } else if lh.tpe == lexer::TokenType::K_IF {
        node = expect_if_stmt(parse_state, false)
    } else if lh.tpe == lexer::TokenType::PRAGMA and lh.value.str == "#if" {
        node = expect_if_stmt(parse_state, true)
    } else if lh.tpe == lexer::TokenType::K_SWITCH {
        node = expect_switch_stmt(parse_state)  
    } else if lh.tpe == lexer::TokenType::K_LOOP {
        node = expect_loop_stmt(parse_state)
    } else if lh.tpe == lexer::TokenType::K_FOR {
        node = expect_for_stmt(parse_state)
    } else if lh.tpe == lexer::TokenType::K_WHILE {
        node = expect_while_stmt(parse_state)
    } else if lh.tpe == lexer::TokenType::K_RETURN {
        node = expect_return_stmt(parse_state)
    } else if lh.tpe == lexer::TokenType::K_YIELD {
        if peek(parse_state, 1).tpe == lexer::TokenType::K_FROM {
            node = expect_yield_from(parse_state)
        } else {
            node = expect_yield_stmt(parse_state)
        }
    } else if lh.tpe == lexer::TokenType::K_DEFER {
        node = expect_defer_stmt(parse_state)
    } else if lh.tpe == lexer::TokenType::K_ASSERT {
        node = expect_assert_stmt(parse_state)
    } else if lh.tpe == lexer::TokenType::K_BREAK {
        pop(parse_state)
        node = make_node(NodeKind::BREAK, lh.line, lh.column, parse_state)
        node._hash = NodeKind::BREAK !uint64
    } else if lh.tpe == lexer::TokenType::K_CONTINUE {
        pop(parse_state)
        node = make_node(NodeKind::CONTINUE, lh.line, lh.column, parse_state)
        node._hash = NodeKind::CONTINUE !uint64
    } else if lh.tpe == lexer::TokenType::PRAGMA and lh.value.str == "#error" {
        pop(parse_state)
        node = make_un_op(parse_state, lh, NodeKind::ERROR, expect_expression(parse_state))
    } else {
        node = parse_statement2(parse_state, ShareMarker::NONE)
        if not node {
            node = parse_expression(parse_state)
        }
    }
    parse_t_term(parse_state)
    return node
}

def parse_block_stmt(parse_state: &ParseState, vec: &Vector(&Node)) {
    let node = parse_statement(parse_state)
    parse_state.has_error = false
    if not node {
        // We encountered an error, skip to the next newline
        var lh = peek(parse_state)
        while lh.tpe != lexer::TokenType::NEW_LINE and 
            lh.tpe != lexer::TokenType::EOF and
            lh.tpe != lexer::TokenType::C_BRACE {

            lh = pop(parse_state)
        }
    } else {
        vec.push(node)
    }
}

def parse_block(parse_state: &ParseState, vec: &Vector(&Node)) {
    skip_newline(parse_state)
    var token = peek(parse_state)
    while token.tpe != lexer::TokenType::EOF and
        token.tpe != lexer::TokenType::C_BRACE {
        parse_block_stmt(parse_state, vec)
        skip_newline(parse_state)
        token = peek(parse_state)
    }
}

export def make_state(
    filename: Str, display_name: String, module: String, 
    lines: &[Str], tokens: *lexer::TokenList) -> &ParseState {

    return [
        filename = filename,
        display_name = display_name,
        module = module,
        lines = lines,
        tokens = tokens,
        current_module = toolchain::modules.get_or_default(filename, null)
    ] !&ParseState
}

export def parse(list: *lexer::TokenList, lines: &[Str], filename: String, module: String, display_name: String = null) -> &Node {
    var parse_state = make_state(
        filename = filename,
        display_name = display_name,
        module = module,
        lines = lines,
        tokens = list
    )
    
    var vec = vector::make(type &Node)
    parse_block(parse_state, vec)
    var token = peek(parse_state)
    if token.tpe != lexer::TokenType::EOF {
        errors::errort(token, parse_state, "Unexpected closing '}'")
    }

    let program_node = make_node(NodeKind::PROGRAM, 0, 0, parse_state)
    program_node.loc.end_column += 1 // We need the extra column to autocomplete at the end of the file
    program_node.value.program = [
        body = vec
    ] !NodeProgram
    program_node.body = vec
    program_node._hash = combine_hashes(program_node.kind !uint64, hash(vec))
    
    return program_node
}<|MERGE_RESOLUTION|>--- conflicted
+++ resolved
@@ -692,7 +692,7 @@
             copy.value.expr = node.value.expr
         case NodeKind::RANGE, NodeKind::RANGE_INC, NodeKind::MEMBER_ACCESS,
             NodeKind::CAST, NodeKind::ADD..=NodeKind::OR,
-            NodeKind::BAND..=NodeKind::SHR_EQ:
+            NodeKind::BAND..=NodeKind::SHR_EQ
             copy.value.bin_op = node.value.bin_op
         case NodeKind::TYPE_CONSTRUCTOR
             copy.value.type_constructor = node.value.type_constructor
@@ -2388,22 +2388,9 @@
         node._hash = combine_hashes(node.kind !uint64, hash(args), hash(ret))
         
         return node
-<<<<<<< HEAD
-    } else if is_def {
-        errors::errort(token, parse_state, "Expected ->")
-        return null
-    } else if vector::length(args) > 1 {
-        errors::errort(token, parse_state, "Expected single type, got multiple")
-        return null
-    } else if vector::length(args) == 1 {
-        return args(0)
-    }     
-    return null
-=======
     }
     
     return left
->>>>>>> 8312156e
 }
 
 // inline_types is a flag to wrap type expressions in Type
