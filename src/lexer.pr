--- conflicted
+++ resolved
@@ -99,12 +99,8 @@
     K_ASSERT
     K_TYPE_OF
     K_UNDEF
-<<<<<<< HEAD
-    K_WEAK_REF
     K_REF
-=======
     K_WEAK
->>>>>>> b1e300c0
     INTEGER
     FLOAT
     STRING
