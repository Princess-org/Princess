--- conflicted
+++ resolved
@@ -287,10 +287,6 @@
         self.dllimport = dllimport
 
     def to_declaration(self, n: int, file: File) -> str:
-<<<<<<< HEAD
-        ret = f"export import var #extern {self.name}: {self.type.to_string(file)}"
-        ret += f"\n__SYMBOLS[{n}] = {{ kind = symbol::SymbolKind::VARIABLE, name = \"{self.name}\", variable = *{self.name} !*}} !symbol::Symbol"
-=======
         ret = "export import var #extern "
         variable = ""
         if self.dllimport:
@@ -300,7 +296,6 @@
 
         ret += f"{self.name}: {self.type.to_string(file)}"
         ret += f"\n__SYMBOLS[{n}] = {{ kind = symbol::SymbolKind::VARIABLE, dllimport = {'true' if self.dllimport else 'false'}, name = \"{self.name}\"{variable}}} !symbol::Symbol"
->>>>>>> f842abe3
         return ret
 
 class FunctionDecl(Declaration):
