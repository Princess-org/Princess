--- conflicted
+++ resolved
@@ -270,15 +270,11 @@
 
 class Declaration(ABC):
     @abstractmethod
-<<<<<<< HEAD
     def to_declaration(self, n: int, file: File) -> str:
-=======
-    def to_declaration(self, file: File) -> str:
         pass
 
     @abstractmethod
     def to_symbol(self, n: int, file: File) -> str:
->>>>>>> fea2bfc0
         pass
 
 class ConstDecl(Declaration):
