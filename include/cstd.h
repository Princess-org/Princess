--- conflicted
+++ resolved
@@ -19,14 +19,8 @@
 #include <setjmp.h>
 #include <errno.h>
 #include <float.h>
-<<<<<<< HEAD
 #include <limits.h>
 
 #ifdef _WIN32
     #include <conio.h>
-#endif
-
-#include "../princess.h"
-=======
-#include <limits.h>
->>>>>>> 2f2c69f3
+#endif