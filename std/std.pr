--- conflicted
+++ resolved
@@ -3,16 +3,15 @@
 import optional
 import vector
 
-<<<<<<< HEAD
 import strings
 from strings export *
-=======
+
 #if defined DEBUG_REF_CYCLES {
     import set
     import map
     
     type Root = struct {
-        file: string
+        file: Str
         line: int
     }
 
@@ -106,7 +105,6 @@
         lock = l
     }
 }
->>>>>>> 04b5776a
 
 #if defined WIN32 {
     import windows
